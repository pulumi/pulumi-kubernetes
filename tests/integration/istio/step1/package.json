{
    "name": "test-ci-istio",
    "devDependencies": {
        "@types/node": "latest",
        "typescript": "^3.0.0"
    },
    "dependencies": {
<<<<<<< HEAD
        "@pulumi/pulumi": "^0.17.0",
        "@pulumi/random": "^0.17.0",
        "@pulumi/gcp": "^0.17.0"
=======
        "@pulumi/pulumi": "^0.16.19",
        "@pulumi/random": "^0.4.0",
        "@pulumi/gcp": "^0.16.9"
>>>>>>> d2e3a947
    },
    "peerDependencies": {
        "@pulumi/kubernetes": "latest"
    }
}<|MERGE_RESOLUTION|>--- conflicted
+++ resolved
@@ -5,15 +5,9 @@
         "typescript": "^3.0.0"
     },
     "dependencies": {
-<<<<<<< HEAD
-        "@pulumi/pulumi": "^0.17.0",
+        "@pulumi/pulumi": "^0.17.1",
         "@pulumi/random": "^0.17.0",
         "@pulumi/gcp": "^0.17.0"
-=======
-        "@pulumi/pulumi": "^0.16.19",
-        "@pulumi/random": "^0.4.0",
-        "@pulumi/gcp": "^0.16.9"
->>>>>>> d2e3a947
     },
     "peerDependencies": {
         "@pulumi/kubernetes": "latest"
