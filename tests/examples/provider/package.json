--- conflicted
+++ resolved
@@ -2,11 +2,7 @@
     "name": "provider",
     "version": "0.1.0",
     "dependencies": {
-<<<<<<< HEAD
-        "@pulumi/pulumi": "^0.17.0"
-=======
-        "@pulumi/pulumi": "^0.16.19"
->>>>>>> d2e3a947
+        "@pulumi/pulumi": "^0.17.1"
     },
     "devDependencies": {
         "typescript": "^3.0.0"
