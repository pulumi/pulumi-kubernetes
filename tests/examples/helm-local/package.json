--- conflicted
+++ resolved
@@ -2,11 +2,7 @@
   "name": "nodeserver",
   "version": "0.1.0",
   "dependencies": {
-<<<<<<< HEAD
-    "@pulumi/pulumi": "^0.17.0",
-=======
-    "@pulumi/pulumi": "^0.16.19",
->>>>>>> d2e3a947
+    "@pulumi/pulumi": "^0.17.1",
     "@types/js-yaml": "^3.11.2",
     "js-yaml": "^3.12.0"
   },
