// Copyright 2016-2018, Pulumi Corporation.
//
// Licensed under the Apache License, Version 2.0 (the "License");
// you may not use this file except in compliance with the License.
// You may obtain a copy of the License at
//
//     http://www.apache.org/licenses/LICENSE-2.0
//
// Unless required by applicable law or agreed to in writing, software
// distributed under the License is distributed on an "AS IS" BASIS,
// WITHOUT WARRANTIES OR CONDITIONS OF ANY KIND, either express or implied.
// See the License for the specific language governing permissions and
// limitations under the License.

package main

import (
	"bytes"
	"encoding/json"
	"fmt"
	"go/format"
	"io/ioutil"
	"log"
	"os"
	"path"
	"path/filepath"
	"sort"
	"strings"
	"text/template"

	"github.com/pkg/errors"
	"github.com/pulumi/pulumi-kubernetes/provider/v2/pkg/gen"
	"github.com/pulumi/pulumi/pkg/v2/codegen"
	dotnetgen "github.com/pulumi/pulumi/pkg/v2/codegen/dotnet"
	gogen "github.com/pulumi/pulumi/pkg/v2/codegen/go"
	nodejsgen "github.com/pulumi/pulumi/pkg/v2/codegen/nodejs"
	"github.com/pulumi/pulumi/pkg/v2/codegen/schema"
	"github.com/pulumi/pulumi/sdk/v2/go/common/util/contract"
)

// This is the URL for the v1.17.0 swagger spec. This is the last version of the spec containing the following
// deprecated resources:
// - extensions/v1beta1/*
// - apps/v1beta1/*
// - apps/v1beta2/*
// Since these resources will continue to be important to users for the foreseeable future, we will merge in
// newer specs on top of this spec so that these resources continue to be available in our SDKs.
const Swagger117Url = "https://raw.githubusercontent.com/kubernetes/kubernetes/v1.17.0/api/openapi-spec/swagger.json"
const Swagger117FileName = "swagger-v1.17.0.json"

// TemplateDir is the path to the base directory for code generator templates.
var TemplateDir string

// BaseDir is the path to the base pulumi-kubernetes directory.
var BaseDir string

// Language is the SDK language.
type Language string

const (
	DotNet Language = "dotnet"
	Go     Language = "go"
	NodeJS Language = "nodejs"
	Python Language = "python"
	Schema Language = "schema"
)

func main() {
	if len(os.Args) < 4 {
		log.Fatal("Usage: gen <language> <swagger-file> <root-pulumi-kubernetes-dir>")
	}

	language := Language(os.Args[1])

	swagger, err := ioutil.ReadFile(os.Args[2])
	if err != nil {
		panic(err)
	}

	swaggerDir := filepath.Dir(os.Args[2])

	legacySwaggerPath := filepath.Join(swaggerDir, Swagger117FileName)
	err = DownloadFile(legacySwaggerPath, Swagger117Url)
	if err != nil {
		panic(err)
	}
	legacySwagger, err := ioutil.ReadFile(legacySwaggerPath)
	if err != nil {
		panic(err)
	}
	mergedSwagger := mergeSwaggerSpecs(legacySwagger, swagger)
	data := mergedSwagger.(map[string]interface{})

	BaseDir = os.Args[3]
	TemplateDir = path.Join(BaseDir, "provider", "pkg", "gen")
	outdir := path.Join(BaseDir, "sdk", string(language))

	// Generate schema
	pkgSpec := gen.PulumiSchema(data)

	// Generate package from schema
	pkg := genPulumiSchemaPackage(pkgSpec)

	// Generate provider code
	genK8sResourceTypes(pkg)

	switch language {
	case NodeJS:
		templateDir := path.Join(TemplateDir, "nodejs-templates")
		writeNodeJSClient(pkg, outdir, templateDir)
	case Python:
		templateDir := path.Join(TemplateDir, "python-templates")
		writePythonClient(data, outdir, templateDir)
	case DotNet:
		templateDir := path.Join(TemplateDir, "dotnet-templates")
<<<<<<< HEAD
		writeDotnetClient(data, outdir, templateDir)
	case Go:
=======
		writeDotnetClient(pkg, data, outdir, templateDir)
	case "go":
>>>>>>> 72b173c0
		templateDir := path.Join(TemplateDir, "go-templates")
		writeGoClient(pkg, outdir, templateDir)
	case Schema:
		mustWritePulumiSchema(pkgSpec, outdir)
	default:
		panic(fmt.Sprintf("Unrecognized language '%s'", language))
	}
}

func writeNodeJSClient(pkg *schema.Package, outdir, templateDir string) {
	resources, err := nodejsgen.LanguageResources("pulumigen", pkg)
	if err != nil {
		panic(err)
	}

	templateResources := gen.TemplateResources{}
	for _, resource := range resources {
		tr := gen.TemplateResource{
			Name:    resource.Name,
			Package: resource.Package,
			Token:   resource.Token,
		}
		for _, property := range resource.Properties {
			tp := gen.TemplateProperty{
				ConstValue: property.ConstValue,
				Name:       property.Name,
				Package:    property.Package,
			}
			tr.Properties = append(tr.Properties, tp)
		}
		templateResources.Resources = append(templateResources.Resources, tr)
	}
	sort.Slice(templateResources.Resources, func(i, j int) bool {
		return templateResources.Resources[i].Token < templateResources.Resources[j].Token
	})

	overlays := map[string][]byte{
		"apiextensions/CustomResource.ts": mustLoadFile(filepath.Join(templateDir, "apiextensions", "CustomResource.ts")),
		"helm/index.ts": mustLoadFile(filepath.Join(templateDir, "helm", "index.ts")),
		"helm/v2/helm.ts": mustLoadFile(filepath.Join(templateDir, "helm", "v2", "helm.ts")),
		"helm/v2/index.ts": mustLoadFile(filepath.Join(templateDir, "helm", "v2", "index.ts")),
		"path.ts": mustLoadFile(filepath.Join(templateDir, "path.ts")),
		"tests/path.ts": mustLoadFile(filepath.Join(templateDir, "tests", "path.ts")),
		"yaml/yaml.ts": mustRenderTemplate(filepath.Join(templateDir, "yaml.tmpl"), templateResources),
	}
	files, err := nodejsgen.GeneratePackage("pulumigen", pkg, overlays)
	if err != nil {
		panic(err)
	}

	mustWriteFiles(outdir, files)
}

func writePythonClient(data map[string]interface{}, outdir, templateDir string) {
	sdkDir := filepath.Join(outdir, "pulumi_kubernetes")

	err := gen.PythonClient(data, templateDir,
		func(initPy string) error {
			return ioutil.WriteFile(filepath.Join(sdkDir, "__init__.py"), []byte(initPy), 0777)
		},
		func(group, initPy string) error {
			destDir := filepath.Join(sdkDir, group)

			err := os.MkdirAll(destDir, 0700)
			if err != nil {
				return err
			}

			return ioutil.WriteFile(filepath.Join(destDir, "__init__.py"), []byte(initPy), 0777)
		},
		func(crBytes string) error {
			destDir := filepath.Join(sdkDir, "apiextensions")

			err := os.MkdirAll(destDir, 0700)
			if err != nil {
				return err
			}

			return ioutil.WriteFile(
				filepath.Join(destDir, "CustomResource.py"),
				[]byte(crBytes), 0777)
		},
		func(group, version, initPy string) error {
			destDir := filepath.Join(sdkDir, group, version)

			err := os.MkdirAll(destDir, 0700)
			if err != nil {
				return err
			}

			return ioutil.WriteFile(filepath.Join(destDir, "__init__.py"), []byte(initPy), 0777)
		},
		func(group, version, kind, kindPy string) error {
			destDir := filepath.Join(sdkDir, group, version, fmt.Sprintf("%s.py", kind))
			return ioutil.WriteFile(destDir, []byte(kindPy), 0777)
		},
		func(casingPy string) error {
			destDir := filepath.Join(sdkDir, "tables.py")
			return ioutil.WriteFile(destDir, []byte(casingPy), 0777)
		},
		func(yamlPy string) error {
			destDir := filepath.Join(sdkDir, "yaml.py")
			return ioutil.WriteFile(destDir, []byte(yamlPy), 0777)
		})
	if err != nil {
		panic(err)
	}

	err = CopyDir(filepath.Join(templateDir, "helm"), filepath.Join(sdkDir, "helm"))
	if err != nil {
		panic(err)
	}

	err = CopyFile(filepath.Join(templateDir, "README.md"), filepath.Join(sdkDir, "README.md"))
	if err != nil {
		panic(err)
	}
}

func writeDotnetClient(pkg *schema.Package, data map[string]interface{}, outdir, templateDir string) {
	files, err := dotnetgen.GeneratePackage("pulumigen", pkg, nil)
	if err != nil {
		panic(err)
	}
	for filename, contents := range files {
		path := filepath.Join(outdir, filename)

		if err = os.MkdirAll(filepath.Dir(path), 0755); err != nil {
			panic(err)
		}
		err := ioutil.WriteFile(path, contents, 0644)
		if err != nil {
			panic(err)
		}
	}

	yamlcs, err := gen.DotnetYaml(data, templateDir)
	if err != nil {
		panic(err)
	}

	err = ioutil.WriteFile(fmt.Sprintf("%s/Yaml/Yaml.cs", outdir), []byte(yamlcs), 0777)
	if err != nil {
		panic(err)
	}
}

func writeGoClient(pkg *schema.Package, outdir string, templateDir string) {
	files, err := gogen.GeneratePackage("pulumigen", pkg)
	if err != nil {
		panic(err)
	}

	resources, err := gogen.LanguageResources("pulumigen", pkg)
	if err != nil {
		panic(err)
	}

	templateResources := gen.TemplateResources{}
	imports := codegen.StringSet{}
	for _, resource := range resources {
		r := gen.TemplateResource{
			Alias:   resource.Alias,
			Name:    resource.Name,
			Package: resource.Package,
			Token:   resource.Token,
		}
		templateResources.Resources = append(templateResources.Resources, r)
		importPath := fmt.Sprintf(`%s "%s"`, resource.Alias, resource.Package)
		imports.Add(importPath)
	}
	templateResources.Imports = imports.SortedValues()
	sort.Slice(templateResources.Resources, func(i, j int) bool {
		return templateResources.Resources[i].Token < templateResources.Resources[j].Token
	})

	files["kubernetes/types.go"] = mustRenderGoTemplate(filepath.Join(templateDir, "types.tmpl"), templateResources)
	files["kubernetes/apiextensions/customResource.go"] = mustRenderGoTemplate(filepath.Join(templateDir, "apiextensions", "customResource.tmpl"), templateResources)
	files["kubernetes/helm/v2/chart.go"] = mustRenderGoTemplate(filepath.Join(templateDir, "helm", "v2", "chart.tmpl"), templateResources)
	files["kubernetes/helm/v2/types.go"] = mustRenderGoTemplate(filepath.Join(templateDir, "helm", "v2", "types.tmpl"), templateResources)
	files["kubernetes/yaml/configFile.go"] = mustRenderGoTemplate(filepath.Join(templateDir, "yaml", "configFile.tmpl"), templateResources)
	files["kubernetes/yaml/configGroup.go"] = mustRenderGoTemplate(filepath.Join(templateDir, "yaml", "configGroup.tmpl"), templateResources)
	files["kubernetes/yaml/transformation.go"] = mustRenderGoTemplate(filepath.Join(templateDir, "yaml", "transformation.tmpl"), templateResources)
	files["kubernetes/yaml/yaml.go"] = mustRenderGoTemplate(filepath.Join(templateDir, "yaml", "yaml.tmpl"), templateResources)

	mustWriteFiles(outdir, files)
}

func mustLoadFile(path string) []byte {
	b, err := ioutil.ReadFile(path)
	if err != nil {
		panic(err)
	}
	return b
}

func mustRenderTemplate(path string, resources interface{}) []byte {
	b := mustLoadFile(path)
	t := template.Must(template.New("resources").Parse(string(b)))

	var buf bytes.Buffer
	err := t.Execute(&buf, resources)
	if err != nil {
		panic(err)
	}
	return buf.Bytes()
}

func mustRenderGoTemplate(path string, resources interface{}) []byte {
	bytes := mustRenderTemplate(path, resources)

	formattedSource, err := format.Source(bytes)
	if err != nil {
		panic(err)
	}
	return formattedSource
}

func genPulumiSchemaPackage(pkgSpec schema.PackageSpec) *schema.Package {

	pkg, err := schema.ImportSpec(pkgSpec, nil)
	if err != nil {
		panic(err)
	}
	return pkg
}

func genK8sResourceTypes(pkg *schema.Package) {
	groupVersions, kinds := codegen.NewStringSet(), codegen.NewStringSet()
	for _, resource := range pkg.Resources {
		parts := strings.Split(resource.Token, ":")
		contract.Assert(len(parts) == 3)

		groupVersion, kind := parts[1], parts[2]
		if strings.HasSuffix(kind, "List") {
			continue
		}
		groupVersions.Add(groupVersion)
		kinds.Add(kind)
	}

	gvk := gen.GVK{Kinds: kinds.SortedValues()}
	gvStrings := groupVersions.SortedValues()
	for _, gvString := range gvStrings {
		gvk.GroupVersions = append(gvk.GroupVersions, gen.GroupVersion(gvString))
	}

	files := map[string][]byte{}
	files["provider/pkg/kinds/kinds.go"] = mustRenderGoTemplate(path.Join(TemplateDir, "kinds", "kinds.tmpl"), gvk)
	mustWriteFiles(BaseDir, files)
}

func mustWriteFiles(rootDir string, files map[string][]byte) {
	for filename, contents := range files {
		mustWriteFile(rootDir, filename, contents)
	}
}

func mustWriteFile(rootDir, filename string, contents []byte) {
	outPath := filepath.Join(rootDir, filename)

	if err := os.MkdirAll(filepath.Dir(outPath), 0755); err != nil {
		panic(err)
	}
	err := ioutil.WriteFile(outPath, contents, 0644)
	if err != nil {
		panic(err)
	}
}

func mustWritePulumiSchema(pkgSpec schema.PackageSpec, outDir string) {
	schemaJSON, err := json.MarshalIndent(pkgSpec, "", "    ")
	if err != nil {
		panic(errors.Wrap(err, "marshaling Pulumi schema"))
	}

	mustWriteFile(outDir, "schema.json", schemaJSON)
}<|MERGE_RESOLUTION|>--- conflicted
+++ resolved
@@ -113,13 +113,8 @@
 		writePythonClient(data, outdir, templateDir)
 	case DotNet:
 		templateDir := path.Join(TemplateDir, "dotnet-templates")
-<<<<<<< HEAD
-		writeDotnetClient(data, outdir, templateDir)
+		writeDotnetClient(pkg, data, outdir, templateDir)
 	case Go:
-=======
-		writeDotnetClient(pkg, data, outdir, templateDir)
-	case "go":
->>>>>>> 72b173c0
 		templateDir := path.Join(TemplateDir, "go-templates")
 		writeGoClient(pkg, outdir, templateDir)
 	case Schema:
