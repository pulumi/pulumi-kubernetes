// Copyright 2016-2023, Pulumi Corporation.
//
// Licensed under the Apache License, Version 2.0 (the "License");
// you may not use this file except in compliance with the License.
// You may obtain a copy of the License at
//
//     http://www.apache.org/licenses/LICENSE-2.0
//
// Unless required by applicable law or agreed to in writing, software
// distributed under the License is distributed on an "AS IS" BASIS,
// WITHOUT WARRANTIES OR CONDITIONS OF ANY KIND, either express or implied.
// See the License for the specific language governing permissions and
// limitations under the License.

package provider

import (
	"bufio"
	"context"
	"encoding/json"
	"fmt"
	"net/http"
	"net/url"
	"os"
	"os/user"
	"path/filepath"
	"reflect"
	"regexp"
	"strconv"
	"strings"
	"sync"
	"time"

	jsonpatch "github.com/evanphx/json-patch"
	"github.com/golang/protobuf/ptypes/empty"
	pbempty "github.com/golang/protobuf/ptypes/empty"
	structpb "github.com/golang/protobuf/ptypes/struct"
	"github.com/imdario/mergo"
	pkgerrors "github.com/pkg/errors"
	checkjob "github.com/pulumi/cloud-ready-checks/pkg/kubernetes/job"
	"github.com/pulumi/pulumi-kubernetes/provider/v3/pkg/await"
	"github.com/pulumi/pulumi-kubernetes/provider/v3/pkg/clients"
	"github.com/pulumi/pulumi-kubernetes/provider/v3/pkg/cluster"
	"github.com/pulumi/pulumi-kubernetes/provider/v3/pkg/gen"
	"github.com/pulumi/pulumi-kubernetes/provider/v3/pkg/kinds"
	"github.com/pulumi/pulumi-kubernetes/provider/v3/pkg/logging"
	"github.com/pulumi/pulumi-kubernetes/provider/v3/pkg/metadata"
	"github.com/pulumi/pulumi-kubernetes/provider/v3/pkg/openapi"
	"github.com/pulumi/pulumi-kubernetes/provider/v3/pkg/ssa"
	pulumischema "github.com/pulumi/pulumi/pkg/v3/codegen/schema"
	"github.com/pulumi/pulumi/pkg/v3/resource/provider"
	"github.com/pulumi/pulumi/sdk/v3/go/common/diag"
	"github.com/pulumi/pulumi/sdk/v3/go/common/resource"
	"github.com/pulumi/pulumi/sdk/v3/go/common/resource/plugin"
	"github.com/pulumi/pulumi/sdk/v3/go/common/util/contract"
	logger "github.com/pulumi/pulumi/sdk/v3/go/common/util/logging"
	"github.com/pulumi/pulumi/sdk/v3/go/common/util/rpcutil/rpcerror"
	pulumirpc "github.com/pulumi/pulumi/sdk/v3/proto/go"
	"google.golang.org/grpc/codes"
	"google.golang.org/grpc/status"
	"helm.sh/helm/v3/pkg/helmpath"
	apierrors "k8s.io/apimachinery/pkg/api/errors"
	"k8s.io/apimachinery/pkg/api/meta"
	metav1 "k8s.io/apimachinery/pkg/apis/meta/v1"
	"k8s.io/apimachinery/pkg/apis/meta/v1/unstructured"
	"k8s.io/apimachinery/pkg/runtime/schema"
	"k8s.io/apimachinery/pkg/types"
	k8sresource "k8s.io/cli-runtime/pkg/resource"
	"k8s.io/client-go/rest"
	"k8s.io/client-go/tools/clientcmd"
	clientapi "k8s.io/client-go/tools/clientcmd/api"
	k8sopenapi "k8s.io/kubectl/pkg/util/openapi"
	"sigs.k8s.io/yaml"
)

// --------------------------------------------------------------------------

// Kubernetes resource provider.
//
// Implements functionality for the Pulumi Kubernetes Resource Provider. This code is responsible
// for producing sensible responses for the gRPC server to send back to a client when it requests
// something to do with the Kubernetes resources it's meant to manage.

// --------------------------------------------------------------------------

const (
	streamInvokeList     = "kubernetes:kubernetes:list"
	streamInvokeWatch    = "kubernetes:kubernetes:watch"
	streamInvokePodLogs  = "kubernetes:kubernetes:podLogs"
	invokeDecodeYaml     = "kubernetes:yaml:decode"
	invokeHelmTemplate   = "kubernetes:helm:template"
	invokeKustomize      = "kubernetes:kustomize:directory"
	lastAppliedConfigKey = "kubectl.kubernetes.io/last-applied-configuration"
	initialAPIVersionKey = "__initialApiVersion"
	fieldManagerKey      = "__fieldManager"
	secretKind           = "Secret"
)

type cancellationContext struct {
	context context.Context
	cancel  context.CancelFunc
}

func makeCancellationContext() *cancellationContext {
	ctx, cancel := context.WithCancel(context.Background())
	return &cancellationContext{
		context: ctx,
		cancel:  cancel,
	}
}

type kubeOpts struct {
	rejectUnknownResources bool
}

type kubeProvider struct {
	pulumirpc.UnimplementedResourceProviderServer

	host             *provider.HostClient
	canceler         *cancellationContext
	name             string
	version          string
	pulumiSchema     []byte
	providerPackage  string
	opts             kubeOpts
	defaultNamespace string

	deleteUnreachable           bool
	enableConfigMapMutable      bool
	enableSecrets               bool
	suppressDeprecationWarnings bool
	suppressHelmHookWarnings    bool
	serverSideApplyMode         bool

	helmDriver               string
	helmPluginsPath          string
	helmRegistryConfigPath   string
	helmRepositoryConfigPath string
	helmRepositoryCache      string
	helmReleaseProvider      customResourceProvider

	yamlRenderMode bool
	yamlDirectory  string

	clusterUnreachable       bool   // Kubernetes cluster is unreachable.
	clusterUnreachableReason string // Detailed error message if cluster is unreachable.

	config         *rest.Config // Cluster config, e.g., through $KUBECONFIG file.
	kubeconfig     clientcmd.ClientConfig
	clientSet      *clients.DynamicClientSet
	dryRunVerifier *k8sresource.QueryParamVerifier
	logClient      *clients.LogClient
	k8sVersion     cluster.ServerVersion

	resources      k8sopenapi.Resources
	resourcesMutex sync.RWMutex
}

var _ pulumirpc.ResourceProviderServer = (*kubeProvider)(nil)

func makeKubeProvider(
	host *provider.HostClient, name, version string, pulumiSchema []byte,
) (pulumirpc.ResourceProviderServer, error) {
	return &kubeProvider{
		host:                        host,
		canceler:                    makeCancellationContext(),
		name:                        name,
		version:                     version,
		pulumiSchema:                pulumiSchema,
		providerPackage:             name,
		enableSecrets:               false,
		suppressDeprecationWarnings: false,
		deleteUnreachable:           false,
	}, nil
}

func (k *kubeProvider) getResources() (k8sopenapi.Resources, error) {
	k.resourcesMutex.RLock()
	rs := k.resources
	k.resourcesMutex.RUnlock()

	if rs != nil {
		return rs, nil
	}

	k.resourcesMutex.Lock()
	defer k.resourcesMutex.Unlock()

	rs, err := openapi.GetResourceSchemasForClient(k.clientSet.DiscoveryClientCached)
	if err != nil {
		return nil, err
	}
	k.resources = rs
	return k.resources, nil
}

func (k *kubeProvider) invalidateResources() {
	k.resourcesMutex.Lock()
	defer k.resourcesMutex.Unlock()

	k.resources = nil
}

// Call dynamically executes a method in the provider associated with a component resource.
func (k *kubeProvider) Call(ctx context.Context, req *pulumirpc.CallRequest) (*pulumirpc.CallResponse, error) {
	return nil, status.Error(codes.Unimplemented, "Call is not yet implemented")
}

// GetMapping fetches the mapping for this resource provider, if any. A provider should return an empty
// response (not an error) if it doesn't have a mapping for the given key.
func (k *kubeProvider) GetMapping(ctx context.Context, req *pulumirpc.GetMappingRequest) (*pulumirpc.GetMappingResponse, error) {
	return nil, status.Error(codes.Unimplemented, "GetMapping is not yet implemented")
}

// Construct creates a new instance of the provided component resource and returns its state.
func (k *kubeProvider) Construct(ctx context.Context, req *pulumirpc.ConstructRequest) (*pulumirpc.ConstructResponse, error) {
	return nil, status.Error(codes.Unimplemented, "Construct is not yet implemented")
}

// GetSchema returns the JSON-encoded schema for this provider's package.
func (k *kubeProvider) GetSchema(ctx context.Context, req *pulumirpc.GetSchemaRequest) (*pulumirpc.GetSchemaResponse, error) {
	if v := req.GetVersion(); v != 0 {
		return nil, fmt.Errorf("unsupported schema version %d", v)
	}

	return &pulumirpc.GetSchemaResponse{Schema: string(k.pulumiSchema)}, nil
}

// CheckConfig validates the configuration for this provider.
func (k *kubeProvider) CheckConfig(ctx context.Context, req *pulumirpc.CheckRequest) (*pulumirpc.CheckResponse, error) {
	urn := resource.URN(req.GetUrn())
	label := fmt.Sprintf("%s.CheckConfig(%s)", k.label(), urn)
	logger.V(9).Infof("%s executing", label)

	news, err := plugin.UnmarshalProperties(req.GetNews(), plugin.MarshalOptions{
		Label:        fmt.Sprintf("%s.news", label),
		KeepUnknowns: true,
		SkipNulls:    true,
	})
	if err != nil {
		return nil, pkgerrors.Wrapf(err, "CheckConfig failed because of malformed resource inputs")
	}

	truthyValue := func(argName resource.PropertyKey, props resource.PropertyMap) bool {
		if arg := props[argName]; arg.HasValue() {
			switch {
			case arg.IsString() && len(arg.StringValue()) > 0:
				return true
			case arg.IsBool() && arg.BoolValue():
				return true
			default:
				return false
			}
		}
		return false
	}

	renderYamlEnabled := truthyValue("renderYamlToDirectory", news)

	errTemplate := `%q arg is not compatible with "renderYamlToDirectory" arg`
	if renderYamlEnabled {
		var failures []*pulumirpc.CheckFailure

		if truthyValue("cluster", news) {
			failures = append(failures, &pulumirpc.CheckFailure{
				Property: "cluster",
				Reason:   fmt.Sprintf(errTemplate, "cluster"),
			})
		}
		if truthyValue("context", news) {
			failures = append(failures, &pulumirpc.CheckFailure{
				Property: "context",
				Reason:   fmt.Sprintf(errTemplate, "context"),
			})
		}
		if truthyValue("kubeconfig", news) {
			failures = append(failures, &pulumirpc.CheckFailure{
				Property: "kubeconfig",
				Reason:   fmt.Sprintf(errTemplate, "kubeconfig"),
			})
		}

		if len(failures) > 0 {
			return &pulumirpc.CheckResponse{Inputs: req.GetNews(), Failures: failures}, nil
		}
	}

	return &pulumirpc.CheckResponse{Inputs: req.GetNews()}, nil
}

// DiffConfig diffs the configuration for this provider.
func (k *kubeProvider) DiffConfig(ctx context.Context, req *pulumirpc.DiffRequest) (*pulumirpc.DiffResponse, error) {
	urn := resource.URN(req.GetUrn())
	label := fmt.Sprintf("%s.DiffConfig(%s)", k.label(), urn)
	logger.V(9).Infof("%s executing", label)

	olds, err := plugin.UnmarshalProperties(req.GetOlds(), plugin.MarshalOptions{
		Label:        fmt.Sprintf("%s.olds", label),
		KeepUnknowns: true,
		SkipNulls:    true,
	})
	if err != nil {
		return nil, err
	}
	news, err := plugin.UnmarshalProperties(req.GetNews(), plugin.MarshalOptions{
		Label:        fmt.Sprintf("%s.news", label),
		KeepUnknowns: true,
		SkipNulls:    true,
	})
	if err != nil {
		return nil, pkgerrors.Wrapf(err, "DiffConfig failed because of malformed resource inputs")
	}

	// We can't tell for sure if a computed value has changed, so we make the conservative choice
	// and force a replacement.
	if news["kubeconfig"].IsComputed() {
		return &pulumirpc.DiffResponse{
			Changes:  pulumirpc.DiffResponse_DIFF_SOME,
			Diffs:    []string{"kubeconfig"},
			Replaces: []string{"kubeconfig"},
		}, nil
	}

	var diffs, replaces []string

	oldConfig, err := parseKubeconfigPropertyValue(olds["kubeconfig"])
	if err != nil {
		return nil, err
	}
	newConfig, err := parseKubeconfigPropertyValue(news["kubeconfig"])
	if err != nil {
		return nil, err
	}

	// Check for differences in provider overrides.
	diff := olds.Diff(news)
	for _, k := range diff.ChangedKeys() {
		diffs = append(diffs, string(k))

		// Handle any special cases.
		switch k {
		case "renderYamlToDirectory":
			// If the render directory changes, all the manifests will be replaced.
			replaces = append(replaces, "renderYamlToDirectory")
		}
	}

	// In general, it's not possible to tell from a kubeconfig if the k8s cluster it points to has
	// changed. k8s clusters do not have a well defined identity, so the best we can do is check
	// if the settings for the active cluster have changed. This is not a foolproof method; a trivial
	// counterexample is changing the load balancer or DNS entry pointing to the same cluster.
	//
	// Given this limitation, we try to strike a reasonable balance by planning a replacement iff
	// the active cluster in the kubeconfig changes. This could still plan an erroneous replacement,
	// but should work for the majority of cases.
	//
	// The alternative of ignoring changes to the kubeconfig is untenable; if the k8s cluster has
	// changed, any dependent resources must be recreated, and ignoring changes prevents that from
	// happening.
	oldActiveCluster := getActiveClusterFromConfig(oldConfig, olds)
	activeCluster := getActiveClusterFromConfig(newConfig, news)
	if !reflect.DeepEqual(oldActiveCluster, activeCluster) {
		replaces = diffs
	}
	logger.V(7).Infof("%s: diffs %v / replaces %v", label, diffs, replaces)

	if len(diffs) > 0 || len(replaces) > 0 {
		return &pulumirpc.DiffResponse{
			Changes:  pulumirpc.DiffResponse_DIFF_SOME,
			Diffs:    diffs,
			Replaces: replaces,
		}, nil
	}

	return &pulumirpc.DiffResponse{
		Changes: pulumirpc.DiffResponse_DIFF_NONE,
	}, nil
}

// Configure configures the resource provider with "globals" that control its behavior.
func (k *kubeProvider) Configure(_ context.Context, req *pulumirpc.ConfigureRequest) (*pulumirpc.ConfigureResponse, error) {
	const trueStr = "true"

	vars := req.GetVariables()

	//
	// Set simple configuration settings.
	//

	k.opts = kubeOpts{
		rejectUnknownResources: vars["kubernetes:config:rejectUnknownResources"] == trueStr,
	}
	k.enableSecrets = req.GetAcceptSecrets()

	//
	// Configure client-go using provided or ambient kubeconfig file.
	//
	if defaultNamespace := vars["kubernetes:config:namespace"]; defaultNamespace != "" {
		k.defaultNamespace = defaultNamespace
	}

	// Compute config overrides.
	overrides := &clientcmd.ConfigOverrides{
		Context: clientapi.Context{
			Cluster:   vars["kubernetes:config:cluster"],
			Namespace: k.defaultNamespace,
		},
		CurrentContext: vars["kubernetes:config:context"],
	}

	deleteUnreachable := func() bool {
		// If the provider flag is set, use that value to determine behavior. This will override the ENV var.
		if enabled, exists := vars["kubernetes:config:deleteUnreachable"]; exists {
			return enabled == trueStr
		}
		// If the provider flag is not set, fall back to the ENV var.
		if enabled, exists := os.LookupEnv("PULUMI_K8S_DELETE_UNREACHABLE"); exists {
			return enabled == trueStr
		}
		// Default to false.
		return false
	}
	if deleteUnreachable() {
		k.deleteUnreachable = true
	}

	enableServerSideApply := func() bool {
		// If the provider flag is set, use that value to determine behavior. This will override the ENV var.
		if enabled, exists := vars["kubernetes:config:enableServerSideApply"]; exists {
			return enabled == trueStr
		}
		// If the provider flag is not set, fall back to the ENV var.
		if enabled, exists := os.LookupEnv("PULUMI_K8S_ENABLE_SERVER_SIDE_APPLY"); exists {
			return enabled == trueStr
		}
		// Default to false.
		return false
	}
	if enableServerSideApply() {
		k.serverSideApplyMode = true
	}

	enableConfigMapMutable := func() bool {
		// If the provider flag is set, use that value to determine behavior. This will override the ENV var.
		if enabled, exists := vars["kubernetes:config:enableConfigMapMutable"]; exists {
			return enabled == trueStr
		}
		// If the provider flag is not set, fall back to the ENV var.
		if enabled, exists := os.LookupEnv("PULUMI_K8S_ENABLE_CONFIGMAP_MUTABLE"); exists {
			return enabled == trueStr
		}
		// Default to false.
		return false
	}
	if enableConfigMapMutable() {
		k.enableConfigMapMutable = true
	}

	suppressDeprecationWarnings := func() bool {
		// If the provider flag is set, use that value to determine behavior. This will override the ENV var.
		if enabled, exists := vars["kubernetes:config:suppressDeprecationWarnings"]; exists {
			return enabled == trueStr
		}
		// If the provider flag is not set, fall back to the ENV var.
		if enabled, exists := os.LookupEnv("PULUMI_K8S_SUPPRESS_DEPRECATION_WARNINGS"); exists {
			return enabled == trueStr
		}
		// Default to false.
		return false
	}
	if suppressDeprecationWarnings() {
		k.suppressDeprecationWarnings = true
	}

	suppressHelmHookWarnings := func() bool {
		// If the provider flag is set, use that value to determine behavior. This will override the ENV var.
		if enabled, exists := vars["kubernetes:config:suppressHelmHookWarnings"]; exists {
			return enabled == trueStr
		}
		// If the provider flag is not set, fall back to the ENV var.
		if enabled, exists := os.LookupEnv("PULUMI_K8S_SUPPRESS_HELM_HOOK_WARNINGS"); exists {
			return enabled == trueStr
		}
		// Default to false.
		return false
	}
	if suppressHelmHookWarnings() {
		k.suppressHelmHookWarnings = true
	}

	renderYamlToDirectory := func() string {
		// Read the config from the Provider.
		if directory, exists := vars["kubernetes:config:renderYamlToDirectory"]; exists && directory != "" {
			return directory
		}
		return ""
	}
	k.yamlDirectory = renderYamlToDirectory()
	k.yamlRenderMode = len(k.yamlDirectory) > 0

	var helmReleaseSettings HelmReleaseSettings
	if obj, ok := vars["kubernetes:config:helmReleaseSettings"]; ok {
		err := json.Unmarshal([]byte(obj), &helmReleaseSettings)
		if err != nil {
			return nil, fmt.Errorf("failed to unmarshal helmReleaseSettings option: %w", err)
		}
	}

	// TODO: Once https://github.com/pulumi/pulumi/issues/8132 is fixed, we can drop the env var handling logic.

	helmDriver := func() string {
		if helmReleaseSettings.Driver != nil {
			return *helmReleaseSettings.Driver
		}

		// If the provider flag is not set, fall back to the ENV var.
		if driver, exists := os.LookupEnv("PULUMI_K8S_HELM_DRIVER"); exists {
			return driver
		}
		return "secret"
	}
	k.helmDriver = helmDriver() // TODO: Make sure this is in provider state

	helmPluginsPath := func() string {
		if helmReleaseSettings.PluginsPath != nil {
			return *helmReleaseSettings.PluginsPath
		}

		// If the provider flag is not set, fall back to the ENV var.
		if pluginsPath, exists := os.LookupEnv("PULUMI_K8S_HELM_PLUGINS_PATH"); exists {
			return pluginsPath
		}
		return helmpath.DataPath("plugins")
	}
	k.helmPluginsPath = helmPluginsPath()

	helmRegistryConfigPath := func() string {
		if helmReleaseSettings.RegistryConfigPath != nil {
			return *helmReleaseSettings.RegistryConfigPath
		}

		// If the provider flag is not set, fall back to the ENV var.
		if registryPath, exists := os.LookupEnv("PULUMI_K8S_HELM_REGISTRY_CONFIG_PATH"); exists {
			return registryPath
		}
		return helmpath.ConfigPath("registry.json")
	}
	k.helmRegistryConfigPath = helmRegistryConfigPath()

	helmRepositoryConfigPath := func() string {
		if helmReleaseSettings.RepositoryConfigPath != nil {
			return *helmReleaseSettings.RepositoryConfigPath
		}

		if repositoryConfigPath, exists := os.LookupEnv("PULUMI_K8S_HELM_REPOSITORY_CONFIG_PATH"); exists {
			return repositoryConfigPath
		}
		return helmpath.ConfigPath("repositories.yaml")
	}
	k.helmRepositoryConfigPath = helmRepositoryConfigPath()

	helmRepositoryCache := func() string {
		if helmReleaseSettings.RepositoryCache != nil {
			return *helmReleaseSettings.RepositoryCache
		}

		if repositoryCache, exists := os.LookupEnv("PULUMI_K8S_HELM_REPOSITORY_CACHE"); exists {
			return repositoryCache
		}
		return helmpath.CachePath("repository")
	}
	k.helmRepositoryCache = helmRepositoryCache()

	// Rather than erroring out on an invalid k8s config, mark the cluster as unreachable and conditionally bail out on
	// operations that require a valid cluster. This will allow us to perform invoke operations using the default
	// provider.
	unreachableCluster := func(err error) {
		k.clusterUnreachable = true
		k.clusterUnreachableReason = fmt.Sprintf(
			"failed to parse kubeconfig data in `kubernetes:config:kubeconfig`- %v", err)
	}

	var kubeconfig clientcmd.ClientConfig
	var apiConfig *clientapi.Config
	homeDir := func() string {
		// Ignore errors. The filepath will be checked later, so we can handle failures there.
		usr, _ := user.Current()
		return usr.HomeDir
	}
	// Note: the Python SDK was setting the kubeconfig value to "" by default, so explicitly check for empty string.
	if pathOrContents, ok := vars["kubernetes:config:kubeconfig"]; ok && pathOrContents != "" {
		var contents string

		// Handle the '~' character if it is set in the config string. Normally, this would be expanded by the shell
		// into the user's home directory, but we have to do that manually if it is set in a config value.
		if pathOrContents == "~" {
			// In case of "~", which won't be caught by the "else if"
			pathOrContents = homeDir()
		} else if strings.HasPrefix(pathOrContents, "~/") {
			pathOrContents = filepath.Join(homeDir(), pathOrContents[2:])
		}

		// If the variable is a valid filepath, load the file and parse the contents as a k8s config.
		_, err := os.Stat(pathOrContents)
		if err == nil {
			b, err := os.ReadFile(pathOrContents)
			if err != nil {
				unreachableCluster(err)
			} else {
				contents = string(b)
			}
		} else { // Assume the contents are a k8s config.
			contents = pathOrContents
		}

		// Load the contents of the k8s config.
		apiConfig, err = clientcmd.Load([]byte(contents))
		if err != nil {
			unreachableCluster(err)
		} else {
			kubeconfig = clientcmd.NewDefaultClientConfig(*apiConfig, overrides)
			configurationNamespace, _, err := kubeconfig.Namespace()
			if err == nil {
				k.defaultNamespace = configurationNamespace
			}
		}
	} else {
		// Use client-go to resolve the final configuration values for the client. Typically, these
		// values would reside in the $KUBECONFIG file, but can also be altered in several
		// places, including in env variables, client-go default values, and (if we allowed it) CLI
		// flags.
		loadingRules := clientcmd.NewDefaultClientConfigLoadingRules()
		loadingRules.DefaultClientConfig = &clientcmd.DefaultClientConfig
		kubeconfig = clientcmd.NewInteractiveDeferredLoadingClientConfig(loadingRules, overrides, os.Stdin)
		configurationNamespace, _, err := kubeconfig.Namespace()
		if err == nil {
			k.defaultNamespace = configurationNamespace
		}
	}

	var kubeClientSettings KubeClientSettings
	if obj, ok := vars["kubernetes:config:kubeClientSettings"]; ok {
		err := json.Unmarshal([]byte(obj), &kubeClientSettings)
		if err != nil {
			return nil, fmt.Errorf("failed to unmarshal kubeClientSettings option: %w", err)
		}
	}

	// TODO: Once https://github.com/pulumi/pulumi/issues/8132 is fixed, we can drop the env var handling logic.
	if burst := os.Getenv("PULUMI_K8S_CLIENT_BURST"); burst != "" && kubeClientSettings.Burst == nil {
		asInt, err := strconv.Atoi(burst)
		if err != nil {
			return nil, fmt.Errorf("invalid value specified for PULUMI_K8S_CLIENT_BURST: %w", err)
		}
		kubeClientSettings.Burst = &asInt
	} else {
		v := 120 // Increased from default value of 10
		kubeClientSettings.Burst = &v
	}

	if qps := os.Getenv("PULUMI_K8S_CLIENT_QPS"); qps != "" && kubeClientSettings.QPS == nil {
		asFloat, err := strconv.ParseFloat(qps, 64)
		if err != nil {
			return nil, fmt.Errorf("invalid value specified for PULUMI_K8S_CLIENT_QPS: %w", err)
		}
		kubeClientSettings.QPS = &asFloat
	} else {
		v := 50.0 // Increased from default value of 5.0
		kubeClientSettings.QPS = &v
	}

	if timeout := os.Getenv("PULUMI_K8S_CLIENT_TIMEOUT"); timeout != "" && kubeClientSettings.Timeout == nil {
		asInt, err := strconv.Atoi(timeout)
		if err != nil {
			return nil, fmt.Errorf("invalid value specified for PULUMI_K8S_CLIENT_TIMEOUT: %w", err)
		}
		kubeClientSettings.Timeout = &asInt
	}

	// Attempt to load the configuration from the provided kubeconfig. If this fails, mark the cluster as unreachable.
	if !k.clusterUnreachable {
		config, err := kubeconfig.ClientConfig()
		if err != nil {
			k.clusterUnreachable = true
			k.clusterUnreachableReason = fmt.Sprintf("unable to load Kubernetes client configuration from kubeconfig file. Make sure you have: \n\n"+
				" \t • set up the provider as per https://www.pulumi.com/registry/packages/kubernetes/installation-configuration/ \n\n %v", err)
		} else {
			if kubeClientSettings.Burst != nil {
				config.Burst = *kubeClientSettings.Burst
				logger.V(9).Infof("kube client burst set to %v", config.Burst)
			}
			if kubeClientSettings.QPS != nil {
				config.QPS = float32(*kubeClientSettings.QPS)
				logger.V(9).Infof("kube client QPS set to %v", config.QPS)
			}
			if kubeClientSettings.Timeout != nil {
				config.Timeout = time.Duration(*kubeClientSettings.Timeout) * time.Second
				logger.V(9).Infof("kube client timeout set to %v", config.Timeout)
			}
			warningConfig := rest.CopyConfig(config)
			warningConfig.WarningHandler = rest.NoWarnings{}
			k.config = warningConfig
			k.kubeconfig = kubeconfig
		}
	}

	// These operations require a reachable cluster.
	if !k.clusterUnreachable {
		cs, err := clients.NewDynamicClientSet(k.config)
		if err != nil {
			return nil, err
		}
		k.clientSet = cs
		k.dryRunVerifier = k8sresource.NewQueryParamVerifier(
			cs.GenericClient, cs.DiscoveryClientCached, k8sresource.QueryParamDryRun)
		lc, err := clients.NewLogClient(k.canceler.context, k.config)
		if err != nil {
			return nil, err
		}
		k.logClient = lc

		k.k8sVersion = cluster.TryGetServerVersion(cs.DiscoveryClientCached)

		if _, err = k.getResources(); err != nil {
			k.clusterUnreachable = true
			k.clusterUnreachableReason = fmt.Sprintf(
				"unable to load schema information from the API server: %v", err)
		}
	}

	var err error

	k.helmReleaseProvider, err = newHelmReleaseProvider(
		k.host,
		apiConfig,
		overrides,
		k.config,
		k.clientSet,
		k.helmDriver,
		k.defaultNamespace,
		k.enableSecrets,
		k.helmPluginsPath,
		k.helmRegistryConfigPath,
		k.helmRepositoryConfigPath,
		k.helmRepositoryCache,
		k.clusterUnreachable,
		k.clusterUnreachableReason)
	if err != nil {
		return nil, err
	}

	return &pulumirpc.ConfigureResponse{
		AcceptSecrets:   true,
		SupportsPreview: true,
	}, nil
}

// Invoke dynamically executes a built-in function in the provider.
func (k *kubeProvider) Invoke(ctx context.Context,
	req *pulumirpc.InvokeRequest) (*pulumirpc.InvokeResponse, error) {

	// Important: Some invoke logic is intended to run during preview, and the Kubernetes provider
	// inputs may not have resolved yet. Any invoke logic that depends on an active cluster must check
	// k.clusterUnreachable and handle that condition appropriately.

	tok := req.GetTok()
	label := fmt.Sprintf("%s.Invoke(%s)", k.label(), tok)
	args, err := plugin.UnmarshalProperties(
		req.GetArgs(), plugin.MarshalOptions{Label: label, KeepUnknowns: true})
	if err != nil {
		return nil, pkgerrors.Wrapf(err, "failed to unmarshal %v args during an Invoke call", tok)
	}

	switch tok {
	case invokeDecodeYaml:
		var text, defaultNamespace string
		if textArg := args["text"]; textArg.HasValue() && textArg.IsString() {
			text = textArg.StringValue()
		} else {
			return nil, pkgerrors.New("missing required field 'text' of type string")
		}
		if defaultNsArg := args["defaultNamespace"]; defaultNsArg.HasValue() && defaultNsArg.IsString() {
			defaultNamespace = defaultNsArg.StringValue()
		}

		result, err := decodeYaml(text, defaultNamespace, k.clientSet)
		if err != nil {
			return nil, err
		}

		objProps, err := plugin.MarshalProperties(
			resource.NewPropertyMapFromMap(map[string]interface{}{"result": result}),
			plugin.MarshalOptions{
				Label: label, KeepUnknowns: true, SkipNulls: true,
			})
		if err != nil {
			return nil, err
		}

		return &pulumirpc.InvokeResponse{Return: objProps}, nil
	case invokeHelmTemplate:
		var jsonOpts string
		if jsonOptsArgs := args["jsonOpts"]; jsonOptsArgs.HasValue() && jsonOptsArgs.IsString() {
			jsonOpts = jsonOptsArgs.StringValue()
		} else {
			return nil, pkgerrors.New("missing required field 'jsonOpts' of type string")
		}

		var opts HelmChartOpts
		err = json.Unmarshal([]byte(jsonOpts), &opts)
		if err != nil {
			return nil, pkgerrors.Wrap(err, "failed to unmarshal 'jsonOpts'")
		}

		text, err := helmTemplate(opts, k.clientSet)
		if err != nil {
			return nil, pkgerrors.Wrap(err, "failed to generate YAML for specified Helm chart")
		}

		// Decode the generated YAML here to avoid an extra invoke in the client.
		result, err := decodeYaml(text, opts.Namespace, k.clientSet)
		if err != nil {
			return nil, pkgerrors.Wrap(err, "failed to decode YAML for specified Helm chart")
		}

		objProps, err := plugin.MarshalProperties(
			resource.NewPropertyMapFromMap(map[string]interface{}{"result": result}),
			plugin.MarshalOptions{
				Label: label, KeepUnknowns: true, SkipNulls: true,
			})
		if err != nil {
			return nil, err
		}

		return &pulumirpc.InvokeResponse{Return: objProps}, nil

	case invokeKustomize:
		var directory string
		if directoryArg := args["directory"]; directoryArg.HasValue() && directoryArg.IsString() {
			directory = directoryArg.StringValue()
		} else {
			return nil, pkgerrors.New("missing required field 'directory' of type string")
		}

		result, err := kustomizeDirectory(directory, k.clientSet)
		if err != nil {
			return nil, err
		}

		objProps, err := plugin.MarshalProperties(
			resource.NewPropertyMapFromMap(map[string]interface{}{"result": result}),
			plugin.MarshalOptions{
				Label: label, KeepUnknowns: true, SkipNulls: true,
			})
		if err != nil {
			return nil, err
		}

		return &pulumirpc.InvokeResponse{Return: objProps}, nil

	default:
		return nil, fmt.Errorf("unknown Invoke type %q", tok)
	}
}

// StreamInvoke dynamically executes a built-in function in the provider. The result is streamed
// back as a series of messages.
func (k *kubeProvider) StreamInvoke(
	req *pulumirpc.InvokeRequest, server pulumirpc.ResourceProvider_StreamInvokeServer) error {

	// Important: Some invoke logic is intended to run during preview, and the Kubernetes provider
	// inputs may not have resolved yet. Any invoke logic that depends on an active cluster must check
	// k.clusterUnreachable and handle that condition appropriately.

	// Unmarshal arguments.
	tok := req.GetTok()
	label := fmt.Sprintf("%s.StreamInvoke(%s)", k.label(), tok)
	args, err := plugin.UnmarshalProperties(
		req.GetArgs(), plugin.MarshalOptions{Label: label, KeepUnknowns: true})
	if err != nil {
		return pkgerrors.Wrapf(err, "failed to unmarshal %v args during an StreamInvoke call", tok)
	}

	switch tok {
	case streamInvokeList:
		//
		// Request a list of all resources of some type, in some number of namespaces.
		//
		// DESIGN NOTES: `list` must be a `StreamInvoke` instead of an `Invoke` to avoid the gRPC
		// message size limit. Unlike `watch`, which will continue until the user cancels the
		// request, `list` is guaranteed to terminate after all the resources are listed. The role
		// of the SDK implementations of `list` is thus to wait for the stream to terminate,
		// aggregate the resources into a list, and return to the user.
		//
		// We send the resources asynchronously. This requires an "event loop" (below), which
		// continuously attempts to send the resource, checking for cancellation on each send. This
		// allows for the theoretical possibility that the gRPC client cancels the `list` operation
		// prior to completion. The SDKs implementing `list` will very probably never expose a
		// `cancel` handler in the way that `watch` does; `watch` requires it because a watcher is
		// expected to never terminate, and users of the various SDKs need a way to tell the
		// provider to stop streaming and reclaim the resources associated with the stream.
		//
		// Still, we implement this cancellation also for `list`, primarily for completeness. We'd
		// like to avoid an unpleasant and non-actionable error that would appear on a `Send` on a
		// client that is no longer accepting requests. This also helps to guard against the
		// possibility that some dark corner of gRPC signals cancellation by accident, e.g., during
		// shutdown.
		//

		if k.clusterUnreachable {
			return fmt.Errorf("configured Kubernetes cluster is unreachable: %s", k.clusterUnreachableReason)
		}

		namespace := ""
		if args["namespace"].HasValue() {
			namespace = args["namespace"].StringValue()
		}
		if !args["group"].HasValue() || !args["version"].HasValue() || !args["kind"].HasValue() {
			return fmt.Errorf(
				"list requires a group, version, and kind that uniquely specify the resource type")
		}
		cl, err := k.clientSet.ResourceClient(schema.GroupVersionKind{
			Group:   args["group"].StringValue(),
			Version: args["version"].StringValue(),
			Kind:    args["kind"].StringValue(),
		}, namespace)
		if err != nil {
			return err
		}

		list, err := cl.List(k.canceler.context, metav1.ListOptions{})
		if err != nil {
			return err
		}

		//
		// List resources. Send them one-by-one, asynchronously, to the client requesting them.
		//

		objects := make(chan map[string]interface{})
		defer close(objects)
		done := make(chan struct{})
		defer close(done)
		go func() {
			for _, o := range list.Items {
				objects <- o.Object
			}
			done <- struct{}{}
		}()

		for {
			select {
			case <-k.canceler.context.Done():
				//
				// `kubeProvider#Cancel` was called. Terminate the `StreamInvoke` RPC, free all
				// resources, and exit without error.
				//

				return nil
			case <-done:
				//
				// Success. Return.
				//

				return nil
			case o := <-objects:
				//
				// Publish resource from the list back to user.
				//

				resp, err := plugin.MarshalProperties(
					resource.NewPropertyMapFromMap(o),
					plugin.MarshalOptions{})
				if err != nil {
					return err
				}

				err = server.Send(&pulumirpc.InvokeResponse{Return: resp})
				if err != nil {
					return err
				}
			case <-server.Context().Done():
				//
				// gRPC stream was cancelled from the client that issued the `StreamInvoke` request
				// to us. In this case, we terminate the `StreamInvoke` RPC, free all resources, and
				// exit without error.
				//
				// This is required for `watch`, but is implemented in `list` for completeness.
				// Users calling `watch` from one of the SDKs need to be able to cancel a `watch`
				// and signal to the provider that it's ok to reclaim the resources associated with
				// a `watch`. In `list` it's to prevent the user from getting weird errors if a
				// client somehow cancels the streaming request and they subsequently send a message
				// anyway.
				//

				return nil
			}
		}
	case streamInvokeWatch:
		//
		// Set up resource watcher.
		//

		if k.clusterUnreachable {
			return fmt.Errorf("configured Kubernetes cluster is unreachable: %s", k.clusterUnreachableReason)
		}

		namespace := ""
		if args["namespace"].HasValue() {
			namespace = args["namespace"].StringValue()
		}
		if !args["group"].HasValue() || !args["version"].HasValue() || !args["kind"].HasValue() {
			return fmt.Errorf(
				"watch requires a group, version, and kind that uniquely specify the resource type")
		}
		cl, err := k.clientSet.ResourceClient(schema.GroupVersionKind{
			Group:   args["group"].StringValue(),
			Version: args["version"].StringValue(),
			Kind:    args["kind"].StringValue(),
		}, namespace)
		if err != nil {
			return err
		}

		watch, err := cl.Watch(k.canceler.context, metav1.ListOptions{})
		if err != nil {
			return err
		}

		//
		// Watch for resource updates, and stream them back to the caller.
		//

		for {
			select {
			case <-k.canceler.context.Done():
				//
				// `kubeProvider#Cancel` was called. Terminate the `StreamInvoke` RPC, free all
				// resources, and exit without error.
				//

				watch.Stop()
				return nil
			case event := <-watch.ResultChan():
				//
				// Kubernetes resource was updated. Publish resource update back to user.
				//

				resp, err := plugin.MarshalProperties(
					resource.NewPropertyMapFromMap(
						map[string]interface{}{
							"type":   event.Type,
							"object": event.Object.(*unstructured.Unstructured).Object,
						}),
					plugin.MarshalOptions{})
				if err != nil {
					return err
				}

				err = server.Send(&pulumirpc.InvokeResponse{Return: resp})
				if err != nil {
					return err
				}
			case <-server.Context().Done():
				//
				// gRPC stream was cancelled from the client that issued the `StreamInvoke` request
				// to us. In this case, we terminate the `StreamInvoke` RPC, free all resources, and
				// exit without error.
				//
				// Usually, this happens in the language provider, e.g., in the call to `cancel`
				// below.
				//
				//     const deployments = await streamInvoke("kubernetes:kubernetes:watch", {
				//         group: "apps", version: "v1", kind: "Deployment",
				//     });
				//     deployments.cancel();
				//

				watch.Stop()
				return nil
			}
		}
	case streamInvokePodLogs:
		//
		// Set up log stream for Pod.
		//

		if k.clusterUnreachable {
			return fmt.Errorf("configured Kubernetes cluster is unreachable: %s", k.clusterUnreachableReason)
		}

		namespace := "default"
		if args["namespace"].HasValue() {
			namespace = args["namespace"].StringValue()
		}

		if !args["name"].HasValue() {
			return fmt.Errorf(
				"could not retrieve pod logs because the pod name was not present")
		}
		name := args["name"].StringValue()

		podLogs, err := k.logClient.Logs(namespace, name)
		if err != nil {
			return err
		}
		defer contract.IgnoreClose(podLogs)

		//
		// Enumerate logs by line. Send back to the user.
		//
		// TODO: We send the logs back one-by-one, but we should probably batch them instead.
		//

		logLines := make(chan string)
		defer close(logLines)
		done := make(chan error)
		defer close(done)

		go func() {
			podLogLines := bufio.NewScanner(podLogs)
			for podLogLines.Scan() {
				logLines <- podLogLines.Text()
			}

			if err := podLogLines.Err(); err != nil {
				done <- err
			} else {
				done <- nil
			}
		}()

		for {
			select {
			case <-k.canceler.context.Done():
				//
				// `kubeProvider#Cancel` was called. Terminate the `StreamInvoke` RPC, free all
				// resources, and exit without error.
				//

				return nil
			case err := <-done:
				//
				// Complete. Return the error if applicable.
				//

				return err
			case line := <-logLines:
				//
				// Publish log line back to user.
				//

				resp, err := plugin.MarshalProperties(
					resource.NewPropertyMapFromMap(
						map[string]interface{}{"lines": []string{line}}),
					plugin.MarshalOptions{})
				if err != nil {
					return err
				}

				err = server.Send(&pulumirpc.InvokeResponse{Return: resp})
				if err != nil {
					return err
				}
			case <-server.Context().Done():
				//
				// gRPC stream was cancelled from the client that issued the `StreamInvoke` request
				// to us. In this case, we terminate the `StreamInvoke` RPC, free all resources, and
				// exit without error.
				//
				// Usually, this happens in the language provider, e.g., in the call to `cancel`
				// below.
				//
				//     const podLogLines = await streamInvoke("kubernetes:kubernetes:podLogs", {
				//         namespace: "default", name: "nginx-f94d8bc55-xftvs",
				//     });
				//     podLogLines.cancel();
				//

				return nil
			}
		}
	default:
		return fmt.Errorf("unknown Invoke type '%s'", tok)
	}
}

// Attach sends the engine address to an already running plugin.
func (k *kubeProvider) Attach(_ context.Context, req *pulumirpc.PluginAttach) (*empty.Empty, error) {
	host, err := provider.NewHostClient(req.GetAddress())
	if err != nil {
		return nil, err
	}
	k.host = host
	return &empty.Empty{}, nil
}

// Check validates that the given property bag is valid for a resource of the given type and returns
// the inputs that should be passed to successive calls to Diff, Create, or Update for this
// resource. As a rule, the provider inputs returned by a call to Check should preserve the original
// representation of the properties as present in the program inputs. Though this rule is not
// required for correctness, violations thereof can negatively impact the end-user experience, as
// the provider inputs are using for detecting and rendering diffs.
func (k *kubeProvider) Check(ctx context.Context, req *pulumirpc.CheckRequest) (*pulumirpc.CheckResponse, error) {
	//
	// Behavior as of v0.12.x: We take two inputs:
	//
	// 1. req.News, the new resource inputs, i.e., the property bag coming from a custom resource like
	//    k8s.core.v1.Service
	// 2. req.Olds, the last version submitted from a custom resource.
	//
	// `req.Olds` are ignored (and are sometimes nil). `req.News` are validated, and `.metadata.name`
	// is given to it if it's not already provided.
	//

	urn := resource.URN(req.GetUrn())
	if isHelmRelease(urn) {
		return k.helmReleaseProvider.Check(ctx, req)
	}

	if !k.serverSideApplyMode && isPatchURN(urn) {
		return nil, fmt.Errorf("patch resources require Server-side Apply mode, which is enabled using the " +
			"`enableServerSideApply` Provider config")
	}

	label := fmt.Sprintf("%s.Check(%s)", k.label(), urn)
	logger.V(9).Infof("%s executing", label)

	// Obtain old resource inputs. This is the old version of the resource(s) supplied by the user as
	// an update.
	oldResInputs := req.GetOlds()
	olds, err := plugin.UnmarshalProperties(oldResInputs, plugin.MarshalOptions{
		Label: fmt.Sprintf("%s.olds", label), KeepUnknowns: true, SkipNulls: true, KeepSecrets: true,
	})
	if err != nil {
		return nil, err
	}

	// Obtain new resource inputs. This is the new version of the resource(s) supplied by the user as
	// an update.
	newResInputs := req.GetNews()
	news, err := plugin.UnmarshalProperties(newResInputs, plugin.MarshalOptions{
		Label:        fmt.Sprintf("%s.news", label),
		KeepUnknowns: true,
		SkipNulls:    true,
		KeepSecrets:  true,
	})
	if err != nil {
		return nil, pkgerrors.Wrapf(err, "check failed because malformed resource inputs: %+v", err)
	}

	oldInputs := propMapToUnstructured(olds)
	newInputs := propMapToUnstructured(news)

	if k.serverSideApplyMode && isPatchURN(urn) {
		if len(newInputs.GetName()) == 0 {
			return nil, fmt.Errorf("patch resources require the resource `.metadata.name` to be set")
		}
	}

	var failures []*pulumirpc.CheckFailure

	k.helmHookWarning(ctx, newInputs, urn)

	annotatedInputs, err := legacyInitialAPIVersion(oldInputs, newInputs)
	if err != nil {
		return nil, pkgerrors.Wrapf(
			err, "Failed to create resource %s/%s because of an error generating the %s value in "+
				"`.metadata.annotations`",
			newInputs.GetNamespace(), newInputs.GetName(), metadata.AnnotationInitialAPIVersion)
	}
	newInputs = annotatedInputs

	// Adopt name from old object if appropriate.
	//
	// If the user HAS NOT assigned a name in the new inputs, we autoname it and mark the object as
	// autonamed in `.metadata.annotations`. This makes it easier for `Diff` to decide whether this
	// needs to be `DeleteBeforeReplace`'d. If the resource is marked `DeleteBeforeReplace`, then
	// `Create` will allocate it a new name later.
	if len(oldInputs.Object) > 0 {
		// NOTE: If old inputs exist, they have a name, either provided by the user or filled in with a
		// previous run of `Check`.
		contract.Assertf(oldInputs.GetName() != "", "expected object name to be nonempty: %v", oldInputs)
		metadata.AdoptOldAutonameIfUnnamed(newInputs, oldInputs)

		// If the resource has existing state, we only set the "managed-by: pulumi" label if it is already present. This
		// avoids causing diffs for cases where the resource is being imported, or was created using SSA. The goal in
		// both cases is to leave the resource unchanged. The label is added if already present, or omitted if not.
		if metadata.HasManagedByLabel(oldInputs) {
			_, err = metadata.TrySetManagedByLabel(newInputs)
			if err != nil {
				return nil, pkgerrors.Wrapf(err,
					"Failed to create object because of a problem setting managed-by labels")
			}
		}
	} else {
		metadata.AssignNameIfAutonamable(req.RandomSeed, newInputs, news, urn)

		// Set a "managed-by: pulumi" label on resources created with Client-Side Apply. Do not set this label for SSA
		// resources since the fieldManagers field contains granular information about the managers.
		if !k.serverSideApplyMode {
			_, err = metadata.TrySetManagedByLabel(newInputs)
			if err != nil {
				return nil, pkgerrors.Wrapf(err,
					"Failed to create object because of a problem setting managed-by labels")
			}
		}
	}

	gvk, err := k.gvkFromURN(urn)
	if err != nil {
		return nil, err
	}

	// Skip the API version check if the cluster is unreachable.
	if !k.clusterUnreachable {
		if removed, version := kinds.RemovedAPIVersion(gvk, k.k8sVersion); removed {
			_ = k.host.Log(ctx, diag.Warning, urn, (&kinds.RemovedAPIError{GVK: gvk, Version: version}).Error())
		} else if !k.suppressDeprecationWarnings && kinds.DeprecatedAPIVersion(gvk, &k.k8sVersion) {
			_ = k.host.Log(ctx, diag.Warning, urn, gen.APIVersionComment(gvk))
		}
	}

	// If a default namespace is set on the provider for this resource, check if the resource has Namespaced
	// or Global scope. For namespaced resources, set the namespace to the default value if unset.
	if k.defaultNamespace != "" && len(newInputs.GetNamespace()) == 0 {
		namespacedKind, err := clients.IsNamespacedKind(gvk, k.clientSet)
		if err != nil {
			if clients.IsNoNamespaceInfoErr(err) {
				// This is probably a CustomResource without a registered CustomResourceDefinition.
				// Since we can't tell for sure at this point, assume it is namespaced, and correct if
				// required during the Create step.
				namespacedKind = true
			} else {
				return nil, err
			}
		}

		if namespacedKind {
			newInputs.SetNamespace(k.defaultNamespace)
		}
	}

	// HACK: Do not validate against OpenAPI spec if there is a computed value. The OpenAPI spec
	// does not know how to deal with the placeholder values for computed values.
	if !hasComputedValue(newInputs) && !k.clusterUnreachable {
		resources, err := k.getResources()
		if err != nil {
			return nil, pkgerrors.Wrapf(err, "Failed to fetch OpenAPI schema from the API server")
		}

		// Validate the object according to the OpenAPI schema for its GVK.
		err = openapi.ValidateAgainstSchema(resources, newInputs)
		if err != nil {
			resourceNotFound := apierrors.IsNotFound(err) ||
				strings.Contains(err.Error(), "is not supported by the server")
			k8sAPIUnreachable := strings.Contains(err.Error(), "connection refused")
			if resourceNotFound && k.gvkExists(newInputs) {
				failures = append(failures, &pulumirpc.CheckFailure{
					Reason: fmt.Sprintf(" Found API Group, but it did not contain a schema for %q", gvk),
				})
			} else if k8sAPIUnreachable {
				k8sURL := ""
				if err, ok := err.(*url.Error); ok {
					k8sURL = fmt.Sprintf("at %q", err.URL)
				}
				failures = append(failures, &pulumirpc.CheckFailure{
					Reason: fmt.Sprintf(" Kubernetes API server %s is unreachable. It's "+
						"possible that the URL or authentication information in your "+
						"kubeconfig is incorrect: %v", k8sURL, err),
				})
			} else if k.opts.rejectUnknownResources {
				// If the schema doesn't exist, it could still be a CRD (which may not have a
				// schema). Thus, if we are directed to check resources even if they have unknown
				// types, we fail here.
				return nil, pkgerrors.Wrapf(err, "unable to fetch schema for resource type %s/%s",
					newInputs.GetAPIVersion(), newInputs.GetKind())
			}
		}
	}

	checkedInputs := resource.NewPropertyMapFromMap(newInputs.Object)
	annotateSecrets(checkedInputs, news)

	autonamedInputs, err := plugin.MarshalProperties(checkedInputs, plugin.MarshalOptions{
		Label:        fmt.Sprintf("%s.autonamedInputs", label),
		KeepUnknowns: true,
		SkipNulls:    true,
		KeepSecrets:  k.enableSecrets,
	})
	if err != nil {
		return nil, err
	}

	if k.yamlRenderMode {
		if checkedInputs.ContainsSecrets() {
			_ = k.host.Log(ctx, diag.Warning, urn, "rendered YAML will contain a secret value in plaintext")
		}
	}

	// Return new, possibly-autonamed inputs.
	return &pulumirpc.CheckResponse{Inputs: autonamedInputs, Failures: failures}, nil
}

// helmHookWarning logs a warning if a Chart contains unsupported hooks. The warning can be disabled by setting
// the suppressHelmHookWarnings provider flag or related ENV var.
func (k *kubeProvider) helmHookWarning(ctx context.Context, newInputs *unstructured.Unstructured, urn resource.URN) {
	hasHelmHook := false
	for key, value := range newInputs.GetAnnotations() {
		// If annotations with a reserved internal prefix exist, ignore them.
		if metadata.IsInternalAnnotation(key) {
			_ = k.host.Log(ctx, diag.Warning, urn,
				fmt.Sprintf("ignoring user-specified value for internal annotation %q", key))
		}

		// If the Helm hook annotation is found, set the hasHelmHook flag.
		if has := metadata.IsHelmHookAnnotation(key); has {
			// Test hooks are handled, so ignore this one.
			if match, _ := regexp.MatchString(`test|test-success|test-failure`, value); !match {
				hasHelmHook = hasHelmHook || has
			}
		}
	}
	if hasHelmHook && !k.suppressHelmHookWarnings {
		_ = k.host.Log(ctx, diag.Warning, urn,
			"This resource contains Helm hooks that are not currently supported by Pulumi. The resource will "+
				"be created, but any hooks will not be executed. Hooks support is tracked at "+
				"https://github.com/pulumi/pulumi-kubernetes/issues/555 -- This warning can be disabled by setting "+
				"the PULUMI_K8S_SUPPRESS_HELM_HOOK_WARNINGS environment variable")
	}
}

// Diff checks what impacts a hypothetical update will have on the resource's properties.
func (k *kubeProvider) Diff(ctx context.Context, req *pulumirpc.DiffRequest) (*pulumirpc.DiffResponse, error) {
	//
	// Behavior as of v0.12.x: We take 2 inputs:
	//
	// 1. req.News, the new resource inputs, i.e., the property bag coming from a custom resource like
	//    k8s.core.v1.Service
	// 2. req.Olds, the old _state_ returned by a `Create` or an `Update`. The old state has the form
	//    {inputs: {...}, live: {...}}, and is a struct that contains the old inputs as well as the
	//    last computed value obtained from the Kubernetes API server.
	//
	// The list of properties that would cause replacement is then computed between the old and new
	// _inputs_, as in Kubernetes this captures changes the user made that result in replacement
	// (which is not true of the old computed values).
	//

	urn := resource.URN(req.GetUrn())

	label := fmt.Sprintf("%s.Diff(%s)", k.label(), urn)
	logger.V(9).Infof("%s executing", label)

	// Get old state. This is an object of the form {inputs: {...}, live: {...}} where `inputs` is the
	// previous resource inputs supplied by the user, and `live` is the computed state of that inputs
	// we received back from the API server.
	oldState, err := plugin.UnmarshalProperties(req.GetOlds(), plugin.MarshalOptions{
		Label: fmt.Sprintf("%s.olds", label), KeepUnknowns: true, SkipNulls: true, KeepSecrets: true,
	})
	if err != nil {
		return nil, err
	}

	// Get new resource inputs. The user is submitting these as an update.
	newResInputs, err := plugin.UnmarshalProperties(req.GetNews(), plugin.MarshalOptions{
		Label:        fmt.Sprintf("%s.news", label),
		KeepUnknowns: true,
		SkipNulls:    true,
		KeepSecrets:  true,
	})
	if err != nil {
		return nil, pkgerrors.Wrapf(err, "diff failed because malformed resource inputs")
	}

	newInputs := propMapToUnstructured(newResInputs)
	oldInputs, _ := parseCheckpointObject(oldState)

	gvk := k.gvkFromUnstructured(newInputs)

	if isHelmRelease(urn) && !hasComputedValue(newInputs) {
		return k.helmReleaseProvider.Diff(ctx, req)
	}

	namespacedKind, err := clients.IsNamespacedKind(gvk, k.clientSet)
	if err != nil {
		if clients.IsNoNamespaceInfoErr(err) {
			// This is probably a CustomResource without a registered CustomResourceDefinition.
			// Since we can't tell for sure at this point, assume it is namespaced, and correct if
			// required during the Create step.
			namespacedKind = true
		} else {
			return nil, pkgerrors.Wrapf(err,
				"API server returned error when asked if resource type %s is namespaced", gvk)
		}
	}

	if namespacedKind {
		// Explicitly set the "default" namespace if unset so that the diff ignores it.
		oldInputs.SetNamespace(canonicalNamespace(oldInputs.GetNamespace()))
		newInputs.SetNamespace(canonicalNamespace(newInputs.GetNamespace()))
	} else {
		// Clear the namespace if it was set erroneously.
		oldInputs.SetNamespace("")
		newInputs.SetNamespace("")
	}
	if oldInputs.GroupVersionKind().Empty() {
		oldInputs.SetGroupVersionKind(gvk)
	}
	// If a resource was created without SSA enabled, and then the related provider was changed to enable SSA, a
	// resourceVersion may have been set on the old resource state. This produces erroneous diffs, so remove the
	// value from the oldInputs prior to computing the diff.
	if k.serverSideApplyMode && len(oldInputs.GetResourceVersion()) > 0 {
		oldInputs.SetResourceVersion("")
	}

	var patch []byte
	var patchBase map[string]interface{}

	// Always compute a client-side patch.
	patch, err = k.inputPatch(oldInputs, newInputs)
	if err != nil {
		return nil, pkgerrors.Wrapf(
			err, "Failed to check for changes in resource %s/%s", newInputs.GetNamespace(), newInputs.GetName())
	}
	patchBase = oldInputs.Object

	patchObj := map[string]interface{}{}
	if err = json.Unmarshal(patch, &patchObj); err != nil {
		return nil, pkgerrors.Wrapf(
			err, "Failed to check for changes in resource %s/%s because of an error serializing "+
				"the JSON patch describing resource changes",
			newInputs.GetNamespace(), newInputs.GetName())
	}

	fieldManager := k.fieldManagerName(nil, newResInputs, newInputs)

	// Try to compute a server-side patch.
	ssPatch, ssPatchBase, ssPatchOk, err := k.tryServerSidePatch(oldInputs, newInputs, gvk, fieldManager)
	if err != nil {
		return nil, err
	}

	// If the server-side patch succeeded, then merge that patch into the client-side patch and override any conflicts
	// with the server-side values.
	if ssPatchOk {
		logger.V(1).Infof("calculated diffs for %s/%s using dry-run and inputs", newInputs.GetNamespace(), newInputs.GetName())
		// Merge the server-side patch into the client-side patch, and ensure that any fields that are set to null in the
		// server-side patch are set to null in the client-side patch.
		err = mergo.Merge(&patchBase, ssPatchBase, mergo.WithOverwriteWithEmptyValue)
		if err != nil {
			return nil, err
		}

		ssPatchObj := map[string]interface{}{}
		if err = json.Unmarshal(ssPatch, &ssPatchObj); err != nil {
			return nil, pkgerrors.Wrapf(
				err, "Failed to check for changes in resource %s/%s because of an error serializing "+
					"the JSON patch describing resource changes",
				newInputs.GetNamespace(), newInputs.GetName())
		}
		err = mergo.Merge(&patchObj, ssPatchObj, mergo.WithOverride)
		if err != nil {
			return nil, err
		}
	} else {
		logger.V(1).Infof("calculated diffs for %s/%s using inputs only", newInputs.GetNamespace(), newInputs.GetName())
	}

	// Pack up PB, ship response back.
	hasChanges := pulumirpc.DiffResponse_DIFF_NONE

	var replaces []string
	var detailedDiff map[string]*pulumirpc.PropertyDiff
	if len(patchObj) != 0 {
		forceNewFields := k.forceNewProperties(oldInputs)
		if detailedDiff, err = convertPatchToDiff(patchObj, patchBase, newInputs.Object, oldInputs.Object, forceNewFields...); err != nil {
			return nil, pkgerrors.Wrapf(
				err, "Failed to check for changes in resource %s/%s because of an error "+
					"converting JSON patch describing resource changes to a diff",
				newInputs.GetNamespace(), newInputs.GetName())
		}

		// Remove any ignored changes from the computed diff.
		var ignorePaths []resource.PropertyPath
		for _, ignore := range req.IgnoreChanges {
			ignorePath, err := resource.ParsePropertyPath(ignore)
			if err != nil {
				return nil, fmt.Errorf("failed to parse ignore path: %w", err)
			}
			ignorePaths = append(ignorePaths, ignorePath)
		}
		if len(ignorePaths) > 0 {
			var diffPaths []resource.PropertyPath
			for p := range detailedDiff {
				diffPath, err := resource.ParsePropertyPath(p)
				if err != nil {
					return nil, fmt.Errorf("failed to parse diff path: %w", err)
				}
				diffPaths = append(diffPaths, diffPath)
			}
			for _, ignorePath := range ignorePaths {
				for _, diffPath := range diffPaths {
					if ignorePath.Contains(diffPath) {
						delete(detailedDiff, diffPath.String())
					}
				}
			}
		}

		if len(detailedDiff) > 0 {
			hasChanges = pulumirpc.DiffResponse_DIFF_SOME

			for k, v := range detailedDiff {
				switch v.Kind {
				case pulumirpc.PropertyDiff_ADD_REPLACE, pulumirpc.PropertyDiff_DELETE_REPLACE, pulumirpc.PropertyDiff_UPDATE_REPLACE:
					replaces = append(replaces, k)
				case pulumirpc.PropertyDiff_DELETE:
					if k == "metadata" {
						replaces = append(replaces, k)
					}
				}
			}
		}
	}

	if metadata.ReplaceUnready(newInputs) {
		switch newInputs.GetKind() {
		case "Job":
			// Fetch current Job status and check point-in-time readiness. Errors are ignored.
			if live, err := k.readLiveObject(newInputs); err == nil {
				jobChecker := checkjob.NewJobChecker()
				job, err := clients.FromUnstructured(live)
				if err == nil {
					if !jobChecker.Ready(job) {
						hasChanges = pulumirpc.DiffResponse_DIFF_SOME
						replaces = append(replaces, `.metadata.annotations["pulumi.com/replaceUnready"]`)
					}
				}
			}
		default:
			_ = k.host.Log(ctx, diag.Warning, urn, "replaceUnready annotation is not supported for this resource")
		}
	}

	// Delete before replacement if we are forced to replace the old object, and the new version of
	// that object MUST have the same name.
	deleteBeforeReplace :=
		// 1. We know resource must be replaced.
		len(replaces) > 0 &&
			// 2. Object is NOT autonamed (i.e., user manually named it, and therefore we can't
			// auto-generate the name).
			!metadata.IsAutonamed(newInputs) &&
			// 3. The new, user-specified name is the same as the old name.
			newInputs.GetName() == oldInputs.GetName() &&
			// 4. The resource is being deployed to the same namespace (i.e., we aren't creating the
			// object in a new namespace and then deleting the old one).
			newInputs.GetNamespace() == oldInputs.GetNamespace()

	return &pulumirpc.DiffResponse{
		Changes:             hasChanges,
		Replaces:            replaces,
		Stables:             []string{},
		DeleteBeforeReplace: deleteBeforeReplace,
		DetailedDiff:        detailedDiff,
		HasDetailedDiff:     true,
	}, nil
}

// Create allocates a new instance of the provided resource and returns its unique ID afterwards.
// (The input ID must be blank.)  If this call fails, the resource must not have been created (i.e.,
// it is "transactional").
func (k *kubeProvider) Create(
	ctx context.Context, req *pulumirpc.CreateRequest,
) (*pulumirpc.CreateResponse, error) {
	//
	// Behavior as of v0.12.x: We take 1 input:
	//
	// 1. `req.Properties`, the new resource inputs submitted by the user, after having been returned
	// by `Check`.
	//
	// This is used to create a new resource, and the computed values are returned. Importantly:
	//
	// * The return is formatted as a "checkpoint object", i.e., an object of the form
	//   {inputs: {...}, live: {...}}. This is important both for `Diff` and for `Update`. See
	//   comments in those methods for details.
	//
	urn := resource.URN(req.GetUrn())

	if isHelmRelease(urn) && !req.GetPreview() {
		return k.helmReleaseProvider.Create(ctx, req)
	}

	label := fmt.Sprintf("%s.Create(%s)", k.label(), urn)
	logger.V(9).Infof("%s executing", label)

	// Except in the case of yamlRender mode, Create requires a connection to a k8s cluster, so bail out
	// immediately if it is unreachable.
	if !req.GetPreview() && k.clusterUnreachable && !k.yamlRenderMode {
		return nil, fmt.Errorf("configured Kubernetes cluster is unreachable: %s", k.clusterUnreachableReason)
	}

	// Parse inputs
	newResInputs, err := plugin.UnmarshalProperties(req.GetProperties(), plugin.MarshalOptions{
		Label:        fmt.Sprintf("%s.properties", label),
		KeepUnknowns: true,
		SkipNulls:    true,
		KeepSecrets:  true,
	})
	if err != nil {
		return nil, pkgerrors.Wrapf(err, "create failed because malformed resource inputs")
	}

	newInputs := propMapToUnstructured(newResInputs)

	// Skip if:
	// 1: The input values contain unknowns
	// 2: The server does not support server-side dry run
	// 3: The resource is a Patch resource
	skipPreview := hasComputedValue(newInputs) ||
		!k.supportsDryRun(newInputs.GroupVersionKind()) ||
		isPatchURN(urn)
	// If this is a preview and the input meets one of the skip criteria, then return them as-is. This is compatible
	// with prior behavior implemented by the Pulumi engine.
	if req.GetPreview() && skipPreview {
		logger.V(9).Infof("cannot preview Create(%v)", urn)
		return &pulumirpc.CreateResponse{Id: "", Properties: req.GetProperties()}, nil
	}

	annotatedInputs, err := k.withLastAppliedConfig(newInputs)
	if err != nil {
		return nil, pkgerrors.Wrapf(
			err, "Failed to create resource %s/%s because of an error generating the %s value in "+
				"`.metadata.annotations`",
			newInputs.GetNamespace(), newInputs.GetName(), lastAppliedConfigKey)
	}

	initialAPIVersion := newInputs.GetAPIVersion()
	fieldManager := k.fieldManagerName(nil, newResInputs, newInputs)

	if k.yamlRenderMode {
		if newResInputs.ContainsSecrets() {
			_ = k.host.Log(ctx, diag.Warning, urn, fmt.Sprintf(
				"rendered file %s contains a secret value in plaintext",
				renderPathForResource(annotatedInputs, k.yamlDirectory)))
		}
		err := renderYaml(annotatedInputs, k.yamlDirectory)
		if err != nil {
			return nil, err
		}

		obj := checkpointObject(newInputs, annotatedInputs, newResInputs, initialAPIVersion, fieldManager)
		inputsAndComputed, err := plugin.MarshalProperties(
			obj, plugin.MarshalOptions{
				Label:        fmt.Sprintf("%s.inputsAndComputed", label),
				KeepUnknowns: true,
				SkipNulls:    true,
				KeepSecrets:  k.enableSecrets,
			})
		if err != nil {
			return nil, err
		}

		_ = k.host.LogStatus(ctx, diag.Info, urn, fmt.Sprintf(
			"rendered %s", renderPathForResource(annotatedInputs, k.yamlDirectory)))

		return &pulumirpc.CreateResponse{
			Id: fqObjName(annotatedInputs), Properties: inputsAndComputed,
		}, nil
	}

	resources, err := k.getResources()
	if err != nil {
		return nil, pkgerrors.Wrapf(err, "Failed to fetch OpenAPI schema from the API server")
	}
	config := await.CreateConfig{
		ProviderConfig: await.ProviderConfig{
			Context:           k.canceler.context,
			Host:              k.host,
			URN:               urn,
			InitialAPIVersion: initialAPIVersion,
			FieldManager:      fieldManager,
			ClusterVersion:    &k.k8sVersion,
			ClientSet:         k.clientSet,
			DedupLogger:       logging.NewLogger(k.canceler.context, k.host, urn),
			Resources:         resources,
			ServerSideApply:   k.serverSideApplyMode,
		},
		Inputs:  annotatedInputs,
		Timeout: req.Timeout,
		Preview: req.GetPreview(),
	}
	initialized, awaitErr := await.Creation(config)
	if awaitErr != nil {
		if req.GetPreview() {
			failedPreview := false
			_, isPreviewErr := awaitErr.(await.PreviewError)
			if k.isDryRunDisabledError(awaitErr) || isPreviewErr {
				failedPreview = true
			}

<<<<<<< HEAD
			if k.serverSideApplyMode && errors.IsAlreadyExists(awaitErr) {
=======
			if k.enableDryRun && apierrors.IsAlreadyExists(awaitErr) {
>>>>>>> 26878ce9
				failedPreview = true
			}

			if failedPreview {
				logger.V(9).Infof("could not preview Create(%v): %v", urn, err)
				return &pulumirpc.CreateResponse{Id: "", Properties: req.GetProperties()}, nil
			}
		}

		if meta.IsNoMatchError(awaitErr) {
			// If it's a "no match" error, this is probably a CustomResource with no corresponding
			// CustomResourceDefinition. This usually happens if the CRD was not created, and we
			// print a more useful error message in this case.
			return nil, pkgerrors.Wrapf(
				awaitErr, "creation of resource %s failed because the Kubernetes API server "+
					"reported that the apiVersion for this resource does not exist. "+
					"Verify that any required CRDs have been created", fqObjName(newInputs))
		}
		partialErr, isPartialErr := awaitErr.(await.PartialError)
		if !isPartialErr {
			// Object creation failed.
			return nil, pkgerrors.Wrapf(
				awaitErr,
				"resource %s was not successfully created by the Kubernetes API server ", fqObjName(newInputs))
		}

		// Resource was created, but failed to become fully initialized.
		initialized = partialErr.Object()
	}

	obj := checkpointObject(newInputs, initialized, newResInputs, initialAPIVersion, fieldManager)
	inputsAndComputed, err := plugin.MarshalProperties(
		obj, plugin.MarshalOptions{
			Label:        fmt.Sprintf("%s.inputsAndComputed", label),
			KeepUnknowns: true,
			SkipNulls:    true,
			KeepSecrets:  k.enableSecrets,
		})
	if err != nil {
		return nil, err
	}

	if awaitErr != nil {
		// Resource was created but failed to initialize. Return live version of object so it can be
		// checkpointed.
		return nil, partialError(
			fqObjName(initialized),
			pkgerrors.Wrapf(
				awaitErr, "resource %s was successfully created, but the Kubernetes API server "+
					"reported that it failed to fully initialize or become live", fqObjName(newInputs)),
			inputsAndComputed,
			nil)
	}

	// Invalidate the client cache if this was a CRD. This will require subsequent CR creations to
	// refresh the cache, at which point the CRD definition will be present, so that it doesn't fail
	// with an `apierrors.IsNotFound`.
	if clients.IsCRD(newInputs) {
		k.clientSet.RESTMapper.Reset()
		k.invalidateResources()
	}

	id := ""
	if !req.GetPreview() {
		id = fqObjName(initialized)
	}
	return &pulumirpc.CreateResponse{Id: id, Properties: inputsAndComputed}, nil
}

// Read the current live state associated with a resource.  Enough state must be included in the
// inputs to uniquely identify the resource; this is typically just the resource ID, but may also
// include some properties.
func (k *kubeProvider) Read(ctx context.Context, req *pulumirpc.ReadRequest) (*pulumirpc.ReadResponse, error) {
	//
	// Behavior as of v0.12.x: We take 1 input:
	//
	// 1. `req.Properties`, the new resource inputs submitted by the user, after having been persisted
	// (e.g., by `Create` or `Update`).
	//
	// We use this information to read the live version of a Kubernetes resource. This is sometimes
	// then checkpointed (e.g., in the case of `refresh`). Specifically:
	//
	// * The return is formatted as a "checkpoint object", i.e., an object of the form
	//   {inputs: {...}, live: {...}}. This is important both for `Diff` and for `Update`. See
	//   comments in those methods for details.
	//

	urn := resource.URN(req.GetUrn())
	label := fmt.Sprintf("%s.Read(%s)", k.label(), urn)
	logger.V(9).Infof("%s executing", label)

	// If the cluster is unreachable, return an error unless the user has opted in to mark the resources to be deleted
	if k.clusterUnreachable {
		if k.deleteUnreachable {
			_ = k.host.Log(ctx, diag.Warning, urn, fmt.Sprintf(
				"configured Kubernetes cluster is unreachable and configuration is specified to ensure that "+
					"the resources are deleted: %s", k.clusterUnreachableReason))
			return deleteResponse, nil
		}

		_ = k.host.Log(ctx, diag.Warning, urn, fmt.Sprintf(
			"configured Kubernetes cluster is unreachable: %s", k.clusterUnreachableReason))
		return nil, fmt.Errorf("failed to read resource state due to unreachable cluster. " +
			"If the cluster has been deleted, you can edit the pulumi state to remove this resource or retry " +
			"with the PULUMI_K8S_DELETE_UNREACHABLE environment variable set to true.")
	}

	if isHelmRelease(urn) {
		contract.Assertf(k.helmReleaseProvider != nil, "helmReleaseProvider not initialized.")
		return k.helmReleaseProvider.Read(ctx, req)
	}

	// Obtain new properties, create a Kubernetes `unstructured.Unstructured` that we can pass to the
	// validation routines.
	oldState, err := plugin.UnmarshalProperties(req.GetProperties(), plugin.MarshalOptions{
		Label: fmt.Sprintf("%s.olds", label), KeepUnknowns: true, SkipNulls: true, KeepSecrets: true,
	})
	if err != nil {
		return nil, err
	}
	oldInputsPM, err := plugin.UnmarshalProperties(req.GetInputs(), plugin.MarshalOptions{
		Label: fmt.Sprintf("%s.oldInputs", label), KeepUnknowns: true, SkipNulls: true, KeepSecrets: true,
	})
	if err != nil {
		return nil, err
	}

	namespace, name := parseFqName(req.GetId())
	if name == "" {
		return nil, fmt.Errorf(
			"failed to read resource because of a failure to parse resource name from request ID: %s",
			req.GetId())
	}

	readFromCluster := false
	oldInputs, oldLive := parseCheckpointObject(oldState)
	if oldInputs.GroupVersionKind().Empty() {
		if oldLive.GroupVersionKind().Empty() {
			gvk, err := k.gvkFromURN(urn)
			if err != nil {
				return nil, err
			}
			oldInputs.SetGroupVersionKind(gvk)
			readFromCluster = true
		} else {
			oldInputs.SetGroupVersionKind(oldLive.GroupVersionKind())
		}

		if oldInputs.GetName() == "" {
			oldInputs.SetName(name)
		}

		if oldInputs.GetNamespace() == "" {
			oldInputs.SetNamespace(namespace)
		}
	}

	initialAPIVersion, err := initialAPIVersion(oldState, oldInputs)
	if err != nil {
		return nil, err
	}
	fieldManager := k.fieldManagerName(nil, oldState, oldInputs)

	if k.yamlRenderMode {
		// Return a new "checkpoint object".
		state, err := plugin.MarshalProperties(
			checkpointObject(oldInputs, oldLive, oldState, initialAPIVersion, fieldManager), plugin.MarshalOptions{
				Label:        fmt.Sprintf("%s.state", label),
				KeepUnknowns: true,
				SkipNulls:    true,
				KeepSecrets:  k.enableSecrets,
			})
		if err != nil {
			return nil, err
		}

		inputs, err := plugin.MarshalProperties(oldInputsPM, plugin.MarshalOptions{
			Label: label + ".inputs", KeepUnknowns: true, SkipNulls: true, KeepSecrets: k.enableSecrets,
		})
		if err != nil {
			return nil, err
		}

		return &pulumirpc.ReadResponse{Id: req.GetId(), Properties: state, Inputs: inputs}, nil
	}

	resources, err := k.getResources()
	if err != nil {
		return nil, pkgerrors.Wrapf(err, "Failed to fetch OpenAPI schema from the API server")
	}
	config := await.ReadConfig{
		ProviderConfig: await.ProviderConfig{
			Context:           k.canceler.context,
			Host:              k.host,
			URN:               urn,
			InitialAPIVersion: initialAPIVersion,
			FieldManager:      fieldManager,
			ClientSet:         k.clientSet,
			DedupLogger:       logging.NewLogger(k.canceler.context, k.host, urn),
			Resources:         resources,
		},
		Inputs:          oldInputs,
		ReadFromCluster: readFromCluster,
		Name:            name,
	}
	liveObj, readErr := await.Read(config)
	if readErr != nil {
		logger.V(3).Infof("%v", readErr)

		if meta.IsNoMatchError(readErr) {
			// If it's a "no match" error, this is probably a CustomResource with no corresponding
			// CustomResourceDefinition. This usually happens if the CRD was deleted, and it's safe
			// to consider the CR to be deleted as well in this case.
			return deleteResponse, nil
		}

		statusErr, ok := readErr.(*apierrors.StatusError)
		if ok && statusErr.ErrStatus.Code == 404 {
			// If it's a 404 error, this resource was probably deleted.
			return deleteResponse, nil
		}

		if partialErr, ok := readErr.(await.PartialError); ok {
			liveObj = partialErr.Object()
		}

		// If `liveObj == nil` at this point, it means we've encountered an error that is neither a
		// 404, nor an `await.PartialError`. For example, the master could be unreachable. We
		// should fail in this case.
		if liveObj == nil {
			return nil, readErr
		}

		// If we get here, resource successfully registered with the API server, but failed to
		// initialize.
	}

	// Attempt to parse the inputs for this object. If parsing was unsuccessful, retain the old inputs.
	liveInputs := parseLiveInputs(liveObj, oldInputs)

	if readFromCluster {
		// If no previous inputs were known, populate the inputs from the live cluster state for the resource.
		pkgSpec := pulumischema.PackageSpec{}
		if err := json.Unmarshal(k.pulumiSchema, &pkgSpec); err != nil {
			return nil, err
		}
		res := pkgSpec.Resources[urn.Type().String()]
		for k := range res.InputProperties {
			if liveVal, ok := liveObj.Object[k]; ok {
				if err = unstructured.SetNestedField(liveInputs.Object, liveVal, k); err != nil {
					return nil, fmt.Errorf("failure setting field %q for %q: %w", k, urn, err)
				}
			}
		}

		// Cleanup some obviously non-input-ty fields.
		unstructured.RemoveNestedField(liveInputs.Object, "metadata", "creationTimestamp")
		unstructured.RemoveNestedField(liveInputs.Object, "metadata", "generation")
		unstructured.RemoveNestedField(liveInputs.Object, "metadata", "managedFields")
		unstructured.RemoveNestedField(liveInputs.Object, "metadata", "resourceVersion")
		unstructured.RemoveNestedField(liveInputs.Object, "metadata", "uid")
		unstructured.RemoveNestedField(liveInputs.Object, "metadata", "annotations", lastAppliedConfigKey)
	}

	// TODO(lblackstone): not sure why this is needed
	id := fqObjName(liveObj)
	if reqID := req.GetId(); len(reqID) > 0 {
		id = reqID
	}

	// Return a new "checkpoint object".
	state, err := plugin.MarshalProperties(
		checkpointObject(liveInputs, liveObj, oldInputsPM, initialAPIVersion, fieldManager), plugin.MarshalOptions{
			Label:        fmt.Sprintf("%s.state", label),
			KeepUnknowns: true,
			SkipNulls:    true,
			KeepSecrets:  k.enableSecrets,
		})
	if err != nil {
		return nil, err
	}

	liveInputsPM := resource.NewPropertyMapFromMap(liveInputs.Object)
	annotateSecrets(liveInputsPM, oldInputsPM)

	inputs, err := plugin.MarshalProperties(liveInputsPM, plugin.MarshalOptions{
		Label: label + ".inputs", KeepUnknowns: true, SkipNulls: true, KeepSecrets: k.enableSecrets,
	})
	if err != nil {
		return nil, err
	}

	if readErr != nil {
		// Resource was created but failed to initialize. Return live version of object so it can be
		// checkpointed.
		logger.V(3).Infof("%v", partialError(id, readErr, state, inputs))
		return nil, partialError(id, readErr, state, inputs)
	}

	return &pulumirpc.ReadResponse{Id: id, Properties: state, Inputs: inputs}, nil
}

// Update updates an existing resource with new values. Currently, this client supports the
// Kubernetes-standard three-way JSON patch, and the newer Server-side Apply patch. See references [1], [2], [3].
//
// nolint
// [1]:
// https://kubernetes.io/docs/tasks/run-application/update-api-object-kubectl-patch/#use-a-json-merge-patch-to-update-a-deployment
// [2]:
// https://kubernetes.io/docs/concepts/overview/object-management-kubectl/declarative-config/#how-apply-calculates-differences-and-merges-changes
// [3]:
// https://kubernetes.io/docs/reference/using-api/server-side-apply
func (k *kubeProvider) Update(
	ctx context.Context, req *pulumirpc.UpdateRequest,
) (*pulumirpc.UpdateResponse, error) {
	//
	// Behavior as of v3.20.0: We take 2 inputs:
	//
	// 1. req.News, the new resource inputs, i.e., the property bag coming from a custom resource like
	//    k8s.core.v1.Service
	// 2. req.Olds, the old _state_ returned by a `Create` or an `Update`. The old state has the form
	//    {inputs: {...}, live: {...}}, and is a struct that contains the old inputs as well as the
	//    last computed value obtained from the Kubernetes API server.
	//
	// Unlike other providers, the update is computed as a three-way merge between: (1) the new
	// inputs, (2) the computed state returned by the API server, and (3) the old inputs. This is the
	// main reason why the old state is an object with both the old inputs and the live version of the
	// object.
	//

	//
	// TREAD CAREFULLY. The semantics of a Kubernetes update are subtle, and you should proceed to
	// change them only if you understand them deeply.
	//
	// Briefly: when a user updates an existing resource definition (e.g., by modifying YAML), the API
	// server must decide how to apply the changes inside it, to the version of the resource that it
	// has stored in etcd. In Kubernetes this decision is turns out to be quite complex. `kubectl`
	// currently uses the three-way "strategic merge" and falls back to the three-way JSON merge. We
	// currently support the second, but eventually we'll have to support the first, too.
	//
	// (NOTE: This comment is scoped to the question of how to patch an existing resource, rather than
	// how to recognize when a resource needs to be re-created from scratch.)
	//
	// There are several reasons for this complexity:
	//
	// * It's important not to clobber fields set or default-set by the server (e.g., NodePort,
	//   namespace, service type, etc.), or by out-of-band tooling like admission controllers
	//   (which, e.g., might do something like add a sidecar to a container list).
	// * For example, consider a scenario where a user renames a container. It is a reasonable
	//   expectation the old version of the container gets destroyed when the update is applied. And
	//   if the update strategy is set to three-way JSON merge patching, it is.
	// * But, consider if their administrator has set up (say) the Istio admission controller, which
	//   embeds a sidecar container in pods submitted to the API. This container would not be present
	//   in the YAML file representing that pod, but when an update is applied by the user, they
	//   not want it to get destroyed. And, so, when the strategy is set to three-way strategic
	//   merge, the container is not destroyed. (With this strategy, fields can have "merge keys" as
	//   part of their schema, which tells the API server how to merge each particular field.)
	//
	// What's worse is, currently nearly all of this logic exists on the client rather than the
	// server, though there is work moving forward to move this to the server.
	//
	// So the roadmap is:
	//
	// - [x] Implement `Update` using the three-way JSON merge strategy.
	// - [x] Cause `Update` to default to the three-way JSON merge patch strategy. (This will require
	//       plumbing, because it expects nominal types representing the API schema, but the
	//       discovery client is completely dynamic.)
	// - [x] Support server-side apply.
	//
	// In the next major release, we will default to using Server-side Apply, which will simplify this logic.
	//
	urn := resource.URN(req.GetUrn())
	label := fmt.Sprintf("%s.Update(%s)", k.label(), urn)
	logger.V(9).Infof("%s executing", label)

	// Except in the case of yamlRender mode, Update requires a connection to a k8s cluster, so bail out
	// immediately if it is unreachable.
	if !req.GetPreview() && k.clusterUnreachable && !k.yamlRenderMode {
		return nil, fmt.Errorf("configured Kubernetes cluster is unreachable: %s", k.clusterUnreachableReason)
	}

	// Obtain old properties, create a Kubernetes `unstructured.Unstructured`.
	oldState, err := plugin.UnmarshalProperties(req.GetOlds(), plugin.MarshalOptions{
		Label: fmt.Sprintf("%s.olds", label), KeepUnknowns: true, SkipNulls: true, KeepSecrets: true,
	})
	if err != nil {
		return nil, err
	}

	// Obtain new properties, create a Kubernetes `unstructured.Unstructured`.
	newResInputs, err := plugin.UnmarshalProperties(req.GetNews(), plugin.MarshalOptions{
		Label:        fmt.Sprintf("%s.news", label),
		KeepUnknowns: true,
		SkipNulls:    true,
		KeepSecrets:  true,
	})
	if err != nil {
		return nil, pkgerrors.Wrapf(err, "update failed because malformed resource inputs")
	}
	newInputs := propMapToUnstructured(newResInputs)

	// If this is a preview and the input values contain unknowns, return them as-is. This is compatible with
	// prior behavior implemented by the Pulumi engine. Similarly, if the server does not support server-side
	// dry run, return the inputs as-is.
	if req.GetPreview() &&
		(hasComputedValue(newInputs) || !k.supportsDryRun(newInputs.GroupVersionKind())) {

		logger.V(9).Infof("cannot preview Update(%v)", urn)
		return &pulumirpc.UpdateResponse{Properties: req.News}, nil
	}

	if isHelmRelease(urn) {
		return k.helmReleaseProvider.Update(ctx, req)
	}
	// Ignore old state; we'll get it from Kubernetes later.
	oldInputs, _ := parseCheckpointObject(oldState)

	annotatedInputs, err := k.withLastAppliedConfig(newInputs)
	if err != nil {
		return nil, pkgerrors.Wrapf(
			err, "Failed to update resource %s/%s because of an error generating the %s value in "+
				"`.metadata.annotations`",
			newInputs.GetNamespace(), newInputs.GetName(), lastAppliedConfigKey)
	}

	initialAPIVersion, err := initialAPIVersion(oldState, oldInputs)
	if err != nil {
		return nil, err
	}

	fieldManagerOld := k.fieldManagerName(nil, oldState, oldInputs)
	fieldManager := k.fieldManagerName(nil, oldState, newInputs)

	if k.yamlRenderMode {
		if newResInputs.ContainsSecrets() {
			_ = k.host.LogStatus(ctx, diag.Warning, urn, fmt.Sprintf(
				"rendered file %s contains a secret value in plaintext",
				renderPathForResource(annotatedInputs, k.yamlDirectory)))
		}
		err := renderYaml(annotatedInputs, k.yamlDirectory)
		if err != nil {
			return nil, err
		}

		obj := checkpointObject(newInputs, annotatedInputs, newResInputs, initialAPIVersion, fieldManager)
		inputsAndComputed, err := plugin.MarshalProperties(
			obj, plugin.MarshalOptions{
				Label:        fmt.Sprintf("%s.inputsAndComputed", label),
				KeepUnknowns: true,
				SkipNulls:    true,
				KeepSecrets:  k.enableSecrets,
			})
		if err != nil {
			return nil, err
		}

		_ = k.host.LogStatus(ctx, diag.Info, urn, fmt.Sprintf(
			"rendered %s", renderPathForResource(annotatedInputs, k.yamlDirectory)))

		return &pulumirpc.UpdateResponse{Properties: inputsAndComputed}, nil
	}

	resources, err := k.getResources()
	if err != nil {
		return nil, pkgerrors.Wrapf(err, "Failed to fetch OpenAPI schema from the API server")
	}
	config := await.UpdateConfig{
		ProviderConfig: await.ProviderConfig{
			Context:           k.canceler.context,
			Host:              k.host,
			URN:               urn,
			InitialAPIVersion: initialAPIVersion,
			FieldManager:      fieldManager,
			ClientSet:         k.clientSet,
			DedupLogger:       logging.NewLogger(k.canceler.context, k.host, urn),
			Resources:         resources,
			ServerSideApply:   k.serverSideApplyMode,
		},
		Previous: oldInputs,
		Inputs:   annotatedInputs,
		Timeout:  req.Timeout,
		Preview:  req.GetPreview(),
	}
	// Apply update.
	initialized, awaitErr := await.Update(config)
	if awaitErr != nil {
		if req.GetPreview() && k.isDryRunDisabledError(err) {
			logger.V(9).Infof("could not preview Update(%v): %v", urn, err)
			return &pulumirpc.UpdateResponse{Properties: req.News}, nil
		}

		if meta.IsNoMatchError(awaitErr) {
			// If it's a "no match" error, this is probably a CustomResource with no corresponding
			// CustomResourceDefinition. This usually happens if the CRD was not created, and we
			// print a more useful error message in this case.
			return nil, pkgerrors.Wrapf(
				awaitErr, "update of resource %s failed because the Kubernetes API server "+
					"reported that the apiVersion for this resource does not exist. "+
					"Verify that any required CRDs have been created", fqObjName(newInputs))
		}

		var getErr error
		initialized, getErr = k.readLiveObject(newInputs)
		if getErr != nil {
			// Object update/creation failed.
			return nil, pkgerrors.Wrapf(
				awaitErr, "update of resource %s failed because the Kubernetes API server "+
					"reported that it failed to fully initialize or become live", fqObjName(newInputs))
		}
		// If we get here, resource successfully registered with the API server, but failed to
		// initialize.
	}
	// Return a new "checkpoint object".
	obj := checkpointObject(newInputs, initialized, newResInputs, initialAPIVersion, fieldManager)
	inputsAndComputed, err := plugin.MarshalProperties(
		obj, plugin.MarshalOptions{
			Label:        fmt.Sprintf("%s.inputsAndComputed", label),
			KeepUnknowns: true,
			SkipNulls:    true,
			KeepSecrets:  k.enableSecrets,
		})
	if err != nil {
		return nil, err
	}

	if awaitErr != nil {
		// Resource was updated/created but failed to initialize. Return live version of object so it
		// can be checkpointed.
		return nil, partialError(
			fqObjName(initialized),
			pkgerrors.Wrapf(
				awaitErr, "the Kubernetes API server reported that %q failed to fully initialize "+
					"or become live", fqObjName(newInputs)),
			inputsAndComputed,
			nil)
	}

	if k.serverSideApplyMode {
		// For non-preview updates, drop the old fieldManager if the value changes.
		if !req.GetPreview() && fieldManagerOld != fieldManager {
			client, err := k.clientSet.ResourceClientForObject(newInputs)
			if err != nil {
				return nil, err
			}

			err = ssa.Relinquish(k.canceler.context, client, newInputs, fieldManagerOld)
			if err != nil {
				return nil, err
			}
		}
	}

	return &pulumirpc.UpdateResponse{Properties: inputsAndComputed}, nil
}

// Delete tears down an existing resource with the given ID.  If it fails, the resource is assumed
// to still exist.
func (k *kubeProvider) Delete(ctx context.Context, req *pulumirpc.DeleteRequest) (*pbempty.Empty, error) {
	urn := resource.URN(req.GetUrn())
	label := fmt.Sprintf("%s.Delete(%s)", k.label(), urn)
	logger.V(9).Infof("%s executing", label)

	// TODO(hausdorff): Propagate other options, like grace period through flags.

	// Obtain new properties, create a Kubernetes `unstructured.Unstructured`.
	oldState, err := plugin.UnmarshalProperties(req.GetProperties(), plugin.MarshalOptions{
		Label: fmt.Sprintf("%s.olds", label), KeepUnknowns: true, SkipNulls: true, KeepSecrets: true,
	})
	if err != nil {
		return nil, err
	}
	oldInputs, _ := parseCheckpointObject(oldState)

	if isHelmRelease(urn) {
		if k.clusterUnreachable {
			return nil, fmt.Errorf("can't delete Helm Release with unreachable cluster. Reason: %q", k.clusterUnreachableReason)
		}
		return k.helmReleaseProvider.Delete(ctx, req)
	}

	_, current := parseCheckpointObject(oldState)
	_, name := parseFqName(req.GetId())

	if k.yamlRenderMode {
		file := renderPathForResource(current, k.yamlDirectory)
		err := os.Remove(file)
		if err != nil {
			// Most of the time, errors will be because the file was already deleted. In this case,
			// the operation succeeds. It's also possible that deletion fails due to file permission if
			// the user changed the directory out-of-band, so log the error to help debug this scenario.
			logger.V(3).Infof("Failed to delete YAML file: %q - %v", file, err)
		}

		_ = k.host.LogStatus(ctx, diag.Info, urn, fmt.Sprintf("deleted %s", file))

		return &pbempty.Empty{}, nil
	}

	if k.clusterUnreachable {
		return nil, fmt.Errorf("configured Kubernetes cluster is unreachable: %s\n"+
			"If the cluster has been deleted, you can edit the pulumi state to remove this resource",
			k.clusterUnreachableReason)
	}

	initialAPIVersion, err := initialAPIVersion(oldState, &unstructured.Unstructured{})
	if err != nil {
		return nil, err
	}
	fieldManager := k.fieldManagerName(nil, oldState, oldInputs)
	resources, err := k.getResources()
	if err != nil {
		return nil, pkgerrors.Wrapf(err, "Failed to fetch OpenAPI schema from the API server")
	}

	config := await.DeleteConfig{
		ProviderConfig: await.ProviderConfig{
			Context:           k.canceler.context, // TODO: should this just be ctx from the args?
			Host:              k.host,
			URN:               urn,
			InitialAPIVersion: initialAPIVersion,
			FieldManager:      fieldManager,
			ClientSet:         k.clientSet,
			DedupLogger:       logging.NewLogger(k.canceler.context, k.host, urn),
			Resources:         resources,
			ServerSideApply:   k.serverSideApplyMode,
		},
		Inputs:  current,
		Name:    name,
		Timeout: req.Timeout,
	}

	awaitErr := await.Deletion(config)
	if awaitErr != nil {
		if meta.IsNoMatchError(awaitErr) {
			// If it's a "no match" error, this is probably a CustomResource with no corresponding
			// CustomResourceDefinition. This usually happens if the CRD was deleted, and it's safe
			// to consider the CR to be deleted as well in this case.
			return &pbempty.Empty{}, nil
		}
		if isPatchURN(urn) && await.IsDeleteRequiredFieldErr(awaitErr) {
			if cause, ok := apierrors.StatusCause(awaitErr, metav1.CauseTypeFieldValueRequired); ok {
				awaitErr = fmt.Errorf(
					"this Patch resource is currently managing a required field, so it can't be deleted "+
						"directly. Either set the `retainOnDelete` resource option, or transfer ownership of the "+
						"field before deleting: %s", cause.Field)
			}
		}
		partialErr, isPartialErr := awaitErr.(await.PartialError)
		if !isPartialErr {
			// There was an error executing the delete operation. The resource is still present and tracked.
			return nil, awaitErr
		}

		lastKnownState := partialErr.Object()

		inputsAndComputed, err := plugin.MarshalProperties(
			checkpointObject(current, lastKnownState, oldState, initialAPIVersion, fieldManager), plugin.MarshalOptions{
				Label:        fmt.Sprintf("%s.inputsAndComputed", label),
				KeepUnknowns: true,
				SkipNulls:    true,
				KeepSecrets:  k.enableSecrets,
			})
		if err != nil {
			return nil, err
		}

		// Resource delete was issued, but failed to complete. Return live version of object so it can be
		// checkpointed.
		return nil, partialError(fqObjName(lastKnownState), awaitErr, inputsAndComputed, nil)
	}

	return &pbempty.Empty{}, nil
}

// isPatchURN returns true if the URN is for a Patch resource.
func isPatchURN(urn resource.URN) bool {
	return strings.HasSuffix(urn.Type().String(), "Patch")
}

// GetPluginInfo returns generic information about this plugin, like its version.
func (k *kubeProvider) GetPluginInfo(context.Context, *pbempty.Empty) (*pulumirpc.PluginInfo, error) {
	return &pulumirpc.PluginInfo{
		Version: k.version,
	}, nil
}

// Cancel signals the provider to gracefully shut down and abort any ongoing resource operations.
// Operations aborted in this way will return an error (e.g., `Update` and `Create` will either a
// creation error or an initialization error). Since Cancel is advisory and non-blocking, it is up
// to the host to decide how long to wait after Cancel is called before (e.g.)
// hard-closing any gRPC connection.
func (k *kubeProvider) Cancel(context.Context, *pbempty.Empty) (*pbempty.Empty, error) {
	k.canceler.cancel()
	return &pbempty.Empty{}, nil
}

// --------------------------------------------------------------------------

// Private helpers.

// --------------------------------------------------------------------------

func (k *kubeProvider) label() string {
	return fmt.Sprintf("Provider[%s]", k.name)
}

func (k *kubeProvider) gvkFromUnstructured(input *unstructured.Unstructured) schema.GroupVersionKind {
	var group, version, kind string

	kind = input.GetKind()
	gv := strings.Split(input.GetAPIVersion(), "/")
	if len(gv) == 1 {
		version = input.GetAPIVersion()
	} else {
		group, version = gv[0], gv[1]
	}
	if group == "core" {
		group = ""
	}

	return schema.GroupVersionKind{
		Group:   group,
		Version: version,
		Kind:    kind,
	}
}

func (k *kubeProvider) gvkFromURN(urn resource.URN) (schema.GroupVersionKind, error) {
	if string(urn.Type().Package()) != k.providerPackage {
		return schema.GroupVersionKind{}, fmt.Errorf("unrecognized resource type: %q for this provider",
			urn.Type())
	}

	// Emit GVK.
	kind := string(urn.Type().Name())
	gv := strings.Split(string(urn.Type().Module().Name()), "/")
	if len(gv) != 2 {
		return schema.GroupVersionKind{},
			fmt.Errorf("apiVersion does not have both a group and a version: %q", urn.Type().Module().Name())
	}
	group, version := gv[0], gv[1]
	if group == "core" {
		group = ""
	}

	return schema.GroupVersionKind{
		Group:   group,
		Version: version,
		Kind:    kind,
	}, nil
}

func (k *kubeProvider) readLiveObject(obj *unstructured.Unstructured) (*unstructured.Unstructured, error) {
	rc, err := k.clientSet.ResourceClientForObject(obj)
	if err != nil {
		return nil, err
	}

	// Get the "live" version of the last submitted object. This is necessary because the server may
	// have populated some fields automatically, updated status fields, and so on.
	return rc.Get(k.canceler.context, obj.GetName(), metav1.GetOptions{})
}

func (k *kubeProvider) serverSidePatch(oldInputs, newInputs *unstructured.Unstructured, fieldManager string,
) ([]byte, map[string]interface{}, error) {

	client, err := k.clientSet.ResourceClient(oldInputs.GroupVersionKind(), oldInputs.GetNamespace())
	if err != nil {
		return nil, nil, err
	}

	liveObject, err := client.Get(k.canceler.context, oldInputs.GetName(), metav1.GetOptions{})
	if err != nil {
		return nil, nil, err
	}

	// If the new resource does not exist, we need to dry-run a Create rather than a Patch.
	var newObject *unstructured.Unstructured
	_, err = client.Get(k.canceler.context, newInputs.GetName(), metav1.GetOptions{})
	switch {
	case apierrors.IsNotFound(err):
		newObject, err = client.Create(k.canceler.context, newInputs, metav1.CreateOptions{
			DryRun: []string{metav1.DryRunAll},
		})
	case newInputs.GetNamespace() != oldInputs.GetNamespace():
		client, err := k.clientSet.ResourceClient(newInputs.GroupVersionKind(), newInputs.GetNamespace())
		if err != nil {
			return nil, nil, err
		}
		newObject, err = client.Create(k.canceler.context, newInputs, metav1.CreateOptions{
			DryRun: []string{metav1.DryRunAll},
		})
		if err != nil {
			return nil, nil, err
		}
	case err == nil:
		if k.serverSideApplyMode {
			objYAML, err := yaml.Marshal(newInputs.Object)
			if err != nil {
				return nil, nil, err
			}

			// Always force on diff to avoid erroneous conflict errors for resource replacements
			force := true
			if v := metadata.GetAnnotationValue(newInputs, metadata.AnnotationPatchFieldManager); len(v) > 0 {
				fieldManager = v
			}

			newObject, err = client.Patch(
				k.canceler.context, newInputs.GetName(), types.ApplyPatchType, objYAML, metav1.PatchOptions{
					DryRun:          []string{metav1.DryRunAll},
					FieldManager:    fieldManager,
					FieldValidation: metav1.FieldValidationWarn,
					Force:           &force,
				})
			if err != nil {
				return nil, nil, err
			}
		} else {
			liveInputs := parseLiveInputs(liveObject, oldInputs)

			resources, err := k.getResources()
			if err != nil {
				return nil, nil, err
			}

			patch, patchType, _, err := openapi.PatchForResourceUpdate(resources, liveInputs, newInputs, liveObject)
			if err != nil {
				return nil, nil, err
			}

			newObject, err = client.Patch(k.canceler.context, newInputs.GetName(), patchType, patch, metav1.PatchOptions{
				DryRun: []string{metav1.DryRunAll},
			})
			if err != nil {
				return nil, nil, err
			}
		}

	default:
		return nil, nil, err
	}
	if err != nil {
		return nil, nil, err
	}

	if k.serverSideApplyMode {
		objMetadata := newObject.Object["metadata"].(map[string]interface{})
		if len(objMetadata) == 1 {
			delete(newObject.Object, "metadata")
		} else {
			delete(newObject.Object["metadata"].(map[string]interface{}), "managedFields")
		}
		objMetadata = liveObject.Object["metadata"].(map[string]interface{})
		if len(objMetadata) == 1 {
			delete(liveObject.Object, "metadata")
		} else {
			delete(liveObject.Object["metadata"].(map[string]interface{}), "managedFields")
		}
	}

	liveJSON, err := liveObject.MarshalJSON()
	if err != nil {
		return nil, nil, err
	}
	newJSON, err := newObject.MarshalJSON()
	if err != nil {
		return nil, nil, err
	}

	patch, err := jsonpatch.CreateMergePatch(liveJSON, newJSON)
	if err != nil {
		return nil, nil, err
	}

	return patch, liveObject.Object, nil
}

// inputPatch calculates a patch on the client-side by comparing old inputs to the current inputs.
func (k *kubeProvider) inputPatch(
	oldInputs, newInputs *unstructured.Unstructured,
) ([]byte, error) {
	oldInputsJSON, err := oldInputs.MarshalJSON()
	if err != nil {
		return nil, err
	}
	newInputsJSON, err := newInputs.MarshalJSON()
	if err != nil {
		return nil, err
	}

	return jsonpatch.CreateMergePatch(oldInputsJSON, newInputsJSON)
}

func (k *kubeProvider) supportsDryRun(gvk schema.GroupVersionKind) bool {
	// Check to see if the configuration has explicitly disabled server-side dry run.
	if !k.serverSideApplyMode {
		logger.V(9).Infof("dry run is disabled")
		return false
	}
	// Ensure that the cluster is reachable and supports the server-side diff feature.
	if k.clusterUnreachable || !openapi.SupportsDryRun(k.dryRunVerifier, gvk) {
		logger.V(9).Infof("server cannot dry run %v", gvk)
		return false
	}
	return true
}

func (k *kubeProvider) isDryRunDisabledError(err error) bool {
	se, isStatusError := err.(*apierrors.StatusError)
	if !isStatusError {
		return false
	}

	return se.Status().Code == http.StatusBadRequest &&
		(se.Status().Message == "the dryRun alpha feature is disabled" ||
			se.Status().Message == "the dryRun beta feature is disabled" ||
			strings.Contains(se.Status().Message, "does not support dry run"))
}

// tryServerSidePatch attempts to compute a server-side patch. Returns true iff the operation succeeded.
// The following are expected ways in which the server-side apply can not work;
// we return no error, but a `false` value indicating that there's no result either.
// The caller will fall back to using the client-side diff. In the particular case of an
// update to an immutable field, it is already known from the schema when
// replacement will be necessary.
func (k *kubeProvider) tryServerSidePatch(
	oldInputs, newInputs *unstructured.Unstructured,
	gvk schema.GroupVersionKind,
	fieldManager string,
) (ssPatch []byte, ssPatchBase map[string]interface{}, ok bool, err error) {
	// If the resource's GVK changed, so compute patch using inputs.
	if oldInputs.GroupVersionKind().String() != gvk.String() {
		return nil, nil, false, nil
	}
	// If we can't dry-run the new GVK, computed the patch using inputs.
	if !k.supportsDryRun(gvk) {
		return nil, nil, false, nil
	}
	// TODO: Skipping server-side diff for resources with computed values is a hack. We will want to address this
	// more granularly so that previews are as accurate as possible, but this is an easy workaround for a critical
	// bug.
	if hasComputedValue(newInputs) || hasComputedValue(oldInputs) {
		return nil, nil, false, nil
	}

	ssPatch, ssPatchBase, err = k.serverSidePatch(oldInputs, newInputs, fieldManager)
	if err == nil {
		// The server-side patch succeeded.
		return ssPatch, ssPatchBase, true, nil
	}

	if k.isDryRunDisabledError(err) {
		return nil, nil, false, err
	}
	if se, isStatusError := err.(*apierrors.StatusError); isStatusError {
		if se.Status().Code == http.StatusUnprocessableEntity &&
			strings.Contains(se.ErrStatus.Message, "field is immutable") {
			// This error occurs if the resource field is immutable.
			// Ignore this error since this case is handled by the replacement logic.
			return nil, nil, false, nil
		}
	}
	if err.Error() == "name is required" {
		// If the name was removed in this update, then the resource will be replaced with an auto-named resource.
		// Ignore this error since this case is handled by the replacement logic.
		return nil, nil, false, nil
	}

	return nil, nil, false, err
}

func (k *kubeProvider) withLastAppliedConfig(config *unstructured.Unstructured) (*unstructured.Unstructured, error) {
	if k.serverSideApplyMode || k.supportsDryRun(config.GroupVersionKind()) {
		// Skip last-applied-config annotation if the resource supports server-side apply.
		return config, nil
	}

	// CRDs are updated using a separate mechanism, so skip the last-applied-configuration annotation, and delete it
	// if it was present from a previous update.
	if clients.IsCRD(config) {
		// Deep copy the config before returning.
		config = config.DeepCopy()

		annotations := getAnnotations(config)
		delete(annotations, lastAppliedConfigKey)
		config.SetAnnotations(annotations)
		return config, nil
	}

	// Serialize the inputs and add the last-applied-configuration annotation.
	marshaled, err := config.MarshalJSON()
	if err != nil {
		return nil, err
	}

	// Deep copy the config before returning.
	config = config.DeepCopy()

	annotations := getAnnotations(config)
	annotations[lastAppliedConfigKey] = string(marshaled)
	config.SetAnnotations(annotations)
	return config, nil
}

// fieldManagerName returns the name to use for the Server-Side Apply fieldManager. The values are looked up with the
// following precedence:
// 1. Resource annotation (this will likely change to a typed option field in the next major release)
// 2. Value from the Pulumi state
// 3. Randomly generated name
func (k *kubeProvider) fieldManagerName(
	randomSeed []byte, state resource.PropertyMap, inputs *unstructured.Unstructured,
) string {
	// Always use the same fieldManager name for Client-Side Apply mode to avoid conflicts based on the name of the
	// provider executable.
	if !k.serverSideApplyMode {
		return "pulumi-kubernetes"
	}

	if v := metadata.GetAnnotationValue(inputs, metadata.AnnotationPatchFieldManager); len(v) > 0 {
		return v
	}
	if v, ok := state[fieldManagerKey]; ok {
		return v.StringValue()
	}

	prefix := "pulumi-kubernetes-"
	// This function is called from other provider function apart from Check and so doesn't have a randomSeed
	// for those calls, but the field manager name should have already been filled in via Check so this case
	// shouldn't actually get hit.
	fieldManager, err := resource.NewUniqueName(randomSeed, prefix, 0, 0, nil)
	contract.AssertNoErrorf(err, "unexpected error while creating NewUniqueName")

	return fieldManager
}

// gvkExists attempts to load a REST mapping for the given resource and returns true on success. Since this operation
// will fail if the GVK has not been registered with the apiserver, it can be used to indirectly check if the resource
// may be an unregistered CustomResource.
func (k *kubeProvider) gvkExists(obj *unstructured.Unstructured) bool {
	gvk := obj.GroupVersionKind()
	if _, err := k.clientSet.RESTMapper.RESTMapping(gvk.GroupKind(), gvk.Version); err != nil {
		if !meta.IsNoMatchError(err) {
			logger.V(3).Infof("RESTMapping(%q) returned unexpected error %v", gvk, err)
		}
		return false
	}
	return true
}

func mapReplStripSecrets(v resource.PropertyValue) (interface{}, bool) {
	if v.IsSecret() {
		return v.SecretValue().Element.MapRepl(nil, mapReplStripSecrets), true
	}

	return nil, false
}

// mapReplUnderscoreToDash is needed to work around cases where SDKs don't allow dashes in variable names, and so the
// parameter is renamed with an underscore during schema generation. This function normalizes those keys to the format
// expected by the cluster.
func mapReplUnderscoreToDash(v string) (string, bool) {
	switch v {
	case "x_kubernetes_embedded_resource":
		return "x-kubernetes-embedded-resource", true
	case "x_kubernetes_int_or_string":
		return "x-kubernetes-int-or-string", true
	case "x_kubernetes_list_map_keys":
		return "x-kubernetes-list-map-keys", true
	case "x_kubernetes_list_type":
		return "x-kubernetes-list-type", true
	case "x_kubernetes_map_type":
		return "x-kubernetes-map-type", true
	case "x_kubernetes_preserve_unknown_fields":
		return "x-kubernetes-preserve-unknown-fields", true
	case "x_kubernetes_validations":
		return "x-kubernetes-validations", true
	}
	return "", false
}

func propMapToUnstructured(pm resource.PropertyMap) *unstructured.Unstructured {
	return &unstructured.Unstructured{Object: pm.MapRepl(mapReplUnderscoreToDash, mapReplStripSecrets)}
}

func getAnnotations(config *unstructured.Unstructured) map[string]string {
	annotations := config.GetAnnotations()
	if annotations == nil {
		annotations = make(map[string]string)
	}

	return annotations
}

// legacyInitialAPIVersion maintains backward compatibility with behavior introduced in the 1.2.0 release. This
// information is now stored in the checkpoint file and the annotation is no longer used by the provider.
func legacyInitialAPIVersion(oldConfig, newConfig *unstructured.Unstructured) (*unstructured.Unstructured, error) {
	oldAnnotations := getAnnotations(oldConfig)
	newAnnotations := getAnnotations(newConfig)

	apiVersion, exists := oldAnnotations[metadata.AnnotationInitialAPIVersion]
	if exists {
		// Keep the annotation if it was already created previously to minimize further disruption
		// to existing resources.
		newAnnotations[metadata.AnnotationInitialAPIVersion] = apiVersion
	}

	if len(newConfig.GetAnnotations()) > 0 {
		newConfig.SetAnnotations(newAnnotations)
	}

	return newConfig, nil
}

// initialAPIVersion retrieves the initialAPIVersion property from the checkpoint file and falls back to using
// the `pulumi.com/initialAPIVersion` annotation if that property is not present.
func initialAPIVersion(state resource.PropertyMap, oldConfig *unstructured.Unstructured) (string, error) {
	if v, ok := state[initialAPIVersionKey]; ok {
		return v.StringValue(), nil
	}

	oldAnnotations := getAnnotations(oldConfig)
	apiVersion, exists := oldAnnotations[metadata.AnnotationInitialAPIVersion]
	if exists {
		return apiVersion, nil
	}

	return oldConfig.GetAPIVersion(), nil
}

func checkpointObject(inputs, live *unstructured.Unstructured, fromInputs resource.PropertyMap,
	initialAPIVersion, fieldManager string) resource.PropertyMap {

	object := resource.NewPropertyMapFromMap(live.Object)
	inputsPM := resource.NewPropertyMapFromMap(inputs.Object)

	annotateSecrets(object, fromInputs)
	annotateSecrets(inputsPM, fromInputs)

	isSecretKind := live.GetKind() == secretKind

	// For secrets, if `stringData` is present in the inputs, the API server will have filled in `data` based on it. By
	// base64 encoding the secrets. We should mark any of the values which were secrets in the `stringData` object
	// as secrets in the `data` field as well.
	if live.GetAPIVersion() == "v1" && isSecretKind {
		stringData, hasStringData := fromInputs["stringData"]
		data, hasData := object["data"]

		if hasStringData && hasData {
			if stringData.IsSecret() && !data.IsSecret() {
				object["data"] = resource.MakeSecret(data)
			}

			if stringData.IsObject() && data.IsObject() {
				annotateSecrets(data.ObjectValue(), stringData.ObjectValue())
			}
		}
	}

	// Ensure that the annotation we add for lastAppliedConfig is treated as a secret if any of the inputs were secret
	// (the value of this annotation is a string-ified JSON so marking the entire thing as a secret is really the best
	// that we can do).
	if fromInputs.ContainsSecrets() || isSecretKind {
		if _, has := object["metadata"]; has && object["metadata"].IsObject() {
			metadata := object["metadata"].ObjectValue()
			if _, has := metadata["annotations"]; has && metadata["annotations"].IsObject() {
				annotations := metadata["annotations"].ObjectValue()
				if lastAppliedConfig, has := annotations[lastAppliedConfigKey]; has && !lastAppliedConfig.IsSecret() {
					annotations[lastAppliedConfigKey] = resource.MakeSecret(lastAppliedConfig)
				}
			}
		}
	}

	object["__inputs"] = resource.NewObjectProperty(inputsPM)
	object[initialAPIVersionKey] = resource.NewStringProperty(initialAPIVersion)
	object[fieldManagerKey] = resource.NewStringProperty(fieldManager)

	return object
}

func parseCheckpointObject(obj resource.PropertyMap) (oldInputs, live *unstructured.Unstructured) {
	// Since we are converting everything to unstructured's, we need to strip out any secretness that
	// may nested deep within the object.
	pm := obj.MapRepl(nil, mapReplStripSecrets)

	//
	// NOTE: Inputs are now stored in `__inputs` to allow output properties to work. The inputs and
	// live properties used to be stored next to each other, in an object that looked like {live:
	// (...), inputs: (...)}, but this broke this resolution. See[1] for more information.
	//
	// [1]: https://github.com/pulumi/pulumi-kubernetes/issues/137
	//
	inputs, hasInputs := pm["inputs"]
	liveMap, hasLive := pm["live"]

	if !hasInputs || !hasLive {
		liveMap = pm

		inputs, hasInputs = pm["__inputs"]
		if hasInputs {
			delete(liveMap.(map[string]interface{}), "__inputs")
		} else {
			inputs = map[string]interface{}{}
		}
	}

	oldInputs = &unstructured.Unstructured{Object: inputs.(map[string]interface{})}
	live = &unstructured.Unstructured{Object: liveMap.(map[string]interface{})}
	return
}

// partialError creates an error for resources that did not complete an operation in progress.
// The last known state of the object is included in the error so that it can be checkpointed.
func partialError(id string, err error, state *structpb.Struct, inputs *structpb.Struct) error {
	reasons := []string{err.Error()}
	err = pkgerrors.Cause(err)
	if aggregate, isAggregate := err.(await.AggregatedError); isAggregate {
		reasons = append(reasons, aggregate.SubErrors()...)
	}
	detail := pulumirpc.ErrorResourceInitFailed{
		Id:         id,
		Properties: state,
		Reasons:    reasons,
		Inputs:     inputs,
	}
	return rpcerror.WithDetails(rpcerror.New(codes.Unknown, err.Error()), &detail)
}

// canonicalNamespace will provides the canonical name for a namespace. Specifically, if the
// namespace is "", the empty string, we report this as its canonical name, "default".
func canonicalNamespace(ns string) string {
	if ns == "" {
		return "default"
	}
	return ns
}

// deleteResponse causes the resource to be deleted from the state.
var deleteResponse = &pulumirpc.ReadResponse{Id: "", Properties: nil}

// parseLastAppliedConfig attempts to find and parse an annotation that records the last applied configuration for the
// given live object state.
func parseLastAppliedConfig(live *unstructured.Unstructured) *unstructured.Unstructured {
	// If `kubectl.kubernetes.io/last-applied-configuration` metadata annotation is present, parse it into a real object
	// and use it as the current set of live inputs. Otherwise, return nil.
	if live == nil {
		return nil
	}

	annotations := live.GetAnnotations()
	if annotations == nil {
		return nil
	}
	lastAppliedConfig, ok := annotations[lastAppliedConfigKey]
	if !ok {
		return nil
	}

	liveInputs := &unstructured.Unstructured{}
	if err := liveInputs.UnmarshalJSON([]byte(lastAppliedConfig)); err != nil {
		return nil
	}
	return liveInputs
}

// parseLiveInputs attempts to parse the provider inputs that produced the given live object out of the object's state.
// This is used by Read.
func parseLiveInputs(live, oldInputs *unstructured.Unstructured) *unstructured.Unstructured {
	// First try to find and parse a `kubectl.kubernetes.io/last-applied-configuration` metadata anotation. If that
	// succeeds, we are done.
	if inputs := parseLastAppliedConfig(live); inputs != nil {
		return inputs
	}

	// If no such annotation was present--or if parsing failed--either retain the old inputs if they exist, or
	// attempt to propagate the live object's GVK, any Pulumi-generated autoname and its annotation, and return
	// the result.
	if oldInputs != nil && len(oldInputs.Object) > 0 {
		return oldInputs
	}

	inputs := &unstructured.Unstructured{Object: map[string]interface{}{}}
	inputs.SetGroupVersionKind(live.GroupVersionKind())
	metadata.AdoptOldAutonameIfUnnamed(inputs, live)

	return inputs
}

// convertPatchToDiff converts the given JSON merge patch to a Pulumi detailed diff.
func convertPatchToDiff(
	patch, oldLiveState, newInputs, oldInputs map[string]interface{}, forceNewFields ...string,
) (map[string]*pulumirpc.PropertyDiff, error) {

	contract.Requiref(len(patch) != 0, "patch", "expected len() != 0")
	contract.Requiref(oldLiveState != nil, "oldLiveState", "expected != nil")

	pc := &patchConverter{
		forceNew: forceNewFields,
		diff:     map[string]*pulumirpc.PropertyDiff{},
	}
	err := pc.addPatchMapToDiff(nil, patch, oldLiveState, newInputs, oldInputs, false)
	return pc.diff, err
}

// makePatchSlice recursively processes the given path to create a slice of a POJO value that is appropriately shaped
// for querying using a JSON path. We use this in addPatchValueToDiff when deciding whether or not a particular
// property causes a replacement.
func makePatchSlice(path []interface{}, v interface{}) interface{} {
	if len(path) == 0 {
		return v
	}
	switch p := path[0].(type) {
	case string:
		return map[string]interface{}{
			p: makePatchSlice(path[1:], v),
		}
	case int:
		return []interface{}{makePatchSlice(path[1:], v)}
	default:
		contract.Failf("unexpected element type in path: %T", p)
		return nil
	}
}

// equalNumbers returns true if both a and b are number values (int64 or float64). Note that if a this will fail if
// either value is not representable as a float64.
func equalNumbers(a, b interface{}) bool {
	aKind, bKind := reflect.TypeOf(a).Kind(), reflect.TypeOf(b).Kind()
	if aKind == bKind {
		return reflect.DeepEqual(a, b)
	}

	toFloat := func(v interface{}) (float64, bool) {
		switch field := v.(type) {
		case int64:
			return float64(field), true
		case float64:
			return field, true
		default:
			return 0, false
		}
	}

	aVal, aOk := toFloat(a)
	bVal, bOk := toFloat(b)
	return aOk && bOk && aVal == bVal
}

// patchConverter carries context for convertPatchToDiff.
type patchConverter struct {
	forceNew []string
	diff     map[string]*pulumirpc.PropertyDiff
}

// addPatchValueToDiff adds the given patched value to the detailed diff. Either the patched value or the old value
// must not be nil.
//
// The particular difference that is recorded depends on the old and new values:
// - If the patched value is nil, the property is recorded as deleted
// - If the old value is nil, the property is recorded as added
// - If the types of the old and new values differ, the property is recorded as updated
// - If both values are maps, the maps are recursively compared on a per-property basis and added to the diff
// - If both values are arrays, the arrays are recursively compared on a per-element basis and added to the diff
// - If both values are primitives and the values differ, the property is recorded as updated
// - Otherwise, no diff is recorded.
//
// If a difference is present at the given path and the path matches one of the patterns in the database of
// force-new properties, the diff is amended to indicate that the resource needs to be replaced due to the change in
// this property.
func (pc *patchConverter) addPatchValueToDiff(
	path []interface{}, v, old, newInput, oldInput interface{}, inArray bool,
) error {
	contract.Assertf(v != nil || old != nil || oldInput != nil,
		"path: %+v  |  v: %+v  | old: %+v  |  oldInput: %+v",
		path, v, old, oldInput)

	// If there is no new input, then the only possible diff here is a delete. All other diffs must be diffs between
	// old and new properties that are populated by the server. If there is also no old input, then there is no diff
	// whatsoever.
	if newInput == nil && (v != nil || oldInput == nil) {
		return nil
	}

	var diffKind pulumirpc.PropertyDiff_Kind
	inputDiff := false
	if v == nil {
		diffKind, inputDiff = pulumirpc.PropertyDiff_DELETE, true
	} else if old == nil {
		diffKind = pulumirpc.PropertyDiff_ADD
	} else {
		switch v := v.(type) {
		case map[string]interface{}:
			if oldMap, ok := old.(map[string]interface{}); ok {
				newInputMap, _ := newInput.(map[string]interface{})
				oldInputMap, _ := oldInput.(map[string]interface{})
				return pc.addPatchMapToDiff(path, v, oldMap, newInputMap, oldInputMap, inArray)
			}
			diffKind = pulumirpc.PropertyDiff_UPDATE
		case []interface{}:
			if oldArray, ok := old.([]interface{}); ok {
				newInputArray, _ := newInput.([]interface{})
				oldInputArray, _ := oldInput.([]interface{})
				return pc.addPatchArrayToDiff(path, v, oldArray, newInputArray, oldInputArray, inArray)
			}
			diffKind = pulumirpc.PropertyDiff_UPDATE
		default:
			if reflect.DeepEqual(v, old) || equalNumbers(v, old) {
				// From RFC 7386 (the JSON Merge Patch spec):
				//
				//   If the patch is anything other than an object, the result will always be to replace the entire
				//   target with the entire patch. Also, it is not possible to patch part of a target that is not an
				//   object, such as to replace just some of the values in an array.
				//
				// Because JSON merge patch does not allow array elements to be updated--instead, the array must be
				// replaced in full--the patch we have is an overestimate of the properties that changed. As such, we
				// only record updates for values that have in fact changed.
				return nil
			}
			diffKind = pulumirpc.PropertyDiff_UPDATE
		}
	}

	// Determine if this change causes a replace.
	matches, err := openapi.PatchPropertiesChanged(makePatchSlice(path, v).(map[string]interface{}), pc.forceNew)
	if err != nil {
		return err
	}
	if len(matches) != 0 {
		switch diffKind {
		case pulumirpc.PropertyDiff_ADD:
			diffKind = pulumirpc.PropertyDiff_ADD_REPLACE
		case pulumirpc.PropertyDiff_DELETE:
			diffKind = pulumirpc.PropertyDiff_DELETE_REPLACE
		case pulumirpc.PropertyDiff_UPDATE:
			diffKind = pulumirpc.PropertyDiff_UPDATE_REPLACE
		}
	}

	pathStr := ""
	for _, v := range path {
		switch v := v.(type) {
		case string:
			if strings.ContainsAny(v, `."[]`) {
				pathStr = fmt.Sprintf(`%s["%s"]`, pathStr, strings.ReplaceAll(v, `"`, `\"`))
			} else if pathStr != "" {
				pathStr = fmt.Sprintf("%s.%s", pathStr, v)
			} else {
				pathStr = v
			}
		case int:
			pathStr = fmt.Sprintf("%s[%d]", pathStr, v)
		}
	}

	pc.diff[pathStr] = &pulumirpc.PropertyDiff{Kind: diffKind, InputDiff: inputDiff}
	return nil
}

// addPatchMapToDiff adds the diffs in the given patched map to the detailed diff.
//
// If this map is contained within an array, we do a little bit more work to detect deletes, as they are not recorded
// in the patch in this case (see the note in addPatchValueToDiff for more details).
func (pc *patchConverter) addPatchMapToDiff(
	path []interface{}, m, old, newInput, oldInput map[string]interface{}, inArray bool,
) error {

	if newInput == nil {
		newInput = map[string]interface{}{}
	}
	if oldInput == nil {
		oldInput = map[string]interface{}{}
	}

	for k, v := range m {
		if err := pc.addPatchValueToDiff(append(path, k), v, old[k], newInput[k], oldInput[k], inArray); err != nil {
			return err
		}
	}
	if inArray {
		for k, v := range old {
			if _, ok := m[k]; ok {
				continue
			}
			if err := pc.addPatchValueToDiff(append(path, k), nil, v, newInput[k], oldInput[k], inArray); err != nil {
				return err
			}
		}
	}
	return nil
}

// addPatchArrayToDiff adds the diffs in the given patched array to the detailed diff.
func (pc *patchConverter) addPatchArrayToDiff(
	path []interface{}, a, old, newInput, oldInput []interface{}, inArray bool,
) error {

	at := func(arr []interface{}, i int) interface{} {
		if i < len(arr) {
			return arr[i]
		}
		return nil
	}

	var i int
	for i = 0; i < len(a) && i < len(old); i++ {
		err := pc.addPatchValueToDiff(append(path, i), a[i], old[i], at(newInput, i), at(oldInput, i), true)
		if err != nil {
			return err
		}
	}

	if i < len(a) {
		for ; i < len(a); i++ {
			err := pc.addPatchValueToDiff(append(path, i), a[i], nil, at(newInput, i), at(oldInput, i), true)
			if err != nil {
				return err
			}
		}
	} else {
		for ; i < len(old); i++ {
			err := pc.addPatchValueToDiff(append(path, i), nil, old[i], at(newInput, i), at(oldInput, i), true)
			if err != nil {
				return err
			}
		}
	}
	return nil
}

// annotateSecrets copies the "secretness" from the ins to the outs. If there are values with the same keys for the
// outs and the ins, if they are both objects, they are transformed recursively. Otherwise, if the value in the ins
// contains a secret, the entire out value is marked as a secret.  This is very close to how we project secrets
// in the programming model, with one small difference, which is how we treat the case where both are objects. In the
// programming model, we would say the entire output object is a secret. Here, we actually recur in. We do this because
// we don't want a single secret value in a rich structure to taint the entire object. Doing so would mean things like
// the entire value in the deployment would be encrypted instead of a small chunk. It also means the entire property
// would be displayed as `[secret]` in the CLI instead of a small part.
//
// NOTE: This means that for an array, if any value in the input version is a secret, the entire output array is
// marked as a secret. This is actually a very nice result, because often arrays are treated like sets by providers
// and the order may not be preserved across an operation. This means we do end up encrypting the entire array
// but that's better than accidentally leaking a value which just moved to a different location.
func annotateSecrets(outs, ins resource.PropertyMap) {
	if outs == nil {
		return
	}

	// Note on IsString(): k8s "kind" is always a string, but we might be recursing into the structure and there
	// might be another, unrelated "kind" in there.
	if kind, ok := outs["kind"]; ok && kind.IsString() && kind.StringValue() == secretKind {
		if data, hasData := outs["data"]; hasData {
			outs["data"] = resource.MakeSecret(data)
		}
		if stringData, hasStringData := outs["stringData"]; hasStringData {
			outs["stringData"] = resource.MakeSecret(stringData)
		}
		return
	}

	if ins == nil {
		return
	}

	for key, inValue := range ins {
		outValue, has := outs[key]
		if !has {
			continue
		}
		if outValue.IsObject() && inValue.IsObject() {
			annotateSecrets(outValue.ObjectValue(), inValue.ObjectValue())
		} else if !outValue.IsSecret() && inValue.ContainsSecrets() {
			outs[key] = resource.MakeSecret(outValue)
		}
	}
}

// renderYaml marshals an Unstructured resource to YAML and writes it to the specified path on disk or returns an error.
func renderYaml(resource *unstructured.Unstructured, yamlDirectory string) error {
	jsonBytes, err := resource.MarshalJSON()
	if err != nil {
		return pkgerrors.Wrapf(err, "failed to render YAML file: %q", yamlDirectory)
	}
	yamlBytes, err := yaml.JSONToYAML(jsonBytes)
	if err != nil {
		return pkgerrors.Wrapf(err, "failed to render YAML file: %q", yamlDirectory)
	}

	crdDirectory := filepath.Join(yamlDirectory, "0-crd")
	manifestDirectory := filepath.Join(yamlDirectory, "1-manifest")

	if _, err := os.Stat(crdDirectory); os.IsNotExist(err) {
		err = os.MkdirAll(crdDirectory, 0700)
		if err != nil {
			return pkgerrors.Wrapf(err, "failed to create directory for rendered YAML: %q", crdDirectory)
		}
	}
	if _, err := os.Stat(manifestDirectory); os.IsNotExist(err) {
		err = os.MkdirAll(manifestDirectory, 0700)
		if err != nil {
			return pkgerrors.Wrapf(err, "failed to create directory for rendered YAML: %q", manifestDirectory)
		}
	}

	path := renderPathForResource(resource, yamlDirectory)
	err = os.WriteFile(path, yamlBytes, 0600)
	if err != nil {
		return pkgerrors.Wrapf(err, "failed to write YAML file: %q", path)
	}

	return nil
}

// renderPathForResource determines the appropriate YAML render path depending on the resource kind.
func renderPathForResource(resource *unstructured.Unstructured, yamlDirectory string) string {
	crdDirectory := filepath.Join(yamlDirectory, "0-crd")
	manifestDirectory := filepath.Join(yamlDirectory, "1-manifest")

	namespace := "default"
	if "" != resource.GetNamespace() {
		namespace = resource.GetNamespace()
	}

	sanitise := func(name string) string {
		name = strings.NewReplacer("/", "_", ":", "_").Replace(name)
		return name
	}

	fileName := fmt.Sprintf("%s-%s-%s-%s.yaml", sanitise(resource.GetAPIVersion()), strings.ToLower(resource.GetKind()), namespace, resource.GetName())
	filepath.Join(yamlDirectory, fileName)

	var path string
	if kinds.Kind(resource.GetKind()) == kinds.CustomResourceDefinition {
		path = filepath.Join(crdDirectory, fileName)
	} else {
		path = filepath.Join(manifestDirectory, fileName)
	}

	return path
}<|MERGE_RESOLUTION|>--- conflicted
+++ resolved
@@ -1798,11 +1798,7 @@
 				failedPreview = true
 			}
 
-<<<<<<< HEAD
-			if k.serverSideApplyMode && errors.IsAlreadyExists(awaitErr) {
-=======
 			if k.enableDryRun && apierrors.IsAlreadyExists(awaitErr) {
->>>>>>> 26878ce9
 				failedPreview = true
 			}
 
