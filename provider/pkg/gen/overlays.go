// Copyright 2016-2020, Pulumi Corporation.
//
// Licensed under the Apache License, Version 2.0 (the "License");
// you may not use this file except in compliance with the License.
// You may obtain a copy of the License at
//
//     http://www.apache.org/licenses/LICENSE-2.0
//
// Unless required by applicable law or agreed to in writing, software
// distributed under the License is distributed on an "AS IS" BASIS,
// WITHOUT WARRANTIES OR CONDITIONS OF ANY KIND, either express or implied.
// See the License for the specific language governing permissions and
// limitations under the License.

package gen

import (
	pschema "github.com/pulumi/pulumi/pkg/v3/codegen/schema"
)

// typeOverlays augment the types defined by the kubernetes schema.
var typeOverlays = map[string]pschema.ComplexTypeSpec{
	"kubernetes:core/v1:ServiceSpec": {
		ObjectTypeSpec: pschema.ObjectTypeSpec{
			Properties: map[string]pschema.PropertySpec{
				"type": {
					TypeSpec: pschema.TypeSpec{
						OneOf: []pschema.TypeSpec{
							{Type: "string"},
							{Ref: "#/types/kubernetes:core/v1:ServiceSpecType"},
						},
					},
				},
			},
		},
	},
	"kubernetes:core/v1:ServiceSpecType": {
		ObjectTypeSpec: pschema.ObjectTypeSpec{
			Type: "string",
		},
		Enum: []pschema.EnumValueSpec{
			{Value: "ExternalName"},
			{Value: "ClusterIP"},
			{Value: "NodePort"},
			{Value: "LoadBalancer"},
		},
	},
	"kubernetes:helm.sh/v3:Release": {
		ObjectTypeSpec: pschema.ObjectTypeSpec{
			Description: "A Release is an instance of a chart running in a Kubernetes cluster.\n\nA Chart is a Helm package. It contains all of the resource definitions necessary to run an application, tool, or service inside of a Kubernetes cluster.",
			Properties: map[string]pschema.PropertySpec{
				"releaseSpec": {
					TypeSpec: pschema.TypeSpec{
						Ref: "#/types/kubernetes:helm.sh/v3:ReleaseSpec",
					},
				},
				// HACK - workaround compat breakage in C# codegen
				"resourceType": {
					TypeSpec: pschema.TypeSpec{
						Type: "string",
					},
					Const: "true",
					Default: "kubernetes:helm.sh/v3:Release",
				},
				"status": {
					TypeSpec: pschema.TypeSpec{
						Ref: "#/types/kubernetes:helm.sh/v3:ReleaseStatus",
					},
					Description: "Status of the deployed release.",
				},
			},
			Type: "object",
			Required: []string{
				"releaseSpec",
				"status",
			},
			Language: map[string]pschema.RawMessage{
				"nodejs": rawMessage(map[string][]string{
					"requiredOutputs": {
						"releaseSpec",
						"status",
					},
				}),
			},
		},
	},
	"kubernetes:helm.sh/v3:RepositorySpec": {
		ObjectTypeSpec: pschema.ObjectTypeSpec{
			Description: "Specification defining the Helm chart repository to use.",
			Properties: map[string]pschema.PropertySpec{
				"repository": {
					TypeSpec: pschema.TypeSpec{
						Type: "string",
					},
					Description: "Repository where to locate the requested chart. If is a URL the chart is installed without installing the repository.",
				},
				"repositoryKeyFile": { // TODO: Content or file
					TypeSpec: pschema.TypeSpec{
						Type: "string",
					},
					Description: "The repositories cert key file",
				},
				"repositoryCertFile": { // TODO: Content or file
					TypeSpec: pschema.TypeSpec{
						Type: "string",
					},
					Description: "The repositories cert file",
				},
				"repositoryCAFile": {
					TypeSpec: pschema.TypeSpec{
						Type: "string",
					},
					Description: "The Repositories CA File",
				},
				"repositoryUsername": {
					TypeSpec: pschema.TypeSpec{
						Type: "string",
					},
					Description: "Username for HTTP basic authentication",
				},
				"repositoryPassword": {
					TypeSpec: pschema.TypeSpec{
						Type: "string",
					},
					Secret:      true,
					Description: "Password for HTTP basic authentication",
				},
			},
			Language: map[string]pschema.RawMessage{
				"nodejs": rawMessage(map[string][]string{
					"requiredOutputs": {
						"repository",
						"repositoryKeyFile",
						"repositoryCertFile",
						"repositoryCAFile",
						"repositoryUsername",
						"repositoryPassword",
					}}),
			},
			Type: "object",
		},
	},
	"kubernetes:helm.sh/v3:ReleaseStatus": {
		ObjectTypeSpec: pschema.ObjectTypeSpec{
			Required: []string{"status"},
			Properties: map[string]pschema.PropertySpec{
				"name": {
					TypeSpec: pschema.TypeSpec{
						Type: "string",
					},
					Description: "Name is the name of the release.",
				},
				"revision": {
					TypeSpec: pschema.TypeSpec{
						Type: "integer",
					},
					Description: "Version is an int32 which represents the version of the release.",
				},
				"namespace": {
					TypeSpec: pschema.TypeSpec{
						Type: "string",
					},
					Description: "Namespace is the kubernetes namespace of the release.",
				},
				"chart": {
					TypeSpec: pschema.TypeSpec{
						Type: "string",
					},
					Description: "The name of the chart.",
				},
				"version": {
					TypeSpec: pschema.TypeSpec{
						Type: "string",
					},
					Description: "A SemVer 2 conformant version string of the chart.",
				},
				"appVersion": {
					TypeSpec: pschema.TypeSpec{
						Type: "string",
					},
					Description: "The version number of the application being deployed.",
				},
<<<<<<< HEAD
				"values": {
					TypeSpec: pschema.TypeSpec{
						Type: "string",
					},
					Description: "Set of extra values, added to the chart. The sensitive data is cloaked. JSON encoded.",
				},
=======
>>>>>>> 0555667c
				// TODO: ^^^ supposed to be in a list??
				"status": {
					TypeSpec: pschema.TypeSpec{
						Type: "string",
					},
					Description: "Status of the release.",
				},
<<<<<<< HEAD
				"manifest": {
					TypeSpec: pschema.TypeSpec{
						Type: "string",
					},
					Description: "The rendered manifest as JSON.",
				},
=======
>>>>>>> 0555667c
			},
			Language: map[string]pschema.RawMessage{
				"nodejs": rawMessage(map[string][]string{
					"requiredOutputs": {
						"name",
						"revision",
						"namespace",
						"chart",
						"version",
						"appVersion",
						"values",
						"status",
					}}),
			},
			Type: "object",
		},
	},
	"kubernetes:helm.sh/v3:SetValue": {
		ObjectTypeSpec: pschema.ObjectTypeSpec{
			Required: []string{
				"name",
				"value",
			},
			Properties: map[string]pschema.PropertySpec{
				"name": {
					TypeSpec: pschema.TypeSpec{
						Type: "string",
					},
				},
				"value": {
					TypeSpec: pschema.TypeSpec{
						Type: "string",
					},
					Secret: true,
				},
				"type": {
					TypeSpec: pschema.TypeSpec{
						Type: "string",
					},
					//ValidateFunc: validation.StringInSlice([]string{
					//	"auto", "string",
					//}, false),
				},
			},
			Language: map[string]pschema.RawMessage{
				"nodejs": rawMessage(map[string][]string{
					"requiredOutputs": {
						"name",
						"value",
						"type",
					}}),
			},
			Type: "object",
		},
	},
	"kubernetes:helm.sh/v3:ReleaseSpec": {
		ObjectTypeSpec: pschema.ObjectTypeSpec{
			Description: "Specification defining the Helm Release to install.",

			Required: []string{
<<<<<<< HEAD
				"name",
=======
>>>>>>> 0555667c
				"chart",
				"repositorySpec",
				"set",
			},
			Properties: map[string]pschema.PropertySpec{
				"name": {
					TypeSpec: pschema.TypeSpec{
						Type: "string",
					},
					Description: "Release name.",
				},
				"repositorySpec": {
					TypeSpec: pschema.TypeSpec{
						Ref: "#/types/kubernetes:helm.sh/v3:RepositorySpec",
					},
					Description: "Specification defining the Helm chart repository to use.",
				},

				"chart": {
					TypeSpec: pschema.TypeSpec{
						Type: "string",
					},
					Description: "Chart name to be installed. A path may be used.",
				},
				"version": {
					TypeSpec: pschema.TypeSpec{
						Type: "string",
					},
					Description: "Specify the exact chart version to install. If this is not specified, the latest version is installed.",
				},
				"devel": {
					TypeSpec: pschema.TypeSpec{
						Type: "boolean",
					},
					Description: "Use chart development versions, too. Equivalent to version '>0.0.0-0'. If `version` is set, this is ignored",
					//DiffSuppressFunc: func(k, old, new string, d *schema.ResourceData) bool {
					//	return d.Get("version").(string) != ""
					//},
				},
				"values": {
					TypeSpec: pschema.TypeSpec{
						Type: "array",
						Items: &pschema.TypeSpec{
							Type: "string",
						},
					},
					Description: "List of values in raw yaml format to pass to helm.",
				},
				"set": {
					TypeSpec: pschema.TypeSpec{
						Type: "array",
						Items: &pschema.TypeSpec{
							Ref: "#/types/kubernetes:helm.sh/v3:SetValue",
						},
					},
					Description: "Custom values to be merged with the values.",
				},
				// TODO: setSensitiveValues needs to be modeled.
				"namespace": {
					TypeSpec: pschema.TypeSpec{
						Type: "string",
					},
					Description: "Namespace to install the release into.",
				},
				"verify": {
					TypeSpec: pschema.TypeSpec{
						Type: "boolean",
					},
					Description: "Verify the package before installing it.",
				},
				"keyring": {
					TypeSpec: pschema.TypeSpec{
						Type: "string",
					},
					Description: "Location of public keys used for verification. Used only if `verify` is true",
					//// Suppress changes of this attribute if `verify` is false
					//DiffSuppressFunc: func(k, old, new string, d *schema.ResourceData) bool {
					//	return !d.Get("verify").(bool)
					//},
				},
				"timeout": {
					TypeSpec: pschema.TypeSpec{
						Type: "integer",
					},
					Description: "Time in seconds to wait for any individual kubernetes operation.",
				},
				"disableWebhooks": {
					TypeSpec: pschema.TypeSpec{
						Type: "boolean",
					},
					Description: "Prevent hooks from running.",
				},
				"disableCRDHooks": {
					TypeSpec: pschema.TypeSpec{
						Type: "boolean",
					},
					Description: "Prevent CRD hooks from, running, but run other hooks.  See helm install --no-crd-hook",
				},
				"reuseValues": {
					TypeSpec: pschema.TypeSpec{
						Type: "boolean",
					},
					Description: "When upgrading, reuse the last release's values and merge in any overrides. If 'reset_values' is specified, this is ignored",
				},
				"resetValues": {
					TypeSpec: pschema.TypeSpec{
						Type: "boolean",
					},
					Description: "When upgrading, reset the values to the ones built into the chart",
				},
				"forceUpdate": {
					TypeSpec: pschema.TypeSpec{
						Type: "boolean",
					},
					Description: "Force resource update through delete/recreate if needed.",
				},
				"recreatePods": {
					TypeSpec: pschema.TypeSpec{
						Type: "boolean",
					},
					Description: "Perform pods restart during upgrade/rollback",
				},
				"cleanupOnFail": {
					TypeSpec: pschema.TypeSpec{
						Type: "boolean",
					},
					Description: "Allow deletion of new resources created in this upgrade when upgrade fails",
				},
				"maxHistory": {
					TypeSpec: pschema.TypeSpec{
						Type: "integer",
					},
					Description: "Limit the maximum number of revisions saved per release. Use 0 for no limit",
				},
				"atomic": {
					TypeSpec: pschema.TypeSpec{
						Type: "boolean",
					},
					Description: "If set, installation process purges chart on fail. The wait flag will be set automatically if atomic is used",
				},
				"skipCrds": {
					TypeSpec: pschema.TypeSpec{
						Type: "boolean",
					},
					Description: "If set, no CRDs will be installed. By default, CRDs are installed if not already present",
				},
				"renderSubchartNotes": {
					TypeSpec: pschema.TypeSpec{
						Type: "boolean",
					},
					Description: "If set, render subchart notes along with the parent",
				},
				"disableOpenapiValidation": {
					TypeSpec: pschema.TypeSpec{
						Type: "boolean",
					},
					Description: "If set, the installation process will not validate rendered templates against the Kubernetes OpenAPI Schema",
				},
				"wait": {
					TypeSpec: pschema.TypeSpec{
						Type: "boolean",
					},
					Description: "Will wait until all resources are in a ready state before marking the release as successful.",
				},
				"waitForJobs": {
					TypeSpec: pschema.TypeSpec{
						Type: "boolean",
					},
					Description: "If wait is enabled, will wait until all Jobs have been completed before marking the release as successful.",
				},
				"dependencyUpdate": {
					TypeSpec: pschema.TypeSpec{
						Type: "boolean",
					},
					Description: "Run helm dependency update before installing the chart",
				},
				"replace": {
					TypeSpec: pschema.TypeSpec{
						Type: "boolean",
					},
					Description: "Re-use the given name, even if that name is already used. This is unsafe in production",
				},
				"description": {
					TypeSpec: pschema.TypeSpec{
						Type: "string",
					},
					Description: "Add a custom description",
					//DiffSuppressFunc: func(k, old, new string, d *schema.ResourceData) bool {
					//	return new == ""
					//},
				},
				"createNamespace": {
					TypeSpec: pschema.TypeSpec{
						Type: "boolean",
					},
					Description: "Create the namespace if it does not exist",
				},
				"postrender": {
					TypeSpec: pschema.TypeSpec{
						Type: "string",
					},
					Description: "Postrender command to run.",
				},
				"lint": {
					TypeSpec: pschema.TypeSpec{
						Type: "boolean",
					},
					Description: "Run helm lint when planning",
				},
<<<<<<< HEAD
=======
				"manifest": {
					TypeSpec: pschema.TypeSpec{
						Type: "string",
					},
					Description: "The rendered manifest as JSON.",
				},
>>>>>>> 0555667c
			},
			Type: "object",
			// TODO: Do we need this?
			Language: map[string]pschema.RawMessage{
				"nodejs": rawMessage(map[string][]string{
					"requiredOutputs": {
						"name",
						"repositorySpec",
						"chart",
						"version",
						"devel",
						"values",
						"set",
						"namespace",
						"verify",
						"keyring",
						"timeout",
						"disableWebhooks",
						"disableCRDHooks",
						"reuseValues",
						"resetValues",
						"forceUpdate",
						"recreatePods",
						"cleanupOnFail",
						"maxHistory",
						"atomic",
						"skipCrds",
						"renderSubchartNotes",
						"disableOpenapiValidation",
						"wait",
						"waitForJobs",
						"dependencyUpdate",
						"replace",
						"description",
						"createNamespace",
						"postrender",
						"lint",
					}}),
			},
		},
	},
}

// resourceOverlays augment the resources defined by the kubernetes schema.
var resourceOverlays = map[string]pschema.ResourceSpec{
	"kubernetes:helm.sh/v3:Release": {
		ObjectTypeSpec: pschema.ObjectTypeSpec{
			Description: "A Release is an instance of a chart running in a Kubernetes cluster.\n\nA Chart is a Helm package. It contains all of the resource definitions necessary to run an application, tool, or service inside of a Kubernetes cluster.",
			Properties: map[string]pschema.PropertySpec{
				"releaseSpec": {
					TypeSpec: pschema.TypeSpec{
						Ref: "#/types/kubernetes:helm.sh/v3:ReleaseSpec",
					},
				},
				// HACK - workaround compat breakage in C# codegen
				"resourceType": {
					TypeSpec: pschema.TypeSpec{
						Type: "string",
					},
					Const: "true",
					Default: "kubernetes:helm.sh/v3:Release",
				},
				"status": {
					TypeSpec: pschema.TypeSpec{
						Ref: "#/types/kubernetes:helm.sh/v3:ReleaseStatus",
					},
					Description: "Status of the deployed release.",
				},
			},
			Type: "object",
			Required: []string{
				"releaseSpec",
				"status",
			},
			Language: map[string]pschema.RawMessage{
				"nodejs": rawMessage(map[string][]string{
					"requiredOutputs": {
						"releaseSpec",
						"status",
					},
				}),
			},
		},
		InputProperties: map[string]pschema.PropertySpec{
			"releaseSpec": {
				TypeSpec: pschema.TypeSpec{
					Ref: "#/types/kubernetes:helm.sh/v3:ReleaseSpec",
				},
			},
			"compat": {
				TypeSpec: pschema.TypeSpec{
					Type: "string",
				},
				Const: "true",
			},
		},
		RequiredInputs: []string{
			"releaseSpec",
		},
	},
}<|MERGE_RESOLUTION|>--- conflicted
+++ resolved
@@ -180,15 +180,6 @@
 					},
 					Description: "The version number of the application being deployed.",
 				},
-<<<<<<< HEAD
-				"values": {
-					TypeSpec: pschema.TypeSpec{
-						Type: "string",
-					},
-					Description: "Set of extra values, added to the chart. The sensitive data is cloaked. JSON encoded.",
-				},
-=======
->>>>>>> 0555667c
 				// TODO: ^^^ supposed to be in a list??
 				"status": {
 					TypeSpec: pschema.TypeSpec{
@@ -196,15 +187,6 @@
 					},
 					Description: "Status of the release.",
 				},
-<<<<<<< HEAD
-				"manifest": {
-					TypeSpec: pschema.TypeSpec{
-						Type: "string",
-					},
-					Description: "The rendered manifest as JSON.",
-				},
-=======
->>>>>>> 0555667c
 			},
 			Language: map[string]pschema.RawMessage{
 				"nodejs": rawMessage(map[string][]string{
@@ -265,10 +247,6 @@
 			Description: "Specification defining the Helm Release to install.",
 
 			Required: []string{
-<<<<<<< HEAD
-				"name",
-=======
->>>>>>> 0555667c
 				"chart",
 				"repositorySpec",
 				"set",
@@ -478,15 +456,12 @@
 					},
 					Description: "Run helm lint when planning",
 				},
-<<<<<<< HEAD
-=======
 				"manifest": {
 					TypeSpec: pschema.TypeSpec{
 						Type: "string",
 					},
 					Description: "The rendered manifest as JSON.",
 				},
->>>>>>> 0555667c
 			},
 			Type: "object",
 			// TODO: Do we need this?
