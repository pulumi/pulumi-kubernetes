// Copyright 2016-2021, Pulumi Corporation.
//
// Licensed under the Apache License, Version 2.0 (the "License");
// you may not use this file except in compliance with the License.
// You may obtain a copy of the License at
//
//     http://www.apache.org/licenses/LICENSE-2.0
//
// Unless required by applicable law or agreed to in writing, software
// distributed under the License is distributed on an "AS IS" BASIS,
// WITHOUT WARRANTIES OR CONDITIONS OF ANY KIND, either express or implied.
// See the License for the specific language governing permissions and
// limitations under the License.

package gen

import (
	pschema "github.com/pulumi/pulumi/pkg/v3/codegen/schema"
<<<<<<< HEAD
	v1 "k8s.io/api/core/v1"
)

// typeOverlays augment the types defined by the kubernetes schema.
var typeOverlays = map[string]pschema.ComplexTypeSpec{
	"kubernetes:core/v1:ServiceSpec": {
		ObjectTypeSpec: pschema.ObjectTypeSpec{
			Properties: map[string]pschema.PropertySpec{
				"type": {
					TypeSpec: pschema.TypeSpec{
						OneOf: []pschema.TypeSpec{
							{Type: "string"},
							{Ref: "#/types/kubernetes:core/v1:ServiceSpecType"},
=======
)

var serviceSpec = pschema.ComplexTypeSpec{
	ObjectTypeSpec: pschema.ObjectTypeSpec{
		Properties: map[string]pschema.PropertySpec{
			"type": {
				TypeSpec: pschema.TypeSpec{
					OneOf: []pschema.TypeSpec{
						{Type: "string"},
						{Ref: "#/types/kubernetes:core/v1:ServiceSpecType"},
					},
				},
			},
		},
	},
}

var serviceSpecType = pschema.ComplexTypeSpec{
	ObjectTypeSpec: pschema.ObjectTypeSpec{
		Type: "string",
	},
	Enum: []pschema.EnumValueSpec{
		{Value: "ExternalName"},
		{Value: "ClusterIP"},
		{Value: "NodePort"},
		{Value: "LoadBalancer"},
	},
}

var helmV3Release = pschema.ComplexTypeSpec{
	ObjectTypeSpec: pschema.ObjectTypeSpec{
		Description: "A Release is an instance of a chart running in a Kubernetes cluster.\nA Chart is a Helm package. It contains all of the resource definitions necessary to run an application, tool, or service inside of a Kubernetes cluster.\nNote - Helm Release is currently in BETA and may change. Use in production environment is discouraged.",
		Properties: map[string]pschema.PropertySpec{
			"name": {
				TypeSpec: pschema.TypeSpec{
					Type: "string",
				},
				Description: "Release name.",
			},
			"repositoryOpts": {
				TypeSpec: pschema.TypeSpec{
					Ref: "#/types/kubernetes:helm.sh/v3:RepositoryOpts",
				},
				Description: "Specification defining the Helm chart repository to use.",
			},
			"chart": {
				TypeSpec: pschema.TypeSpec{
					Type: "string",
				},
				Description: "Chart name to be installed. A path may be used.",
			},
			"version": {
				TypeSpec: pschema.TypeSpec{
					Type: "string",
				},
				Description: "Specify the exact chart version to install. If this is not specified, the latest version is installed.",
			},
			"devel": {
				TypeSpec: pschema.TypeSpec{
					Type: "boolean",
				},
				Description: "Use chart development versions, too. Equivalent to version '>0.0.0-0'. If `version` is set, this is ignored.",
			},
			"valueYamlFiles": {
				TypeSpec: pschema.TypeSpec{
					Type: "array",
					Items: &pschema.TypeSpec{
						Ref: "pulumi.json#/Asset",
					},
				},
				Description: "List of assets (raw yaml files). Content is read and merged with values. Not yet supported.",
			},
			"values": {
				TypeSpec: pschema.TypeSpec{
					Type: "object",
					AdditionalProperties: &pschema.TypeSpec{
						Ref: "pulumi.json#/Any",
					},
				},
				Description: "Custom values set for the release.",
			},
			"manifest": {
				TypeSpec: pschema.TypeSpec{
					Type: "object",
					AdditionalProperties: &pschema.TypeSpec{
						Ref: "pulumi.json#/Any",
					},
				},
				Description: "The rendered manifests as JSON. Not yet supported.",
			},
			"resourceNames": {
				TypeSpec: pschema.TypeSpec{
					Type: "object",
					AdditionalProperties: &pschema.TypeSpec{
						Type: "array",
						Items: &pschema.TypeSpec{
							Type: "string",
>>>>>>> 60d7c074
						},
					},
				},
				Description: "Names of resources created by the release grouped by \"kind/version\".",
			},
			"namespace": {
				TypeSpec: pschema.TypeSpec{
					Type: "string",
				},
				Description: "Namespace to install the release into.",
			},
			"verify": {
				TypeSpec: pschema.TypeSpec{
					Type: "boolean",
				},
				Description: "Verify the package before installing it.",
			},
			"keyring": {
				TypeSpec: pschema.TypeSpec{
					Type: "string",
				},
				Description: "Location of public keys used for verification. Used only if `verify` is true",
			},
			"timeout": {
				TypeSpec: pschema.TypeSpec{
					Type: "integer",
				},
				Description: "Time in seconds to wait for any individual kubernetes operation.",
			},
			"disableWebhooks": {
				TypeSpec: pschema.TypeSpec{
					Type: "boolean",
				},
				Description: "Prevent hooks from running.",
			},
			"disableCRDHooks": {
				TypeSpec: pschema.TypeSpec{
					Type: "boolean",
				},
				Description: "Prevent CRD hooks from, running, but run other hooks.  See helm install --no-crd-hook",
			},
			"reuseValues": {
				TypeSpec: pschema.TypeSpec{
					Type: "boolean",
				},
				Description: "When upgrading, reuse the last release's values and merge in any overrides. If 'resetValues' is specified, this is ignored",
			},
			"resetValues": {
				TypeSpec: pschema.TypeSpec{
					Type: "boolean",
				},
				Description: "When upgrading, reset the values to the ones built into the chart.",
			},
			"forceUpdate": {
				TypeSpec: pschema.TypeSpec{
					Type: "boolean",
				},
				Description: "Force resource update through delete/recreate if needed.",
			},
			"recreatePods": {
				TypeSpec: pschema.TypeSpec{
					Type: "boolean",
				},
				Description: "Perform pods restart during upgrade/rollback.",
			},
			"cleanupOnFail": {
				TypeSpec: pschema.TypeSpec{
					Type: "boolean",
				},
				Description: "Allow deletion of new resources created in this upgrade when upgrade fails.",
			},
			"maxHistory": {
				TypeSpec: pschema.TypeSpec{
					Type: "integer",
				},
				Description: "Limit the maximum number of revisions saved per release. Use 0 for no limit.",
			},
			"atomic": {
				TypeSpec: pschema.TypeSpec{
					Type: "boolean",
				},
				Description: "If set, installation process purges chart on fail. `skipAwait` will be disabled automatically if atomic is used.",
			},
			"skipCrds": {
				TypeSpec: pschema.TypeSpec{
					Type: "boolean",
				},
				Description: "If set, no CRDs will be installed. By default, CRDs are installed if not already present.",
			},
			"renderSubchartNotes": {
				TypeSpec: pschema.TypeSpec{
					Type: "boolean",
				},
				Description: "If set, render subchart notes along with the parent.",
			},
			"disableOpenapiValidation": {
				TypeSpec: pschema.TypeSpec{
					Type: "boolean",
				},
				Description: "If set, the installation process will not validate rendered templates against the Kubernetes OpenAPI Schema",
			},
			"skipAwait": {
				TypeSpec: pschema.TypeSpec{
					Type: "boolean",
				},
				Description: "By default, the provider waits until all resources are in a ready state before marking the release as successful. Setting this to true will skip such await logic.",
			},
			"waitForJobs": {
				TypeSpec: pschema.TypeSpec{
					Type: "boolean",
				},
				Description: "Will wait until all Jobs have been completed before marking the release as successful. This is ignored if `skipAwait` is enabled.",
			},
			"dependencyUpdate": {
				TypeSpec: pschema.TypeSpec{
					Type: "boolean",
				},
				Description: "Run helm dependency update before installing the chart.",
			},
			"replace": {
				TypeSpec: pschema.TypeSpec{
					Type: "boolean",
				},
				Description: "Re-use the given name, even if that name is already used. This is unsafe in production",
			},
			"description": {
				TypeSpec: pschema.TypeSpec{
					Type: "string",
				},
				Description: "Add a custom description",
			},
			"createNamespace": {
				TypeSpec: pschema.TypeSpec{
					Type: "boolean",
				},
				Description: "Create the namespace if it does not exist.",
			},
			"postrender": {
				TypeSpec: pschema.TypeSpec{
					Type: "string",
				},
				Description: "Postrender command to run.",
			},
			"lint": {
				TypeSpec: pschema.TypeSpec{
					Type: "boolean",
				},
				Description: "Run helm lint when planning.",
			},
			"status": {
				TypeSpec: pschema.TypeSpec{
					Ref: "#/types/kubernetes:helm.sh/v3:ReleaseStatus",
				},
				Description: "Status of the deployed release.",
			},
		},
		Type: "object",
		Required: []string{
			"chart",
			"repositoryOpts",
			"values",
			"status",
		},
		Language: map[string]pschema.RawMessage{
			"nodejs": rawMessage(map[string][]string{
				"requiredOutputs": {
					"name",
					"repositoryOpts",
					"chart",
					"version",
					"devel",
					"values",
					"set",
					"manifest",
					"namespace",
					"verify",
					"keyring",
					"timeout",
					"disableWebhooks",
					"disableCRDHooks",
					"reuseValues",
					"resetValues",
					"forceUpdate",
					"recreatePods",
					"cleanupOnFail",
					"maxHistory",
					"atomic",
					"skipCrds",
					"renderSubchartNotes",
					"disableOpenapiValidation",
					"skipAwait",
					"waitForJobs",
					"dependencyUpdate",
					"replace",
					"description",
					"createNamespace",
					"postrender",
					"lint",
					"status",
				},
			}),
		},
	},
}

var helmV3RepoOpts = pschema.ComplexTypeSpec{
	ObjectTypeSpec: pschema.ObjectTypeSpec{
		Description: "Specification defining the Helm chart repository to use.",
		Properties: map[string]pschema.PropertySpec{
			"repo": {
				TypeSpec: pschema.TypeSpec{
					Type: "string",
				},
				Description: "Repository where to locate the requested chart. If is a URL the chart is installed without installing the repository.",
			},
			"keyFile": { // TODO: Content or file
				TypeSpec: pschema.TypeSpec{
					Type: "string",
				},
				Description: "The repository's cert key file",
			},
			"certFile": { // TODO: Content or file
				TypeSpec: pschema.TypeSpec{
					Type: "string",
				},
				Description: "The repository's cert file",
			},
			"caFile": {
				TypeSpec: pschema.TypeSpec{
					Type: "string",
				},
				Description: "The Repository's CA File",
			},
			"username": {
				TypeSpec: pschema.TypeSpec{
					Type: "string",
				},
				Description: "Username for HTTP basic authentication",
			},
			"password": {
				TypeSpec: pschema.TypeSpec{
					Type: "string",
				},
				Secret:      true,
				Description: "Password for HTTP basic authentication",
			},
		},
<<<<<<< HEAD
		Enum: []pschema.EnumValueSpec{
			{Value: v1.ServiceTypeExternalName},
			{Value: v1.ServiceTypeClusterIP},
			{Value: v1.ServiceTypeNodePort},
			{Value: v1.ServiceTypeLoadBalancer},
=======
		Language: map[string]pschema.RawMessage{
			"nodejs": rawMessage(map[string][]string{
				"requiredOutputs": {
					"repo",
					"keyFile",
					"certFile",
					"caFile",
					"username",
					"password",
				}}),
>>>>>>> 60d7c074
		},
		Type: "object",
	},
}

var helmV3ReleaseStatus = pschema.ComplexTypeSpec{
	ObjectTypeSpec: pschema.ObjectTypeSpec{
		Required: []string{"status"},
		Properties: map[string]pschema.PropertySpec{
			"name": {
				TypeSpec: pschema.TypeSpec{
					Type: "string",
				},
				Description: "Name is the name of the release.",
			},
			"revision": {
				TypeSpec: pschema.TypeSpec{
					Type: "integer",
				},
				Description: "Version is an int32 which represents the version of the release.",
			},
			"namespace": {
				TypeSpec: pschema.TypeSpec{
					Type: "string",
				},
				Description: "Namespace is the kubernetes namespace of the release.",
			},
			"chart": {
				TypeSpec: pschema.TypeSpec{
					Type: "string",
				},
				Description: "The name of the chart.",
			},
			"version": {
				TypeSpec: pschema.TypeSpec{
					Type: "string",
				},
				Description: "A SemVer 2 conformant version string of the chart.",
			},
			"appVersion": {
				TypeSpec: pschema.TypeSpec{
					Type: "string",
				},
				Description: "The version number of the application being deployed.",
			},
			"status": {
				TypeSpec: pschema.TypeSpec{
					Type: "string",
				},
				Description: "Status of the release.",
			},
		},
		Language: map[string]pschema.RawMessage{
			"nodejs": rawMessage(map[string][]string{
				"requiredOutputs": {
					"name",
					"revision",
					"namespace",
					"chart",
					"version",
					"appVersion",
					"values",
					"status",
				}}),
		},
		Type: "object",
	},
}

var kubeClientSettings = pschema.ComplexTypeSpec{
	ObjectTypeSpec: pschema.ObjectTypeSpec{
		Description: "Options for tuning the Kubernetes client used by a Provider.",
		Properties: map[string]pschema.PropertySpec{
			"burst": {
				Description: "Maximum burst for throttle. Default value is 10.",
				TypeSpec:    pschema.TypeSpec{Type: "integer"},
				DefaultInfo: &pschema.DefaultSpec{
					Environment: []string{
						"PULUMI_K8S_CLIENT_BURST",
					},
				},
			},
			"qps": {
				Description: "Maximum queries per second (QPS) to the API server from this client. Default value is 5.",
				TypeSpec:    pschema.TypeSpec{Type: "number"},
				DefaultInfo: &pschema.DefaultSpec{
					Environment: []string{
						"PULUMI_K8S_CLIENT_QPS",
					},
				},
			},
		},
		Type: "object",
	},
}

var helmReleaseSettings = pschema.ComplexTypeSpec{
	ObjectTypeSpec: pschema.ObjectTypeSpec{
		Description: "BETA FEATURE - Options to configure the Helm Release resource.",
		Properties: map[string]pschema.PropertySpec{
			"driver": {
				DefaultInfo: &pschema.DefaultSpec{
					Environment: []string{
						"PULUMI_K8S_HELM_DRIVER",
					},
				},
				Description: "The backend storage driver for Helm. Values are: configmap, secret, memory, sql.",
				TypeSpec:    pschema.TypeSpec{Type: "string"},
			},
			"pluginsPath": {
				DefaultInfo: &pschema.DefaultSpec{
					Environment: []string{
						"PULUMI_K8S_HELM_PLUGINS_PATH",
					},
				},
				Description: "The path to the helm plugins directory.",
				TypeSpec:    pschema.TypeSpec{Type: "string"},
			},
			"registryConfigPath": {
				DefaultInfo: &pschema.DefaultSpec{
					Environment: []string{
						"PULUMI_K8S_HELM_REGISTRY_CONFIG_PATH",
					},
				},
				Description: "The path to the registry config file.",
				TypeSpec:    pschema.TypeSpec{Type: "string"},
			},
			"repositoryConfigPath": {
				DefaultInfo: &pschema.DefaultSpec{
					Environment: []string{
						"PULUMI_K8S_HELM_REPOSITORY_CONFIG_PATH",
					},
				},
				Description: "The path to the file containing repository names and URLs.",
				TypeSpec:    pschema.TypeSpec{Type: "string"},
			},
			"repositoryCache": {
				DefaultInfo: &pschema.DefaultSpec{
					Environment: []string{
						"PULUMI_K8S_HELM_REPOSITORY_CACHE",
					},
				},
				Description: "The path to the file containing cached repository indexes.",
				TypeSpec:    pschema.TypeSpec{Type: "string"},
			},
			"suppressBetaWarning": {
				DefaultInfo: &pschema.DefaultSpec{
					Environment: []string{
						"PULUMI_K8S_SUPPRESS_HELM_RELEASE_BETA_WARNING",
					},
				},
				Description: "While Helm Release provider is in beta, by default 'pulumi up' will log a warning if the resource is used. If present and set to \"true\", this warning is omitted.",
				TypeSpec:    pschema.TypeSpec{Type: "boolean"},
			},
		},
		Type: "object",
	},
}

var helmV3ReleaseResource = pschema.ResourceSpec{
	ObjectTypeSpec: pschema.ObjectTypeSpec{
		Description: "A Release is an instance of a chart running in a Kubernetes cluster.\n\nA Chart is a Helm package. It contains all of the resource definitions necessary to run an application, tool, or service inside of a Kubernetes cluster.",
		Properties: map[string]pschema.PropertySpec{
			"name": {
				TypeSpec: pschema.TypeSpec{
					Type: "string",
				},
				Description: "Release name.",
			},
			"repositoryOpts": {
				TypeSpec: pschema.TypeSpec{
					Ref: "#/types/kubernetes:helm.sh/v3:RepositoryOpts",
				},
				Description: "Specification defining the Helm chart repository to use.",
			},

			"chart": {
				TypeSpec: pschema.TypeSpec{
					Type: "string",
				},
				Description: "Chart name to be installed. A path may be used.",
			},
			"version": {
				TypeSpec: pschema.TypeSpec{
					Type: "string",
				},
				Description: "Specify the exact chart version to install. If this is not specified, the latest version is installed.",
			},
			"devel": {
				TypeSpec: pschema.TypeSpec{
					Type: "boolean",
				},
				Description: "Use chart development versions, too. Equivalent to version '>0.0.0-0'. If `version` is set, this is ignored.",
			},
			"valueYamlFiles": {
				TypeSpec: pschema.TypeSpec{
					Type: "array",
					Items: &pschema.TypeSpec{
						Ref: "pulumi.json#/Asset",
					},
				},
				Description: "List of assets (raw yaml files). Content is read and merged with values. Not yet supported.",
			},
			"values": {
				TypeSpec: pschema.TypeSpec{
					Type: "object",
					AdditionalProperties: &pschema.TypeSpec{
						Ref: "pulumi.json#/Any",
					},
				},
				Description: "Custom values set for the release.",
			},
			"manifest": {
				TypeSpec: pschema.TypeSpec{
					Type: "object",
					AdditionalProperties: &pschema.TypeSpec{
						Ref: "pulumi.json#/Any",
					},
				},
				Description: "The rendered manifests as JSON. Not yet supported.",
			},
			"resourceNames": {
				TypeSpec: pschema.TypeSpec{
					Type: "object",
					AdditionalProperties: &pschema.TypeSpec{
						Type: "array",
						Items: &pschema.TypeSpec{
							Type: "string",
						},
					},
				},
				Description: "Names of resources created by the release grouped by \"kind/version\".",
			},
			"namespace": {
				TypeSpec: pschema.TypeSpec{
					Type: "string",
				},
				Description: "Namespace to install the release into.",
			},
			"verify": {
				TypeSpec: pschema.TypeSpec{
					Type: "boolean",
				},
				Description: "Verify the package before installing it.",
			},
			"keyring": {
				TypeSpec: pschema.TypeSpec{
					Type: "string",
				},
				Description: "Location of public keys used for verification. Used only if `verify` is true",
			},
			"timeout": {
				TypeSpec: pschema.TypeSpec{
					Type: "integer",
				},
				Description: "Time in seconds to wait for any individual kubernetes operation.",
			},
			"disableWebhooks": {
				TypeSpec: pschema.TypeSpec{
					Type: "boolean",
				},
				Description: "Prevent hooks from running.",
			},
			"disableCRDHooks": {
				TypeSpec: pschema.TypeSpec{
					Type: "boolean",
				},
				Description: "Prevent CRD hooks from, running, but run other hooks.  See helm install --no-crd-hook",
			},
			"reuseValues": {
				TypeSpec: pschema.TypeSpec{
					Type: "boolean",
				},
				Description: "When upgrading, reuse the last release's values and merge in any overrides. If 'resetValues' is specified, this is ignored",
			},
			"resetValues": {
				TypeSpec: pschema.TypeSpec{
					Type: "boolean",
				},
				Description: "When upgrading, reset the values to the ones built into the chart.",
			},
			"forceUpdate": {
				TypeSpec: pschema.TypeSpec{
					Type: "boolean",
				},
				Description: "Force resource update through delete/recreate if needed.",
			},
			"recreatePods": {
				TypeSpec: pschema.TypeSpec{
					Type: "boolean",
				},
				Description: "Perform pods restart during upgrade/rollback.",
			},
			"cleanupOnFail": {
				TypeSpec: pschema.TypeSpec{
					Type: "boolean",
				},
				Description: "Allow deletion of new resources created in this upgrade when upgrade fails.",
			},
			"maxHistory": {
				TypeSpec: pschema.TypeSpec{
					Type: "integer",
				},
				Description: "Limit the maximum number of revisions saved per release. Use 0 for no limit.",
			},
			"atomic": {
				TypeSpec: pschema.TypeSpec{
					Type: "boolean",
				},
				Description: "If set, installation process purges chart on fail. `skipAwait` will be disabled automatically if atomic is used.",
			},
			"skipCrds": {
				TypeSpec: pschema.TypeSpec{
					Type: "boolean",
				},
				Description: "If set, no CRDs will be installed. By default, CRDs are installed if not already present.",
			},
			"renderSubchartNotes": {
				TypeSpec: pschema.TypeSpec{
					Type: "boolean",
				},
				Description: "If set, render subchart notes along with the parent.",
			},
			"disableOpenapiValidation": {
				TypeSpec: pschema.TypeSpec{
					Type: "boolean",
				},
				Description: "If set, the installation process will not validate rendered templates against the Kubernetes OpenAPI Schema",
			},
			"skipAwait": {
				TypeSpec: pschema.TypeSpec{
					Type: "boolean",
				},
				Description: "By default, the provider waits until all resources are in a ready state before marking the release as successful. Setting this to true will skip such await logic.",
			},
			"waitForJobs": {
				TypeSpec: pschema.TypeSpec{
					Type: "boolean",
				},
				Description: "Will wait until all Jobs have been completed before marking the release as successful. This is ignored if `skipAwait` is enabled.",
			},
			"dependencyUpdate": {
				TypeSpec: pschema.TypeSpec{
					Type: "boolean",
				},
				Description: "Run helm dependency update before installing the chart.",
			},
			"replace": {
				TypeSpec: pschema.TypeSpec{
					Type: "boolean",
				},
				Description: "Re-use the given name, even if that name is already used. This is unsafe in production",
			},
			"description": {
				TypeSpec: pschema.TypeSpec{
					Type: "string",
				},
				Description: "Add a custom description",
			},
			"createNamespace": {
				TypeSpec: pschema.TypeSpec{
					Type: "boolean",
				},
				Description: "Create the namespace if it does not exist.",
			},
			"postrender": {
				TypeSpec: pschema.TypeSpec{
					Type: "string",
				},
				Description: "Postrender command to run.",
			},
			"lint": {
				TypeSpec: pschema.TypeSpec{
					Type: "boolean",
				},
				Description: "Run helm lint when planning.",
			},
			"status": {
				TypeSpec: pschema.TypeSpec{
					Ref: "#/types/kubernetes:helm.sh/v3:ReleaseStatus",
				},
				Description: "Status of the deployed release.",
			},
		},
		Type: "object",
		Required: []string{
			"chart",
			"repositoryOpts",
			"status",
		},
		Language: map[string]pschema.RawMessage{
			"nodejs": rawMessage(map[string][]string{
				"requiredOutputs": {
					"name",
					"repositoryOpts",
					"chart",
					"version",
					"devel",
					"values",
					"set",
					"manifest",
					"namespace",
					"verify",
					"keyring",
					"timeout",
					"disableWebhooks",
					"disableCRDHooks",
					"reuseValues",
					"resetValues",
					"forceUpdate",
					"recreatePods",
					"cleanupOnFail",
					"maxHistory",
					"atomic",
					"skipCrds",
					"renderSubchartNotes",
					"disableOpenapiValidation",
					"skipAwait",
					"waitForJobs",
					"dependencyUpdate",
					"replace",
					"description",
					"createNamespace",
					"postrender",
					"lint",
					"status",
				},
			}),
		},
	},
	InputProperties: map[string]pschema.PropertySpec{
		"name": {
			TypeSpec: pschema.TypeSpec{
				Type: "string",
			},
			Description: "Release name.",
		},
		"repositoryOpts": {
			TypeSpec: pschema.TypeSpec{
				Ref: "#/types/kubernetes:helm.sh/v3:RepositoryOpts",
			},
			Description: "Specification defining the Helm chart repository to use.",
		},

		"chart": {
			TypeSpec: pschema.TypeSpec{
				Type: "string",
			},
			Description: "Chart name to be installed. A path may be used.",
		},
		"version": {
			TypeSpec: pschema.TypeSpec{
				Type: "string",
			},
			Description: "Specify the exact chart version to install. If this is not specified, the latest version is installed.",
		},
		"devel": {
			TypeSpec: pschema.TypeSpec{
				Type: "boolean",
			},
			Description: "Use chart development versions, too. Equivalent to version '>0.0.0-0'. If `version` is set, this is ignored.",
		},
		"valueYamlFiles": {
			TypeSpec: pschema.TypeSpec{
				Type: "array",
				Items: &pschema.TypeSpec{
					Ref: "pulumi.json#/Asset",
				},
			},
			Description: "List of assets (raw yaml files). Content is read and merged with values. Not yet supported.",
		},
		"values": {
			TypeSpec: pschema.TypeSpec{
				Type: "object",
				AdditionalProperties: &pschema.TypeSpec{
					Ref: "pulumi.json#/Any",
				},
			},
			Description: "Custom values set for the release.",
		},
		"manifest": {
			TypeSpec: pschema.TypeSpec{
				Type: "object",
				AdditionalProperties: &pschema.TypeSpec{
					Ref: "pulumi.json#/Any",
				},
			},
			Description: "The rendered manifests as JSON. Not yet supported.",
		},
		"resourceNames": {
			TypeSpec: pschema.TypeSpec{
				Type: "object",
				AdditionalProperties: &pschema.TypeSpec{
					Type: "array",
					Items: &pschema.TypeSpec{
						Type: "string",
					},
				},
			},
			Description: "Names of resources created by the release grouped by \"kind/version\".",
		},
		"namespace": {
			TypeSpec: pschema.TypeSpec{
				Type: "string",
			},
			Description: "Namespace to install the release into.",
		},
		"verify": {
			TypeSpec: pschema.TypeSpec{
				Type: "boolean",
			},
			Description: "Verify the package before installing it.",
		},
		"keyring": {
			TypeSpec: pschema.TypeSpec{
				Type: "string",
			},
			Description: "Location of public keys used for verification. Used only if `verify` is true",
		},
		"timeout": {
			TypeSpec: pschema.TypeSpec{
				Type: "integer",
			},
			Description: "Time in seconds to wait for any individual kubernetes operation.",
		},
		"disableWebhooks": {
			TypeSpec: pschema.TypeSpec{
				Type: "boolean",
			},
			Description: "Prevent hooks from running.",
		},
		"disableCRDHooks": {
			TypeSpec: pschema.TypeSpec{
				Type: "boolean",
			},
			Description: "Prevent CRD hooks from, running, but run other hooks.  See helm install --no-crd-hook",
		},
		"reuseValues": {
			TypeSpec: pschema.TypeSpec{
				Type: "boolean",
			},
			Description: "When upgrading, reuse the last release's values and merge in any overrides. If 'resetValues' is specified, this is ignored",
		},
		"resetValues": {
			TypeSpec: pschema.TypeSpec{
				Type: "boolean",
			},
			Description: "When upgrading, reset the values to the ones built into the chart.",
		},
		"forceUpdate": {
			TypeSpec: pschema.TypeSpec{
				Type: "boolean",
			},
			Description: "Force resource update through delete/recreate if needed.",
		},
		"recreatePods": {
			TypeSpec: pschema.TypeSpec{
				Type: "boolean",
			},
			Description: "Perform pods restart during upgrade/rollback.",
		},
		"cleanupOnFail": {
			TypeSpec: pschema.TypeSpec{
				Type: "boolean",
			},
			Description: "Allow deletion of new resources created in this upgrade when upgrade fails.",
		},
		"maxHistory": {
			TypeSpec: pschema.TypeSpec{
				Type: "integer",
			},
			Description: "Limit the maximum number of revisions saved per release. Use 0 for no limit.",
		},
		"atomic": {
			TypeSpec: pschema.TypeSpec{
				Type: "boolean",
			},
			Description: "If set, installation process purges chart on fail. `skipAwait` will be disabled automatically if atomic is used.",
		},
		"skipCrds": {
			TypeSpec: pschema.TypeSpec{
				Type: "boolean",
			},
			Description: "If set, no CRDs will be installed. By default, CRDs are installed if not already present.",
		},
		"renderSubchartNotes": {
			TypeSpec: pschema.TypeSpec{
				Type: "boolean",
			},
			Description: "If set, render subchart notes along with the parent.",
		},
		"disableOpenapiValidation": {
			TypeSpec: pschema.TypeSpec{
				Type: "boolean",
			},
			Description: "If set, the installation process will not validate rendered templates against the Kubernetes OpenAPI Schema",
		},
		"skipAwait": {
			TypeSpec: pschema.TypeSpec{
				Type: "boolean",
			},
			Description: "By default, the provider waits until all resources are in a ready state before marking the release as successful. Setting this to true will skip such await logic.",
		},
		"waitForJobs": {
			TypeSpec: pschema.TypeSpec{
				Type: "boolean",
			},
			Description: "Will wait until all Jobs have been completed before marking the release as successful. This is ignored if `skipAwait` is enabled.",
		},
		"dependencyUpdate": {
			TypeSpec: pschema.TypeSpec{
				Type: "boolean",
			},
			Description: "Run helm dependency update before installing the chart.",
		},
		"replace": {
			TypeSpec: pschema.TypeSpec{
				Type: "boolean",
			},
			Description: "Re-use the given name, even if that name is already used. This is unsafe in production",
		},
		"description": {
			TypeSpec: pschema.TypeSpec{
				Type: "string",
			},
			Description: "Add a custom description",
		},
		"createNamespace": {
			TypeSpec: pschema.TypeSpec{
				Type: "boolean",
			},
			Description: "Create the namespace if it does not exist.",
		},
		"postrender": {
			TypeSpec: pschema.TypeSpec{
				Type: "string",
			},
			Description: "Postrender command to run.",
		},
		"lint": {
			TypeSpec: pschema.TypeSpec{
				Type: "boolean",
			},
			Description: "Run helm lint when planning.",
		},
		"compat": {
			TypeSpec: pschema.TypeSpec{
				Type: "string",
			},
			Const: "true",
		},
	},
	RequiredInputs: []string{
		"chart",
		"repositoryOpts",
	},
}

func init() {
	typeOverlays["kubernetes:core/v1:ServiceSpec"] = serviceSpec
	typeOverlays["kubernetes:core/v1:ServiceSpecType"] = serviceSpecType
	typeOverlays["kubernetes:helm.sh/v3:Release"] = helmV3Release
	typeOverlays["kubernetes:helm.sh/v3:RepositoryOpts"] = helmV3RepoOpts
	typeOverlays["kubernetes:helm.sh/v3:ReleaseStatus"] = helmV3ReleaseStatus
	typeOverlays["kubernetes:index:KubeClientSettings"] = kubeClientSettings
	typeOverlays["kubernetes:index:HelmReleaseSettings"] = helmReleaseSettings

	resourceOverlays["kubernetes:helm.sh/v3:Release"] = helmV3ReleaseResource
}<|MERGE_RESOLUTION|>--- conflicted
+++ resolved
@@ -16,21 +16,7 @@
 
 import (
 	pschema "github.com/pulumi/pulumi/pkg/v3/codegen/schema"
-<<<<<<< HEAD
 	v1 "k8s.io/api/core/v1"
-)
-
-// typeOverlays augment the types defined by the kubernetes schema.
-var typeOverlays = map[string]pschema.ComplexTypeSpec{
-	"kubernetes:core/v1:ServiceSpec": {
-		ObjectTypeSpec: pschema.ObjectTypeSpec{
-			Properties: map[string]pschema.PropertySpec{
-				"type": {
-					TypeSpec: pschema.TypeSpec{
-						OneOf: []pschema.TypeSpec{
-							{Type: "string"},
-							{Ref: "#/types/kubernetes:core/v1:ServiceSpecType"},
-=======
 )
 
 var serviceSpec = pschema.ComplexTypeSpec{
@@ -53,10 +39,10 @@
 		Type: "string",
 	},
 	Enum: []pschema.EnumValueSpec{
-		{Value: "ExternalName"},
-		{Value: "ClusterIP"},
-		{Value: "NodePort"},
-		{Value: "LoadBalancer"},
+			{Value: v1.ServiceTypeExternalName},
+			{Value: v1.ServiceTypeClusterIP},
+			{Value: v1.ServiceTypeNodePort},
+			{Value: v1.ServiceTypeLoadBalancer},
 	},
 }
 
@@ -128,7 +114,6 @@
 						Type: "array",
 						Items: &pschema.TypeSpec{
 							Type: "string",
->>>>>>> 60d7c074
 						},
 					},
 				},
@@ -376,13 +361,6 @@
 				Description: "Password for HTTP basic authentication",
 			},
 		},
-<<<<<<< HEAD
-		Enum: []pschema.EnumValueSpec{
-			{Value: v1.ServiceTypeExternalName},
-			{Value: v1.ServiceTypeClusterIP},
-			{Value: v1.ServiceTypeNodePort},
-			{Value: v1.ServiceTypeLoadBalancer},
-=======
 		Language: map[string]pschema.RawMessage{
 			"nodejs": rawMessage(map[string][]string{
 				"requiredOutputs": {
@@ -393,7 +371,6 @@
 					"username",
 					"password",
 				}}),
->>>>>>> 60d7c074
 		},
 		Type: "object",
 	},
