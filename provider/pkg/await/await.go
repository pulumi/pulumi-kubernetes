--- conflicted
+++ resolved
@@ -238,18 +238,13 @@
 			return nil
 		}).
 		WithMaxRetries(5).
-<<<<<<< HEAD
 		WithBackoffFactor(2)
 
 	if c.clock != nil {
 		retrier = retrier.WithSleep(c.clock.Sleep)
 	}
 
-	err := retrier.Do(errors.IsNotFound, meta.IsNoMatchError)
-=======
-		WithBackoffFactor(2).
-		Do(apierrors.IsNotFound, meta.IsNoMatchError)
->>>>>>> ad587325
+	err := retrier.Do(apierrors.IsNotFound, meta.IsNoMatchError)
 	if err != nil {
 		return nil, err
 	}
