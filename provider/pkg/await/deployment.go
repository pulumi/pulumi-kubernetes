--- conflicted
+++ resolved
@@ -691,22 +691,7 @@
 		return true
 	}
 
-<<<<<<< HEAD
-	fields, err := openapi.PropertiesChanged(
-		dia.config.lastInputs.Object, dia.config.currentInputs.Object,
-		[]string{
-			".spec.template.spec",
-		})
-	if err != nil {
-		logger.V(3).Infof("Failed to check whether Pod template for Deployment %q changed",
-			dia.config.currentOutputs.GetName())
-		return false
-	}
-
-	return len(fields) > 0
-=======
 	return dia.deployment.GetAnnotations()[revision] != dia.config.lastOutputs.GetAnnotations()[revision]
->>>>>>> ed99a361
 }
 
 func (dia *deploymentInitAwaiter) checkPersistentVolumeClaimStatus() {
