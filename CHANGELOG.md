--- conflicted
+++ resolved
@@ -1,12 +1,10 @@
 ## HEAD (Unreleased)
 
-<<<<<<< HEAD
-- `ConfigGroup` now respects explicit provider instances when parsing YAML.
-=======
+- [sdk/go] `ConfigGroup` now respects explicit provider instances when parsing YAML. (https://github.com/pulumi/pulumi-kubernetes/pull/1601)
+
 ## 3.3.1 (June 8, 2021)
 
 - [sdk/python] Fix YAML regression by pinning pulumi dependency to <3.4.0. (https://github.com/pulumi/pulumi-kubernetes/pull/1605)
->>>>>>> f252db9d
 
 ## 3.3.0 (May 26, 2021)
 
