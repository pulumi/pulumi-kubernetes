--- conflicted
+++ resolved
@@ -2,11 +2,8 @@
 
 ### Fixed
 
-<<<<<<< HEAD
 - Fixed a panic that would occur when updating `ServiceAccounts`. (https://github.com/pulumi/pulumi-kubernetes/issues/3166)
-=======
 - Fixed a panic that could occur when using `clusterIdentifier` provider configuration. (https://github.com/pulumi/pulumi-kubernetes/issues/3168)
->>>>>>> f1b6d7a1
 
 ## 4.17.0 (August 13, 2024)
 
