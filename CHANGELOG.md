--- conflicted
+++ resolved
@@ -2,11 +2,8 @@
 
 ### Bug fixes
 
-<<<<<<< HEAD
 -   Replace Daemonset if .spec.selector changes. (https://github.com/pulumi/pulumi-kubernetes/pull/1008).
-=======
 -   Display error when pulumi plugin install fails. (https://github.com/pulumi/pulumi-kubernetes/pull/1010).
->>>>>>> aff54dcb
 
 ## 1.5.5 (February 25, 2020)
 
