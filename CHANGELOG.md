## Unreleased

<<<<<<< HEAD
- Allow instantiation of kustomize.Directory with a not fully configured provider (https://github.com/pulumi/pulumi-kubernetes/pull/2347)
=======
## 3.24.3 (April 6, 2023)

- Handle CSA to SSA field manager conflicts (https://github.com/pulumi/pulumi-kubernetes/pull/2354)
>>>>>>> 9b7eeaef

## 3.24.2 (March 16, 2023)

- Update Pulumi Java SDK to v0.8.0 (https://github.com/pulumi/pulumi-kubernetes/pull/2337)
- Remove empty keys when merging unstructured resources for diffing (https://github.com/pulumi/pulumi-kubernetes/pull/2332)

## 3.24.1 (February 16, 2023)

- Move `invoke_yaml_decode` into ConfigGroup for python (https://github.com/pulumi/pulumi-kubernetes/pull/2317)
- Upgrade to latest helm dependency (https://github.com/pulumi/pulumi-kubernetes/pull/2318)

## 3.24.0 (February 6, 2023)

- Fix unencrypted secrets in the state `outputs` after `Secret.get` (https://github.com/pulumi/pulumi-kubernetes/pull/2300)
- Upgrade to latest helm and k8s client dependencies (https://github.com/pulumi/pulumi-kubernetes/pull/2292)
- Fix await status for Job and Pod (https://github.com/pulumi/pulumi-kubernetes/pull/2299)

## 3.23.1 (December 19, 2022)

- Add `PULUMI_K8S_ENABLE_PATCH_FORCE` env var support (https://github.com/pulumi/pulumi-kubernetes/pull/2260)
- Add link to resolution guide for SSA conflicts (https://github.com/pulumi/pulumi-kubernetes/pull/2265)
- Always set a field manager name to avoid conflicts in Client-Side Apply mode (https://github.com/pulumi/pulumi-kubernetes/pull/2271)

## 3.23.0 (December 8, 2022)

- Expose the allowNullValues boolean as an InputProperty so that it can be set in SDKs (https://github.com/pulumi/pulumi-kubernetes/pull/2255)
- Update Kubernetes support to Kubernetes v1.26.0 (https://github.com/pulumi/pulumi-kubernetes/pull/2230)

## 3.22.2 (November 30, 2022)

- Add allowNullValues boolean option to pass Null values through helm configs without having them
  scrubbed (https://github.com/pulumi/pulumi-kubernetes/issues/2089)
- Fix replacement behavior for immutable fields in SSA mode
  (https://github.com/pulumi/pulumi-kubernetes/issues/2235)
- For SSA conflicts, add a note to the error message about how to resolve
  (https://github.com/pulumi/pulumi-kubernetes/issues/2235)
- Make room for the `resource` API in Kubernetes 1.26.0 by qualifying the type of the same name in
  .NET code templates (https://github.com/pulumi/pulumi-kubernetes/pull/2237)

## 3.22.1 (October 26, 2022)

Note: Enabling SSA mode by default was causing problems for a number of users, so we decided to revert this change.
We plan to re-enable this as the default behavior in the next major (`v4.0.0`) release with additional documentation
about the expected differences.

- Revert: Enable Server-Side Apply mode by default (https://github.com/pulumi/pulumi-kubernetes/pull/2216)

## 3.22.0 (October 21, 2022)

Important Note -- This release changes the Provider default to enable Server-Side Apply mode. This change is
backward compatible, and should not require further action from users. The `enableServerSideApply` flag is
still present, so you may explicitly opt out if you run into any problems using one of the following methods:

1. Set the [enableServerSideApply](https://www.pulumi.com/registry/packages/kubernetes/api-docs/provider/#enable_server_side_apply_python)  parameter to `false` on your Provider resource.
2. Set the environment variable `PULUMI_K8S_ENABLE_SERVER_SIDE_APPLY="false"`
3. Set the stack config `pulumi config set kubernetes:enableServerSideApply false`

See the [how-to guide](https://www.pulumi.com/registry/packages/kubernetes/how-to-guides/managing-resources-with-server-side-apply/) for additional information about using Server-Side Apply with Pulumi's Kubernetes provider.

- Fix values precedence in helm release (https://github.com/pulumi/pulumi-kubernetes/pull/2191)
- Enable Server-Side Apply mode by default (https://github.com/pulumi/pulumi-kubernetes/pull/2206)

## 3.21.4 (September 22, 2022)

New tag to fix a publishing error for the Java SDK

## 3.21.3 (September 22, 2022)

- Fix Helm Chart preview with unconfigured provider (C#) (https://github.com/pulumi/pulumi-kubernetes/issues/2162)
- Load default kubeconfig if not specified in provider (https://github.com/pulumi/pulumi-kubernetes/issues/2180)
- Skip computing a preview for Patch resources (https://github.com/pulumi/pulumi-kubernetes/issues/2182)
- [sdk/python] Handle CRDs with status field input (https://github.com/pulumi/pulumi-kubernetes/issues/2183)
- Upgrade Kubernetes and Helm dependencies (https://github.com/pulumi/pulumi-kubernetes/issues/2186)

## 3.21.2 (September 1, 2022)

- Fix yaml bug resulting in `TypeError: Cannot read properties of undefined` (https://github.com/pulumi/pulumi-kubernetes/pull/2156)

## 3.21.1 (August 31, 2022)

- Update Helm and Kubernetes module dependencies (https://github.com/pulumi/pulumi-kubernetes/pull/2152)
- Automatically fill in .Capabilities in Helm Charts (https://github.com/pulumi/pulumi-kubernetes/pull/2155)

## 3.21.0 (August 23, 2022)

- Update Kubernetes support to Kubernetes v1.25.0 (https://github.com/pulumi/pulumi-kubernetes/pull/2129)

Breaking change note --
Kubernetes v1.25 dropped a few alpha and beta fields from the API, so the following fields are no longer available in
the provider SDKs:

* Type "kubernetes:batch/v1beta1:CronJobSpec" dropped property "timeZone"
* Type "kubernetes:batch/v1beta1:CronJobStatus" dropped property "lastSuccessfulTime"
* Type "kubernetes:discovery.k8s.io/v1beta1:ForZone" was dropped
* Type "kubernetes:discovery.k8s.io/v1beta1:Endpoint" dropped property "hints"
* Type "kubernetes:discovery.k8s.io/v1beta1:EndpointHints" dropped
* Type "kubernetes:policy/v1beta1:PodDisruptionBudgetStatus" dropped property "conditions"

## 3.20.5 (August 16, 2022)

- Update autonaming to use NewUniqueName for deterministic update plans. (https://github.com/pulumi/pulumi-kubernetes/pull/2137)
- Another fix for managed-by label in SSA mode. (https://github.com/pulumi/pulumi-kubernetes/pull/2140)

## 3.20.4 (August 15, 2022)

- Fix Helm charts being ignored by policy packs. (https://github.com/pulumi/pulumi-kubernetes/pull/2133)
- Fixes to allow import of helm release (https://github.com/pulumi/pulumi-kubernetes/pull/2136)
- Keep managed-by label in SSA mode if already present (https://github.com/pulumi/pulumi-kubernetes/pull/2138)

## 3.20.3 (August 9, 2022)

- Add chart v2 deprecation note to schema/docs (https://github.com/pulumi/pulumi-kubernetes/pull/2114)
- Add a descriptive message for an invalid Patch delete (https://github.com/pulumi/pulumi-kubernetes/pull/2111)
- Fix erroneous resourceVersion diff for CRDs managed with SSA (https://github.com/pulumi/pulumi-kubernetes/pull/2121)
- Update C# YAML GetResource implementation to compile with .NET v6 (https://github.com/pulumi/pulumi-kubernetes/pull/2122)
- Change .metadata.name to optional for all Patch resources (https://github.com/pulumi/pulumi-kubernetes/pull/2126)
- Fix field names in CRD schemas (https://github.com/pulumi/pulumi-kubernetes/pull/2128)

## 3.20.2 (July 25, 2022)

- Add Java SDK (https://github.com/pulumi/pulumi-kubernetes/pull/2096)
- Fix ServiceAccount readiness logic for k8s v1.24+ (https://github.com/pulumi/pulumi-kubernetes/issues/2099)

## 3.20.1 (July 19, 2022)

- Update the provider and tests to use Go 1.18. (https://github.com/pulumi/pulumi-kubernetes/pull/2073)
- Fix Helm Chart not working with Crossguard (https://github.com/pulumi/pulumi-kubernetes/pull/2057)
- Handle ignoreChanges for Server-Side Apply mode (https://github.com/pulumi/pulumi-kubernetes/pull/2074)

## 3.20.0 (July 12, 2022)

- Implement Server-Side Apply mode (https://github.com/pulumi/pulumi-kubernetes/pull/2029)
- Add Patch resources to all SDKs (https://github.com/pulumi/pulumi-kubernetes/pull/2043) (https://github.com/pulumi/pulumi-kubernetes/pull/2068)
- Add awaiter for service-account-token secret (https://github.com/pulumi/pulumi-kubernetes/pull/2048)
- Add Java packages overrides to schema (https://github.com/pulumi/pulumi-kubernetes/pull/2055)

## 3.19.4 (June 21, 2022)

- Use fully-qualified resource name for generating manifests, to avoid conflicts (https://github.com/pulumi/pulumi-kubernetes/pull/2007)
- Upgrade helm and k8s client-go module dependencies (https://github.com/pulumi/pulumi-kubernetes/pull/2008)
- Allow a user to opt-in to removing resources from Pulumi state when a cluster is unreachable (https://github.com/pulumi/pulumi-kubernetes/pull/2037)

## 3.19.3 (June 8, 2022)

- Fix a bug where the specified provider was not used for some operations on kustomize, helm, and yaml resources (https://github.com/pulumi/pulumi-kubernetes/pull/2005)

## 3.19.2 (May 25, 2022)

### Deprecations

- The `kubernetes:helm/v2:Chart` API is deprecated in this update and will be removed in a future release. The
  `kubernetes:helm/v3:Chart` resource is backward compatible, so changing the import path should not cause any resource
  updates.
- The `enableReplaceCRD` option on the Provider is deprecated in the update and will be removed in a future release.
  The behavior formerly enabled by this option is now default, and this option is ignored by the provider.

### Improvements

- Deprecate helm/v2:Chart resources (https://github.com/pulumi/pulumi-kubernetes/pull/1990)
- Don't use the last-applied-configuration annotation for CRDs (https://github.com/pulumi/pulumi-kubernetes/pull/1882)

## 3.19.1 (May 4, 2022)

- Upgrade pulumi/pulumi deps to v3.31.1 (https://github.com/pulumi/pulumi-kubernetes/pull/1980)

## 3.19.0 (May 3, 2022)

Note: The `kubernetes:storage.k8s.io/v1alpha1:CSIStorageCapacity` API was removed in this update.

- Update Kubernetes support to Kubernetes v1.24.0 (https://github.com/pulumi/pulumi-kubernetes/pull/1911)

## 3.18.3 (April 21, 2022)
- Fix fetching remote yaml files (https://github.com/pulumi/pulumi-kubernetes/pull/1962)
- Support attach
  [#1977](https://github.com/pulumi/pulumi-kubernetes/pull/1977)

## 3.18.2 (April 6, 2022)
- Only add keyring default value when verification is turned on (https://github.com/pulumi/pulumi-kubernetes/pull/1961)
  Regression introduced in 3.18.1
- Fix the DaemonSet name on diff which prevented pulumi to replace the resource (https://github.com/pulumi/pulumi-kubernetes/pull/1951)

## 3.18.1 (April 5, 2022)
- Fix autonaming panic for helm release (https://github.com/pulumi/pulumi-kubernetes/pull/1953)
  This change also adds support for deterministic autonaming through sequence numbers to the kubernetes provider.

## 3.18.0 (March 31, 2022)
- Pass provider options to helm invokes in Python, Go and TS (https://github.com/pulumi/pulumi-kubernetes/pull/1919)
- Fix panic in helm release update() (https://github.com/pulumi/pulumi-kubernetes/pull/1948)

## 3.17.0 (March 14, 2022)
-  Make ConfigMaps mutable unless marked explicitly (enabled with provider config option) (https://github.com/pulumi/pulumi-kubernetes/pull/1926)
   *NOTE*: With this change, once `enableConfigMapMutable` is enabled, all ConfigMaps will be seen as mutable. In this mode, you can opt-in to the previous replacement behavior for a particular ConfigMap by setting its `replaceOnChanges` resource option to `[".binaryData", ".data"]`.
   By default, the provider will continue to treat ConfigMaps as immutable, and will replace them if the `binaryData` or `data` properties are changed.

## 3.16.0 (February 16, 2022)
- Bump to v3.8.0 of Helm (https://github.com/pulumi/pulumi-kubernetes/pull/1892)
- [Helm/Release][Helm/V3] Add initial support for OCI registries (https://github.com/pulumi/pulumi-kubernetes/pull/1892)

## 3.15.2 (February 9, 2022)
- Infer default namespace from kubeconfig when not configured via the provider (https://github.com/pulumi/pulumi-kubernetes/pull/1896)
- Fix an error handling bug in await logic (https://github.com/pulumi/pulumi-kubernetes/pull/1899)

## 3.15.1 (February 2, 2022)
- [Helm/Release] Add import docs (https://github.com/pulumi/pulumi-kubernetes/pull/1893)

## 3.15.0 (January 27, 2022)
- [Helm/Release] Remove beta warnings (https://github.com/pulumi/pulumi-kubernetes/pull/1885)
- [Helm/Release] Handle partial failure during create/update (https://github.com/pulumi/pulumi-kubernetes/pull/1880)
- [Helm/Release] Improve support for helm release operations when cluster is unreachable (https://github.com/pulumi/pulumi-kubernetes/pull/1886)
- [Helm/Release] Add examples to API reference docs and sdks (https://github.com/pulumi/pulumi-kubernetes/pull/1887)
- Fix detailed diff for server-side apply (https://github.com/pulumi/pulumi-kubernetes/pull/1873)
- Update to latest pulumi dependencies (https://github.com/pulumi/pulumi-kubernetes/pull/1888)

## 3.14.1 (January 18, 2022)

- Disable last-applied-configuration annotation for replaced CRDs (https://github.com/pulumi/pulumi-kubernetes/pull/1868)
- Fix Provider config diffs (https://github.com/pulumi/pulumi-kubernetes/pull/1869)
- Fix replace for named resource using server-side diff (https://github.com/pulumi/pulumi-kubernetes/pull/1870)
- Fix import for Provider using server-side diff (https://github.com/pulumi/pulumi-kubernetes/pull/1872)

## 3.14.0 (January 12, 2022)

- Fix panic for deletions from virtual fields in Helm Release (https://github.com/pulumi/pulumi-kubernetes/pull/1850)
- Switch Pod and Job await logic to external lib (https://github.com/pulumi/pulumi-kubernetes/pull/1856)
- Upgrade kubernetes provider module deps (https://github.com/pulumi/pulumi-kubernetes/pull/1861)

## 3.13.0 (January 7, 2022)
- Change await log type to cloud-ready-check lib (https://github.com/pulumi/pulumi-kubernetes/pull/1855)
- Populate inputs from live state for imports (https://github.com/pulumi/pulumi-kubernetes/pull/1846)
- Elide last-applied-configuration annotation when server-side support is enabled (https://github.com/pulumi/pulumi-kubernetes/pull/1863)
- Fix panic for deletions from virtual fields in Helm Release (https://github.com/pulumi/pulumi-kubernetes/pull/1850)

## 3.12.2 (January 5, 2022)

- Relax ingress await restrictions (https://github.com/pulumi/pulumi-kubernetes/pull/1832)
- Exclude nil entries from values (https://github.com/pulumi/pulumi-kubernetes/pull/1845)

## 3.12.1 (December 9, 2021)

- Helm Release: Helm Release imports support (https://github.com/pulumi/pulumi-kubernetes/pull/1818)
- Helm Release: fix username fetch option (https://github.com/pulumi/pulumi-kubernetes/pull/1824)
- Helm Release: Use URN name as base for autonaming, Drop warning, fix default value for
  keyring (https://github.com/pulumi/pulumi-kubernetes/pull/1826)
- Helm Release: Add support for loading values from yaml files (https://github.com/pulumi/pulumi-kubernetes/pull/1828)

- Fix CRD upgrades (https://github.com/pulumi/pulumi-kubernetes/pull/1819)

## 3.12.0 (December 7, 2021)

- Add support for k8s v1.23.0. (https://github.com/pulumi/pulumi-kubernetes/pull/1681)

## 3.11.0 (December 6, 2021)

Breaking change note:

[#1817](https://github.com/pulumi/pulumi-kubernetes/pull/1817) removed the deprecated providers/Provider
resource definition from the Go SDK. Following this change, use the Provider resource at
`github.com/pulumi/pulumi-kubernetes/sdk/v3/go/kubernetes` instead.

- Helm Release: Make RepositoryOpts optional (https://github.com/pulumi/pulumi-kubernetes/pull/1806)
- Helm Release: Support local charts (https://github.com/pulumi/pulumi-kubernetes/pull/1809)
- Update pulumi dependencies v3.19.0 (https://github.com/pulumi/pulumi-kubernetes/pull/1816)
- [go/sdk] Remove deprecated providers/Provider resource (https://github.com/pulumi/pulumi-kubernetes/pull/1817)

## 3.10.1 (November 19, 2021)

- Remove unused helm ReleaseType type (https://github.com/pulumi/pulumi-kubernetes/pull/1805)
- Fix Helm Release Panic "Helm uninstall returned information" (https://github.com/pulumi/pulumi-kubernetes/pull/1807)

## 3.10.0 (November 12, 2021)

- Add await support for networking.k8s.io/v1 variant of ingress (https://github.com/pulumi/pulumi-kubernetes/pull/1795)
- Schematize overlay types (https://github.com/pulumi/pulumi-kubernetes/pull/1793)

## 3.9.0 (November 5, 2021)

- [sdk/python] Add ready attribute to await Helm charts (https://github.com/pulumi/pulumi-kubernetes/pull/1782)
- [sdk/go] Add ready attribute to await Helm charts (https://github.com/pulumi/pulumi-kubernetes/pull/1784)
- [sdk/dotnet] Add ready attribute to await Helm charts (https://github.com/pulumi/pulumi-kubernetes/pull/1785)
- [sdk/python] Update CustomResource python implementation to pickup snake-case updates (https://github.com/pulumi/pulumi-kubernetes/pull/1786)
- Update pulumi dependencies v3.16.0 (https://github.com/pulumi/pulumi-kubernetes/pull/1790)

## 3.8.3 (October 29, 2021)

- Add env variable lookup for k8s client settings (https://github.com/pulumi/pulumi-kubernetes/pull/1777)
- Fix diff logic for CRD kinds with the same name as a built-in (https://github.com/pulumi/pulumi-kubernetes/pull/1779)

## 3.8.2 (October 18, 2021)

- [sdk/python] Relax PyYaml dependency to allow upgrade to PyYaml 6.0 (https://github.com/pulumi/pulumi-kubernetes/pull/1768)
- [go/sdk] Add missing types for deprecated Provider (https://github.com/pulumi/pulumi-kubernetes/pull/1771)

## 3.8.1 (October 8, 2021)

- Fix error for helm.Release previews with computed values (https://github.com/pulumi/pulumi-kubernetes/pull/1760)
- Don't require values for helm.Release (https://github.com/pulumi/pulumi-kubernetes/pull/1761)

## 3.8.0 (October 6, 2021)

Breaking change note:

[#1751](https://github.com/pulumi/pulumi-kubernetes/pull/1751) moved the Helm Release (beta) Provider options into a
complex type called `helmReleaseSettings`. Following this change, you can set these options in the following ways:

1. As arguments to a first-class Provider
   ```typescript
   new k8s.Provider("test", { helmReleaseSettings: { driver: "secret" } });
   ```

1. Stack configuration for the default Provider
   ```
   pulumi config set --path kubernetes:helmReleaseSettings.driver "secret"
   ```

1. As environment variables
   ```
   EXPORT PULUMI_K8S_HELM_DRIVER="secret"
   ```

- [sdk/dotnet] Fix creation of CustomResources (https://github.com/pulumi/pulumi-kubernetes/pull/1741)
- Always override namespace for helm release operations (https://github.com/pulumi/pulumi-kubernetes/pull/1747)
- Add k8s client tuning settings to Provider (https://github.com/pulumi/pulumi-kubernetes/pull/1748)
- Nest helm.Release Provider settings (https://github.com/pulumi/pulumi-kubernetes/pull/1751)
- Change await logic client to use target apiVersion on updates (https://github.com/pulumi/pulumi-kubernetes/pull/1758)

## 3.7.3 (September 30, 2021)
- Use helm release's namespace on templates where namespace is left unspecified (https://github.com/pulumi/pulumi-kubernetes/pull/1733)
- Upgrade Helm dependency to v3.7.0 (https://github.com/pulumi/pulumi-kubernetes/pull/1742)
- Helm Release: Await deletion if skipAwait is unset or atomic is specific (https://github.com/pulumi/pulumi-kubernetes/pull/1742)

## 3.7.2 (September 17, 2021)
- Fix handling of charts with empty manifests (https://github.com/pulumi/pulumi-kubernetes/pull/1717)
- Use existing helm template logic to populate manifests instead of relying on `dry-run` support (https://github.com/pulumi/pulumi-kubernetes/pull/1718)

## 3.7.1 (September 10, 2021)
- Don't replace PVC on .spec.resources.requests or .limits change. (https://github.com/pulumi/pulumi-kubernetes/pull/1705)
    - *NOTE*: User's will now need to use the `replaceOnChanges` resource option for PVCs if modifying requests or limits to trigger replacement

## 3.7.0 (September 3, 2021)
- Add initial support for a Helm release resource - `kubernetes:helm.sh/v3:Release. Currently available in Beta (https://github.com/pulumi/pulumi-kubernetes/pull/1677)

## 3.6.3 (August 23, 2021)

- [sdk/go] Re-add deprecated Provider file (https://github.com/pulumi/pulumi-kubernetes/pull/1687)

## 3.6.2 (August 20, 2021)

- Fix environment variable name in disable Helm hook warnings message (https://github.com/pulumi/pulumi-kubernetes/pull/1683)

## 3.6.1 (August 19, 2021)

- [sdk/python] Fix wait for metadata in `yaml._parse_yaml_object`. (https://github.com/pulumi/pulumi-kubernetes/pull/1675)
- Fix diff logic for server-side apply mode (https://github.com/pulumi/pulumi-kubernetes/pull/1679)
- Add option to disable Helm hook warnings (https://github.com/pulumi/pulumi-kubernetes/pull/1682)
- For renderToYamlDirectory, treat an empty directory as unset (https://github.com/pulumi/pulumi-kubernetes/pull/1678)

## 3.6.0 (August 4, 2021)

The following breaking changes are part of the Kubernetes v1.22 update:
- The alpha `EphemeralContainers` kind [has been removed](https://github.com/kubernetes/kubernetes/pull/101034)
- [.NET SDK] `Networking.V1Beta1.IngressClassParametersReferenceArgs` -> `Core.V1.TypedLocalObjectReferenceArgs`

- Update Helm and client-go deps (https://github.com/pulumi/pulumi-kubernetes/pull/1662)
- Add support for k8s v1.22.0. (https://github.com/pulumi/pulumi-kubernetes/pull/1551)

## 3.5.2 (July 29, 2021)

- Update pulumi dependencies v3.7.0 (https://github.com/pulumi/pulumi-kubernetes/pull/1651)
- Update pulumi dependencies v3.9.0 (https://github.com/pulumi/pulumi-kubernetes/pull/1660)

## 3.5.1 (July 14, 2021)

- Use shared informer for await logic for all resources (https://github.com/pulumi/pulumi-kubernetes/pull/1647)

## 3.5.0 (June 30, 2021)

- Update pulumi dependencies v3.5.1 (https://github.com/pulumi/pulumi-kubernetes/pull/1623)
- Skip cluster connectivity check in yamlRenderMode (https://github.com/pulumi/pulumi-kubernetes/pull/1629)
- Handle different namespaces for server-side diff (https://github.com/pulumi/pulumi-kubernetes/pull/1631)
- Handle auto-named namespaces for server-side diff (https://github.com/pulumi/pulumi-kubernetes/pull/1633)
- *Revert* Fix hanging updates for deployment await logic (https://github.com/pulumi/pulumi-kubernetes/pull/1596)
- Use shared informer for await logic for deployments (https://github.com/pulumi/pulumi-kubernetes/pull/1639)

## 3.4.1 (June 24, 2021)

- *Revert* Fix hanging updates for deployment await logic (https://github.com/pulumi/pulumi-kubernetes/pull/1596)

## 3.4.0 (June 17, 2021)

- Add skipAwait option to helm.v3 SDKs. (https://github.com/pulumi/pulumi-kubernetes/pull/1603)
- Add skipAwait option to YAML SDKs. (https://github.com/pulumi/pulumi-kubernetes/pull/1610)
- [sdk/go] `ConfigGroup` now respects explicit provider instances when parsing YAML. (https://github.com/pulumi/pulumi-kubernetes/pull/1601)
- Fix hanging updates for deployment await logic (https://github.com/pulumi/pulumi-kubernetes/pull/1596)
- Fix auto-naming bug for computed names (https://github.com/pulumi/pulumi-kubernetes/pull/1618)
- [sdk/python] Revert pulumi dependency to <4.0.0. (https://github.com/pulumi/pulumi-kubernetes/pull/1619)
- [sdk/dotnet] Unpin System.Collections.Immutable dependency (https://github.com/pulumi/pulumi-kubernetes/pull/1621)

## 3.3.1 (June 8, 2021)

- [sdk/python] Fix YAML regression by pinning pulumi dependency to <3.4.0. (https://github.com/pulumi/pulumi-kubernetes/pull/1605)

## 3.3.0 (May 26, 2021)

- Automatically mark Secret data as Pulumi secrets. (https://github.com/pulumi/pulumi-kubernetes/pull/1577)
- Update pulumi dependency (https://github.com/pulumi/pulumi-kubernetes/pull/1588)
    - [codegen] Automatically encrypt secret input parameters (https://github.com/pulumi/pulumi/pull/7128)
    - [sdk/python] Nondeterministic import ordering fix from (https://github.com/pulumi/pulumi/pull/7126)

## 3.2.0 (May 19, 2021)

- Allow opting out of CRD rendering for Helm v3 by specifying `SkipCRDRendering` argument to Helm charts. (https://github.com/pulumi/pulumi-kubernetes/pull/1572)
- Add replaceUnready annotation for Jobs. (https://github.com/pulumi/pulumi-kubernetes/pull/1575)
- Read live Job state for replaceUnready check. (https://github.com/pulumi/pulumi-kubernetes/pull/1578)
- Fix diff panic for malformed kubeconfig. (https://github.com/pulumi/pulumi-kubernetes/pull/1581)

## 3.1.2 (May 12, 2021)

- Update pulumi dependencies to fix Python regression from 3.1.1 (https://github.com/pulumi/pulumi-kubernetes/pull/1573)

## 3.1.1 (May 5, 2021)

- Avoid circular dependencies in NodeJS SDK modules (https://github.com/pulumi/pulumi-kubernetes/pull/1558)
- Update pulumi dependencies v3.2.0 (https://github.com/pulumi/pulumi-kubernetes/pull/1564)

## 3.1.0 (April 29, 2021)

- Update Helm to v3.5.4 and client-go to v0.20.4 (https://github.com/pulumi/pulumi-kubernetes/pull/1536)
- In Python helmv2 and helmv3, and Node.js helmv3, no longer pass `Chart` resource options to child resources explicitly.
  (https://github.com/pulumi/pulumi-kubernetes/pull/1539)

## 3.0.0 (April 19, 2021)

- Depend on Pulumi 3.0, which includes improvements to Python resource arguments and key translation, Go SDK performance,
  Node SDK performance, general availability of Automation API, and more.

- Update pulumi dependency (https://github.com/pulumi/pulumi-kubernetes/pull/1521)
    - [sdk/go] Fix Go resource registrations (https://github.com/pulumi/pulumi/pull/6641)
    - [sdk/python] Support `<Resource>Args` classes (https://github.com/pulumi/pulumi/pull/6525)

- Do not return an ID when previewing the creation of a resource. (https://github.com/pulumi/pulumi-kubernetes/pull/1526)

## 2.9.1 (April 12, 2021)

- Fix refresh for render-yaml resources (https://github.com/pulumi/pulumi-kubernetes/pull/1523)
- Behavior change: Error on refresh for an unreachable cluster. (https://github.com/pulumi/pulumi-kubernetes/pull/1522)

## 2.9.0 (April 8, 2021)

- Add support for k8s v1.21.0. (https://github.com/pulumi/pulumi-kubernetes/pull/1449)
- [sdk/go] Fix plugin versioning for invoke calls (https://github.com/pulumi/pulumi-kubernetes/pull/1520)

## 2.8.4 (March 29, 2021)

- Ensure using `PULUMI_KUBERNETES_MANAGED_BY_LABEL` doesn't cause diffs on further stack updates (https://github.com/pulumi/pulumi-kubernetes/pull/1508)
- [sdk/ts] Update CustomResource to match current codegen (https://github.com/pulumi/pulumi-kubernetes/pull/1510)

## 2.8.3 (March 17, 2021)

- Fix bug where rendering manifests results in files being overwritten by subsequent resources with the same kind and name, but different namespace (https://github.com/pulumi/pulumi-kubernetes/pull/1429)
- Update pulumi dependency to fix python Resource.get() functions (https://github.com/pulumi/pulumi-kubernetes/pull/1480)
- Upgrade to Go1.16 (https://github.com/pulumi/pulumi-kubernetes/pull/1486)
- Adding arm64 plugin builds (https://github.com/pulumi/pulumi-kubernetes/pull/1490)
- Fix bug preventing helm chart being located in bitnami repo (https://github.com/pulumi/pulumi-kubernetes/pull/1491)

## 2.8.2 (February 23, 2021)

-   Postpone the removal of admissionregistration/v1beta1, which has been retargeted at 1.22 (https://github.com/pulumi/pulumi-kubernetes/pull/1474)
-   Change k8s API removals from error to warning (https://github.com/pulumi/pulumi-kubernetes/pull/1475)

## 2.8.1 (February 12, 2021)

-   Skip Helm test hook resources by default (https://github.com/pulumi/pulumi-kubernetes/pull/1467)
-   Ensure no panic when a kubernetes provider is used with an incompatible resource type (https://github.com/pulumi/pulumi-kubernetes/pull/1469)
-   Allow users to set `PULUMI_KUBERNETES_MANAGED_BY_LABEL` environment variable to control `app.kubernetes.io/managed-by` label (https://github.com/pulumi/pulumi-kubernetes/pull/1471)

## 2.8.0 (February 3, 2021)

Note: This release fixes a bug with the Helm v3 SDK that omitted any chart resources that included a hook annotation.
If you have existing charts deployed with the v3 SDK that include hook resources, the next update will create these
resources.

-   [Go SDK] Fix bug with v1/List in YAML parsing (https://github.com/pulumi/pulumi-kubernetes/pull/1457)
-   Fix bug rendering Helm v3 resources that include hooks (https://github.com/pulumi/pulumi-kubernetes/pull/1459)
-   Print warning for Helm resources using unsupported hooks (https://github.com/pulumi/pulumi-kubernetes/pull/1460)

## 2.7.8 (January 27, 2021)

-   Update pulumi dependency to remove unused Go types (https://github.com/pulumi/pulumi-kubernetes/pull/1450)

## 2.7.7 (January 20, 2021)

-   Expand allowed Python pyyaml dependency versions (https://github.com/pulumi/pulumi-kubernetes/pull/1435)

## 2.7.6 (January 13, 2021)

-   Upgrade helm and k8s deps (https://github.com/pulumi/pulumi-kubernetes/pull/1414)
-   Fix bug with Go Helm v3 transformation marshaling (https://github.com/pulumi/pulumi-kubernetes/pull/1420)

## 2.7.5 (December 16, 2020)

-   Add enum for kubernetes.core.v1.Service.Spec.Type (https://github.com/pulumi/pulumi-kubernetes/pull/1408)
-   Update pulumi deps to v2.15.5 (https://github.com/pulumi/pulumi-kubernetes/pull/1402)
-   Fix Go resource Input/Output methods (https://github.com/pulumi/pulumi-kubernetes/pull/1406)

## 2.7.4 (December 8, 2020)

-   Add support for k8s v1.20.0. (https://github.com/pulumi/pulumi-kubernetes/pull/1330)

## 2.7.3 (December 3, 2020)

-   Replace workload resources if any field in `.spec.selector` changes. (https://github.com/pulumi/pulumi-kubernetes/pull/1387)
-   Update pulumi deps to v2.15.0 (https://github.com/pulumi/pulumi-kubernetes/pull/1393)
-   Add package/module registration for NodeJS and Python (https://github.com/pulumi/pulumi-kubernetes/pull/1394)

## 2.7.2 (November 19, 2020)

-   Fixed a gRPC error for larger Helm charts in the .NET SDK [#4224](https://github.com/pulumi/pulumi/issues/4224)
-   Update pulumi deps to v2.14.0 (https://github.com/pulumi/pulumi-kubernetes/pull/1385)

## 2.7.1 (November 18, 2020)

-   Error on delete if cluster is unreachable (https://github.com/pulumi/pulumi-kubernetes/pull/1379)
-   Update pulumi deps to v2.13.2 (https://github.com/pulumi/pulumi-kubernetes/pull/1383)

## 2.7.0 (November 12, 2020)

-   Add support for previewing Create and Update operations for API servers that support dry-run (https://github.com/pulumi/pulumi-kubernetes/pull/1355)
-   Fix panic introduced in #1355 (https://github.com/pulumi/pulumi-kubernetes/pull/1368)
-   (NodeJS) Add ready attribute to await Helm charts (https://github.com/pulumi/pulumi-kubernetes/pull/1364)
-   Update Helm to v3.4.0 and client-go to v1.19.2 (https://github.com/pulumi/pulumi-kubernetes/pull/1360)
-   Update Helm to v3.4.1 and client-go to v1.19.3 (https://github.com/pulumi/pulumi-kubernetes/pull/1365)
-   Fix panic when provider is given kubeconfig as an object instead of string (https://github.com/pulumi/pulumi-kubernetes/pull/1373)
-   Fix concurrency issue in Helm + .NET SDK [#1311](https://github.com/pulumi/pulumi-kubernetes/issues/1311) and [#1374](https://github.com/pulumi/pulumi-kubernetes/issues/1374)

## 2.6.3 (October 12, 2020)

-   Revert Helm v2 deprecation warnings (https://github.com/pulumi/pulumi-kubernetes/pull/1352)

## 2.6.2 (October 7, 2020)

## Important Note

Helm v2 support is [EOL](https://helm.sh/blog/helm-v2-deprecation-timeline/), and will no longer be supported upstream
as of next month. Furthermore, the stable/incubator chart repos will likely
[stop working](https://github.com/helm/charts#deprecation-timeline) after November 13, 2020. Deprecation warnings have
been added for any usage of Pulumi's `helm.v2` API, and this API will be removed at a future date. Our `helm.v3` API is
backward compatible, so you should be able to update without disruption to existing resources.

### Bug Fixes

-   Set plugin version for Go SDK invoke calls (https://github.com/pulumi/pulumi-kubernetes/pull/1325)
-   Python: Fix generated examples and docs to prefer input/output classes (https://github.com/pulumi/pulumi-kubernetes/pull/1346)

### Improvements

-   Update Helm v3 mod to v3.3.2 (https://github.com/pulumi/pulumi-kubernetes/pull/1326)
-   Update Helm v3 mod to v3.3.3 (https://github.com/pulumi/pulumi-kubernetes/pull/1328)
-   Change error to warning if internal autoname annotation is set (https://github.com/pulumi/pulumi-kubernetes/pull/1337)
-   Deprecate Helm v2 SDKs (https://github.com/pulumi/pulumi-kubernetes/pull/1344)

## 2.6.1 (September 16, 2020)

### Bug Fixes

-   Fix Python type hints for lists (https://github.com/pulumi/pulumi-kubernetes/pull/1313)
-   Fix Python type hints for integers (https://github.com/pulumi/pulumi-kubernetes/pull/1317)
-   Fix Helm v3 default namespace handling (https://github.com/pulumi/pulumi-kubernetes/pull/1323)

### Improvements

-   Update Helm v3 mod to v3.3.1 (https://github.com/pulumi/pulumi-kubernetes/pull/1320)

## 2.6.0 (September 10, 2020)

Note: There is a minor breaking change in the .NET SDK for Helm v3. As part of the switch to using native
Helm libraries in #1291, the Helm.V3.Chart class no longer inherits from the ChartBase class. Most users should
not be affected by this change.

### Bug Fixes

-   Upgrade version of pyyaml to fix a [security vulnerability](https://nvd.nist.gov/vuln/detail/CVE-2019-20477) (https://github.com/pulumi/pulumi-kubernetes/pull/1230)
-   Fix Helm api-versions handling in all SDKs. (https://github.com/pulumi/pulumi-kubernetes/pull/1307)

### Improvements

-   Update .NET Helm v3 to use native client. (https://github.com/pulumi/pulumi-kubernetes/pull/1291)
-   Update Go Helm v3 to use native client. (https://github.com/pulumi/pulumi-kubernetes/pull/1296)
-   Python: Allow type annotations on transformation functions. (https://github.com/pulumi/pulumi-kubernetes/pull/1298)

## 2.5.1 (September 2, 2020)

### Bug Fixes

-   Fix regression of .get methods in NodeJS SDK. (https://github.com/pulumi/pulumi-kubernetes/pull/1285)

### Improvements

-   Upgrade to Pulumi v2.9.0, which adds type annotations and input/output classes to Python (https://github.com/pulumi/pulumi-kubernetes/pull/1276)
-   Switch Helm v3 logic to use native library. (https://github.com/pulumi/pulumi-kubernetes/pull/1263)
-   Bump python requests version dependency. (https://github.com/pulumi/pulumi-kubernetes/pull/1274)
-   Update NodeJS Helm v3 to use native client. (https://github.com/pulumi/pulumi-kubernetes/pull/1279)
-   [sdk/nodejs] Remove unneccessary constructor overloads. (https://github.com/pulumi/pulumi-kubernetes/pull/1286)

## 2.5.0 (August 26, 2020)

### Improvements

-   Add support for k8s v1.19.0. (https://github.com/pulumi/pulumi-kubernetes/pull/996)
-   Handle kubeconfig contents or path in provider. (https://github.com/pulumi/pulumi-kubernetes/pull/1255)
-   Add type annotations to Python SDK for API Extensions, Helm, Kustomize, and YAML. (https://github.com/pulumi/pulumi-kubernetes/pull/1259)
-   Update k8s package deps to v0.18.8. (https://github.com/pulumi/pulumi-kubernetes/pull/1265)
-   Move back to upstream json-patch module. (https://github.com/pulumi/pulumi-kubernetes/pull/1266)

## 2.4.3 (August 14, 2020)

### Bug Fixes

-   Rename Python's yaml.ConfigFile file_id parameter to file. (https://github.com/pulumi/pulumi-kubernetes/pull/1248)

### Improvements

-   Remove the ComponentStatus resource type. (https://github.com/pulumi/pulumi-kubernetes/pull/1234)

## 2.4.2 (August 3, 2020)

### Bug Fixes

-   Fix server-side diff when immutable fields change. (https://github.com/pulumi/pulumi-kubernetes/pull/988)
-   Update json-patch mod to fix hangs on pulumi update. (https://github.com/pulumi/pulumi-kubernetes/pull/1223)

## 2.4.1 (July 24, 2020)

### Bug Fixes

-   Handle networking/v1beta1 Ingress resources. (https://github.com/pulumi/pulumi-kubernetes/pull/1221)

### Improvements

-   Add NodeJS usage examples for Helm, Kustomize, and YAML resources. (https://github.com/pulumi/pulumi-kubernetes/pull/1205)
-   Add Python usage examples for Helm, Kustomize, and YAML resources. (https://github.com/pulumi/pulumi-kubernetes/pull/1209)
-   Add v3 Helm package for Go SDK. (https://github.com/pulumi/pulumi-kubernetes/pull/1211)
-   Add Go usage examples for Helm, Kustomize, and YAML resources. (https://github.com/pulumi/pulumi-kubernetes/pull/1212)
-   Add yaml.ConfigGroup to Python SDK. (https://github.com/pulumi/pulumi-kubernetes/pull/1217)
-   Add C# usage examples for Helm, Kustomize, and YAML resources. (https://github.com/pulumi/pulumi-kubernetes/pull/1213)

## 2.4.0 (July 7, 2020)

### Bug Fixes

-   Fix error parsing Helm version (https://github.com/pulumi/pulumi-kubernetes/pull/1170)
-   Fix prometheus-operator test to wait for the CRD to be ready before use (https://github.com/pulumi/pulumi-kubernetes/pull/1172)
-   Fix suppress deprecation warnings flag (https://github.com/pulumi/pulumi-kubernetes/pull/1189)
-   Set additionalSecretOutputs on Secret data fields (https://github.com/pulumi/pulumi-kubernetes/pull/1194)

### Improvements

-   Set supported environment variables in SDK Provider classes (https://github.com/pulumi/pulumi-kubernetes/pull/1166)
-   Python SDK updated to align with other Pulumi Python SDKs. (https://github.com/pulumi/pulumi-kubernetes/pull/1160)
-   Add support for Kustomize. (https://github.com/pulumi/pulumi-kubernetes/pull/1178)
-   Implement GetSchema to enable example and import code generation. (https://github.com/pulumi/pulumi-kubernetes/pull/1181)
-   Only show deprecation messages when new API versions exist in current cluster version (https://github.com/pulumi/pulumi-kubernetes/pull/1182)

## 2.3.1 (June 17, 2020)

### Improvements

-   Update resource deprecation/removal warnings. (https://github.com/pulumi/pulumi-kubernetes/pull/1162)

### Bug Fixes

-   Fix regression in TypeScript YAML SDK (https://github.com/pulumi/pulumi-kubernetes/pull/1157)

## 2.3.0 (June 9, 2020)

### Improvements

- NodeJS SDK updated to align with other Pulumi NodeJS SDKs. (https://github.com/pulumi/pulumi-kubernetes/pull/1151)
- .NET SDK updated to align with other Pulumi .NET SDKs. (https://github.com/pulumi/pulumi-kubernetes/pull/1132)
    - Deprecated resources are now marked as `Obsolete`.
    - Many classes are moved to new locations on disk while preserving the public namespaces and API.
    - Several unused argument/output classes were removed without any impact on resources (e.g. `DeploymentRollbackArgs`).
    - Fixed the type of some properties in `JSONSchemaPropsArgs` (there's no need to have 2nd-level inputs there):
        - `InputList<InputJson>` -> `InputList<JsonElement>`
        - `InputMap<Union<TArgs, InputList<string>>>` -> `InputMap<Union<TArgs, ImmutableArray<string>>>`

### Bug Fixes

-   Fix incorrect schema consts for apiVersion and kind (https://github.com/pulumi/pulumi-kubernetes/pull/1153)

## 2.2.2 (May 27, 2020)

-   2.2.1 SDK release process failed, so pushing a new tag.

## 2.2.1 (May 27, 2020)

### Improvements

-   Update deprecated/removed resource warnings. (https://github.com/pulumi/pulumi-kubernetes/pull/1135)
-   Update to client-go 1.18. (https://github.com/pulumi/pulumi-kubernetes/pull/1136)
-   Don't replace Service on .spec.type change. (https://github.com/pulumi/pulumi-kubernetes/pull/1139)

### Bug Fixes

-   Fix regex in python `include-crds` logic (https://github.com/pulumi/pulumi-kubernetes/pull/1145)

## 2.2.0 (May 15, 2020)

### Improvements

-   Support helm v3 `include-crds` argument. (https://github.com/pulumi/pulumi-kubernetes/pull/1102)
-   Bump python requests version dependency. (https://github.com/pulumi/pulumi-kubernetes/pull/1121)
-   Add apiextensions.CustomResource to Go SDK. (https://github.com/pulumi/pulumi-kubernetes/pull/1125)

## 2.1.1 (May 8, 2020)

-   Python and .NET packages failed to publish for 2.1.0, so bumping release version.

## 2.1.0 (May 8, 2020)

### Improvements

-   Add YAML support to Go SDK. (https://github.com/pulumi/pulumi-kubernetes/pull/1093).
-   Add Helm support to Go SDK. (https://github.com/pulumi/pulumi-kubernetes/pull/1105).

### Bug Fixes

-   fix(customresources): use a 3-way merge patch instead of strategic merge. (https://github.com/pulumi/pulumi-kubernetes/pull/1095)
-   Fix required input props in Go SDK. (https://github.com/pulumi/pulumi-kubernetes/pull/1090)
-   Update Go SDK using latest codegen packages. (https://github.com/pulumi/pulumi-kubernetes/pull/1089)
-   Fix schema type for Fields and RawExtension. (https://github.com/pulumi/pulumi-kubernetes/pull/1086)
-   Fix error parsing YAML in python 3.8 (https://github.com/pulumi/pulumi-kubernetes/pull/1079)
-   Fix HELM_HOME handling for Helm v3. (https://github.com/pulumi/pulumi-kubernetes/pull/1076)

## 2.0.0 (April 16, 2020)

### Improvements

-   Add consts to Go SDK. (https://github.com/pulumi/pulumi-kubernetes/pull/1062).
-   Add `CustomResource` to .NET SDK (https://github.com/pulumi/pulumi-kubernetes/pull/1067).
-   Upgrade to Pulumi v2.0.0

### Bug fixes

-   Sort fetched helm charts into alphabetical order. (https://github.com/pulumi/pulumi-kubernetes/pull/1064)

## 1.6.0 (March 25, 2020)

### Improvements

-   Add a Go SDK. (https://github.com/pulumi/pulumi-kubernetes/pull/1029) (https://github.com/pulumi/pulumi-kubernetes/pull/1042).
-   Add support for Kubernetes 1.18. (https://github.com/pulumi/pulumi-kubernetes/pull/872) (https://github.com/pulumi/pulumi-kubernetes/pull/1042).

### Bug fixes

-   Update the Python `Provider` class to use parameter naming consistent with other resources. (https://github.com/pulumi/pulumi-kubernetes/pull/1039).
-   Change URN for apiregistration resources. (https://github.com/pulumi/pulumi-kubernetes/pull/1021).

## 1.5.8 (March 16, 2020)

### Improvements

-   Automatically populate type aliases and additional secret outputs in the .NET SDK.  (https://github.com/pulumi/pulumi-kubernetes/pull/1026).
-   Update to Pulumi NuGet 1.12.1 and .NET Core 3.1.  (https://github.com/pulumi/pulumi-kubernetes/pull/1030).

## 1.5.7 (March 10, 2020)

### Bug fixes

-   Change URN for apiregistration resources. (https://github.com/pulumi/pulumi-kubernetes/pull/1021).
-   Replace PersistentVolume if volume source changes. (https://github.com/pulumi/pulumi-kubernetes/pull/1015).
-   Fix bool Python provider opts. (https://github.com/pulumi/pulumi-kubernetes/pull/1027).

## 1.5.6 (February 28, 2020)

### Bug fixes

-   Replace Daemonset if .spec.selector changes. (https://github.com/pulumi/pulumi-kubernetes/pull/1008).
-   Display error when pulumi plugin install fails. (https://github.com/pulumi/pulumi-kubernetes/pull/1010).

## 1.5.5 (February 25, 2020)

### Bug fixes

-   Upgrade pulumi/pulumi dep to 1.11.0 (fixes #984). (https://github.com/pulumi/pulumi-kubernetes/pull/1005).

## 1.5.4 (February 19, 2020)

### Improvements

-   Auto-generate aliases for all resource kinds. (https://github.com/pulumi/pulumi-kubernetes/pull/991).

### Bug fixes

-   Fix aliases for several resource kinds. (https://github.com/pulumi/pulumi-kubernetes/pull/990).
-   Don't require valid cluster for YAML render mode. (https://github.com/pulumi/pulumi-kubernetes/pull/997).
-   Fix .NET resources with empty arguments. (https://github.com/pulumi/pulumi-kubernetes/pull/983).
-   Fix panic condition in Pod await logic. (https://github.com/pulumi/pulumi-kubernetes/pull/998).

### Improvements

-   .NET SDK supports resources to work with YAML Kubernetes files and Helm charts.
(https://github.com/pulumi/pulumi-kubernetes/pull/980).

## 1.5.3 (February 11, 2020)

### Bug fixes

-   Change invoke call to always use latest version. (https://github.com/pulumi/pulumi-kubernetes/pull/987).

## 1.5.2 (February 10, 2020)

### Improvements

-   Optionally render YAML for k8s resources. (https://github.com/pulumi/pulumi-kubernetes/pull/936).

## 1.5.1 (February 7, 2020)

### Bug fixes

-   Specify provider version for invokes. (https://github.com/pulumi/pulumi-kubernetes/pull/982).

## 1.5.0 (February 4, 2020)

### Improvements

-   Update nodejs SDK to use optional chaining in constructor. (https://github.com/pulumi/pulumi-kubernetes/pull/959).
-   Automatically set Secret inputs as pulumi.secret. (https://github.com/pulumi/pulumi-kubernetes/pull/961).
-   Create helm.v3 alias. (https://github.com/pulumi/pulumi-kubernetes/pull/970).

### Bug fixes

-   Fix hang on large YAML files. (https://github.com/pulumi/pulumi-kubernetes/pull/974).
-   Use resourcePrefix all code paths. (https://github.com/pulumi/pulumi-kubernetes/pull/977).

## 1.4.5 (January 22, 2020)

### Bug fixes

-   Handle invalid kubeconfig context. (https://github.com/pulumi/pulumi-kubernetes/pull/960).

## 1.4.4 (January 21, 2020)

### Improvements

-   Improve namespaced Kind check. (https://github.com/pulumi/pulumi-kubernetes/pull/947).
-   Add helm template `apiVersions` flag. (https://github.com/pulumi/pulumi-kubernetes/pull/894)
-   Move YAML decode logic into provider and improve handling of default namespaces for Helm charts. (https://github.com
/pulumi/pulumi-kubernetes/pull/952).

### Bug fixes

-   Gracefully handle unreachable k8s cluster. (https://github.com/pulumi/pulumi-kubernetes/pull/946).
-   Fix deprecation notice for CSINode. (https://github.com/pulumi/pulumi-kubernetes/pull/944).

## 1.4.3 (January 8, 2020)

### Bug fixes

-   Revert invoke changes. (https://github.com/pulumi/pulumi-kubernetes/pull/941).

## 1.4.2 (January 7, 2020)

### Improvements

-   Move YAML decode logic into provider. (https://github.com/pulumi/pulumi-kubernetes/pull/925).
-   Improve handling of default namespaces for Helm charts. (https://github.com/pulumi/pulumi-kubernetes/pull/934).

### Bug fixes

-   Fix panic condition in Ingress await logic. (https://github.com/pulumi/pulumi-kubernetes/pull/928).
-   Fix deprecation warnings and docs. (https://github.com/pulumi/pulumi-kubernetes/pull/929).
-   Fix projection of array-valued output properties in .NET. (https://github.com/pulumi/pulumi-kubernetes/pull/931)

## 1.4.1 (December 17, 2019)

### Bug fixes

-   Fix deprecation warnings and docs. (https://github.com/pulumi/pulumi-kubernetes/pull/918 and https://github.com /pulumi/pulumi-kubernetes/pull/921).

## 1.4.0 (December 9, 2019)

### Important

The discovery.v1alpha1.EndpointSlice and discovery.v1alpha1.EndpointSliceList APIs were removed in k8s 1.17,
and no longer appear in the Pulumi Kubernetes SDKs. These resources can now be found at
discovery.v1beta1.EndpointSlice and discovery.v1beta1.EndpointSliceList.

### Major changes

-   Add support for Kubernetes v1.17.0 (https://github.com/pulumi/pulumi-kubernetes/pull/706)

## 1.3.4 (December 5, 2019)

### Improvements

-   Use HELM_HOME as default if set. (https://github.com/pulumi/pulumi-kubernetes/pull/855).
-   Use `namespace` provided by `KUBECONFIG`, if it is not explicitly set in the provider (https://github.com/pulumi/pulumi-kubernetes/pull/903).

## 1.3.3 (November 29, 2019)

### Improvements

-   Add `Provider` for .NET. (https://github.com/pulumi/pulumi-kubernetes/pull/897)

## 1.3.2 (November 26, 2019)

### Improvements

-   Add support for .NET. (https://github.com/pulumi/pulumi-kubernetes/pull/885)

## 1.3.1 (November 18, 2019)

### Improvements

-   Add support for helm 3 CLI tool. (https://github.com/pulumi/pulumi-kubernetes/pull/882).

## 1.3.0 (November 13, 2019)

### Improvements

-   Increase maxBuffer for helm template exec. (https://github.com/pulumi/pulumi-kubernetes/pull/864).
-   Add StreamInvoke RPC call, along with stream invoke implementations for
    kubernetes:kubernetes:watch, kubernetes:kubernetes:list, and kubernetes:kubernetes:logs. (#858, #873, #876).

## 1.2.3 (October 17, 2019)

### Bug fixes

-   Correctly merge provided opts for k8s resources. (https://github.com/pulumi/pulumi-kubernetes/pull/850).
-   Fix a bug that causes helm crash when referencing 'scoped packages' that start with '@'. (https://github.com/pulumi/pulumi-kubernetes/pull/846)

## 1.2.2 (October 10, 2019)

### Improvements

-   Stop using initialApiVersion annotation. (https://github.com/pulumi/pulumi-kubernetes/pull/837).
-   Cache the parsed OpenAPI schema to improve performance. (https://github.com/pulumi/pulumi-kubernetes/pull/836).

## 1.2.1 (October 8, 2019)

### Improvements

-   Cache the OpenAPI schema to improve performance. (https://github.com/pulumi/pulumi-kubernetes/pull/833).
-   Aggregate error messages from Pods on Job Read. (https://github.com/pulumi/pulumi-kubernetes/pull/831).
-   Improve interactive status for Jobs. (https://github.com/pulumi/pulumi-kubernetes/pull/832).

## 1.2.0 (October 4, 2019)

### Improvements

-   Add logic to check for Job readiness. (https://github.com/pulumi/pulumi-kubernetes/pull/633).
-   Automatically mark Secret data and stringData as secret. (https://github.com/pulumi/pulumi-kubernetes/pull/803).
-   Auto-alias resource apiVersions. (https://github.com/pulumi/pulumi-kubernetes/pull/798).
-   Provide detailed error for removed apiVersions. (https://github.com/pulumi/pulumi-kubernetes/pull/809).

## 1.1.0 (September 18, 2019)

### Major changes

-   Add support for Kubernetes v1.16.0 (https://github.com/pulumi/pulumi-kubernetes/pull/669)

### Improvements

-   Implement customTimeout for resource deletion. (https://github.com/pulumi/pulumi-kubernetes/pull/802).
-   Increase default readiness timeouts to 10 mins. (https://github.com/pulumi/pulumi-kubernetes/pull/721).
-   Add suppressDeprecationWarnings flag. (https://github.com/pulumi/pulumi-kubernetes/pull/808).
-   Warn for invalid usage of Helm repo parameter. (https://github.com/pulumi/pulumi-kubernetes/pull/805).
-   Add PodAggregator for use by resource awaiters. (https://github.com/pulumi/pulumi-kubernetes/pull/785).

## 1.0.1 (September 11, 2019)

### Improvements

-   Warn for deprecated apiVersions.
    (https://github.com/pulumi/pulumi-kubernetes/pull/779).

### Bug fixes

-   Fix await logic for extensions/v1beta1/Deployment
    (https://github.com/pulumi/pulumi-kubernetes/pull/794).
-   Fix error reporting
    (https://github.com/pulumi/pulumi-kubernetes/pull/782).

## 1.0.0 (September 3, 2019)

### Bug fixes

-   Fix name collisions in the Charts/YAML Python packages
    (https://github.com/pulumi/pulumi-kubernetes/pull/771).
-   Implement `{ConfigFile, ConfigGroup, Chart}#get_resource`
    (https://github.com/pulumi/pulumi-kubernetes/pull/771).
-   Upgrade Pulumi dependency to 1.0.0.

## 1.0.0-rc.1 (August 28, 2019)

### Improvements

### Bug fixes

-   Do not leak unencrypted secret values into the state file (fixes https://github.com/pulumi/pulumi-kubernetes/issues/734).

## 1.0.0-beta.2 (August 26, 2019)

### Improvements

-   Refactor and update the docs of the repo for 1.0. (https://github.com/pulumi/pulumi-kubernetes/pull/736).
-   Document await logic in the SDKs. (https://github.com/pulumi/pulumi-kubernetes/pull/711).
-   Document await timeouts and how to override. (https://github.com/pulumi/pulumi-kubernetes/pull/718).
-   Improve CustomResource for Python SDK. (https://github.com/pulumi/pulumi-kubernetes/pull/700).
-   Clean up Python SDK get methods. (https://github.com/pulumi/pulumi-kubernetes/pull/740).
-   Remove undocumented kubectl replace invoke method. (https://github.com/pulumi/pulumi-kubernetes/pull/738).
-   Don't populate `.status` in input types (https://github.com/pulumi/pulumi-kubernetes/pull/635).
-   Allow a user to pass CustomTimeouts as part of ResourceOptions (fixes https://github.com/pulumi/pulumi-kubernetes/issues/672)
-   Don't panic when an Asset or an Archive are passed into a resource definition (https://github.com/pulumi/pulumi-kubernetes/pull/751).

### Bug fixes

-   Fix error messages for resources with default namespace. (https://github.com/pulumi/pulumi-kubernetes/pull/749).
-   Correctly compute version number for plugin to send with registration requests (fixes https://github.com/pulumi/pulumi-kubernetes/issues/732).

## 1.0.0-beta.1 (August 13, 2019)

### Improvements

-   Add .get() to Python SDK. (https://github.com/pulumi/pulumi-kubernetes/pull/435).

## 0.25.6 (August 7, 2019)

### Bug fixes

-   Align YAML parsing with core Kubernetes supported YAML subset. (https://github.com/pulumi/pulumi-kubernetes/pull/690).
-   Handle string values in the equalNumbers function. (https://github.com/pulumi/pulumi-kubernetes/pull/691).
-   Properly detect readiness for Deployment scaled to 0. (https://github.com/pulumi/pulumi-kubernetes/pull/688).
-   Fix a bug that caused crashes when empty array values were added to resource inputs. (https://github.com/pulumi/pulumi-kubernetes/pull/696)

## 0.25.5 (August 2, 2019)

### Bug fixes

-   Fall back to client-side diff if server-side diff fails. (https://github.com/pulumi/pulumi-kubernetes/pull/685).
-   Fix namespace arg for Python Helm SDK (https://github.com/pulumi/pulumi-kubernetes/pull/670).
-   Detect namespace diff for first-class providers. (https://github.com/pulumi/pulumi-kubernetes/pull/674).
-   Fix values arg for Python Helm SDK (https://github.com/pulumi/pulumi-kubernetes/pull/678).
-   Fix Python Helm LocalChartOpts to inherit from BaseChartOpts (https://github.com/pulumi/pulumi-kubernetes/pull/681).

## 0.25.4 (August 1, 2019)

### Important

This release reverts the default diff behavior back to the pre-`0.25.3` behavior. A new flag has
been added to the provider options called `enableDryRun`, that can be used to opt in to the new
diff behavior. This will eventually become the default behavior after further testing to ensure
that this change is not disruptive.

### Major changes

-   Disable dryRun diff behavior by default. (https://github.com/pulumi/pulumi-kubernetes/pull/686)

### Improvements

-   Improve error messages for StatefulSet. (https://github.com/pulumi/pulumi-kubernetes/pull/673)

### Bug fixes

-   Properly reference override values in Python Helm SDK (https://github.com/pulumi/pulumi-kubernetes/pull/676).
-   Handle Output values in diffs. (https://github.com/pulumi/pulumi-kubernetes/pull/682).

## 0.25.3 (July 29, 2019)

### Bug fixes

-   Allow `yaml.ConfigGroup` to take URLs as argument
    (https://github.com/pulumi/pulumi-kubernetes/pull/638).
-   Return useful errors when we fail to fetch URL YAML
    (https://github.com/pulumi/pulumi-kubernetes/pull/638).
-   Use JSON_SCHEMA when parsing Kubernetes YAML, to conform with the expectations of the Kubernetes
    core resource types. (https://github.com/pulumi/pulumi-kubernetes/pull/638).
-   Don't render emoji on Windows. (https://github.com/pulumi/pulumi-kubernetes/pull/634)
-   Emit a useful error message (rather than a useless one) if we fail to parse the YAML data in
    `kubernetes:config:kubeconfig` (https://github.com/pulumi/pulumi-kubernetes/pull/636).
-   Provide useful contexts in provider errors, particularly those that originate from the API
    server (https://github.com/pulumi/pulumi-kubernetes/pull/636).
-   Expose all Kubernetes types through the SDK
    (https://github.com/pulumi/pulumi-kubernetes/pull/637).
-   Use `opts` instead of `__opts__` and `resource_name` instead of `__name__` in Python SDK
    (https://github.com/pulumi/pulumi-kubernetes/pull/639).
-   Properly detect failed Deployment on rollout. (https://github.com/pulumi/pulumi-kubernetes/pull/646
    and https://github.com/pulumi/pulumi-kubernetes/pull/657).
-   Use dry-run support if available when diffing the actual and desired state of a resource
    (https://github.com/pulumi/pulumi-kubernetes/pull/649)
-   Fix panic when `.metadata.label` is mistyped
    (https://github.com/pulumi/pulumi-kubernetes/pull/655).
-   Fix unexpected diffs when running against an API server that does not support dry-run.
    (https://github.com/pulumi/pulumi-kubernetes/pull/658)

## 0.25.2 (July 11, 2019)

### Improvements

-   The Kubernetes provider can now communicate detailed information about the difference between a resource's
desired and actual state during a Pulumi update. (https://github.com/pulumi/pulumi-kubernetes/pull/618).
-   Refactor Pod await logic for easier testing and maintenance (https://github.com/pulumi/pulumi-kubernetes/pull/590).
-   Update to client-go v12.0.0 (https://github.com/pulumi/pulumi-kubernetes/pull/621).
-   Fallback to JSON merge if strategic merge fails (https://github.com/pulumi/pulumi-kubernetes/pull/622).

### Bug fixes

-   Fix Helm Chart resource by passing `resourcePrefix` to the yaml template resources (https://github.com/pulumi/pulumi-kubernetes/pull/625).

## 0.25.1 (July 2, 2019)

### Improvements

-   Unify diff behavior between `Diff` and `Update`. This should result in better detection of state drift as
    well as behavior that is more consistent with respect to `kubectl`. (https://github.com/pulumi/pulumi-kubernetes/pull/604)
-   The Kubernetes provider now supports the internal features necessary for the Pulumi engine to detect diffs between the actual and desired state of a resource after a `pulumi refresh` (https://github.com/pulumi/pulumi-kubernetes/pull/477).
-   The Kubernetes provider now sets the `"kubectl.kubernetes.io/last-applied-configuration"` annotation to the last deployed configuration for a resource. This enables better interoperability with `kubectl`.

### Bug fixes

-   Add more props that force replacement of Pods (https://github.com/pulumi/pulumi-kubernetes/pull/613)

## 0.25.0 (June 19, 2019)

### Major changes

-   Add support for Kubernetes v1.15.0 (https://github.com/pulumi/pulumi-kubernetes/pull/557)

### Improvements

-   Enable multiple instances of Helm charts per stack (https://github.com/pulumi/pulumi-kubernetes/pull/599).
-   Enable multiple instances of YAML manifests per stack (https://github.com/pulumi/pulumi-kubernetes/pull/594).

### Bug fixes

-   None

## 0.24.0 (June 5, 2019)

### Important

BREAKING: This release changes the behavior of the provider `namespace` flag introduced
in `0.23.0`. Previously, this flag was treated as an override, which ignored namespace
values set directly on resources. Now, the flag is a default, and will only set the
namespace if one is not already set. If you have created resources using a provider
with the `namespace` flag set, this change may cause these resources to be recreated
on the next update.

### Major changes

-   BREAKING: Change the recently added `transformations` callback in Python to match JavaScript API (https://github.com/pulumi/pulumi-kubernetes/pull/575)
-   BREAKING: Remove `getInputs` from Kubernetes resource implementations. (https://github.com/pulumi/pulumi-kubernetes/pull/580)
-   BREAKING: Change provider namespace from override to default. (https://github.com/pulumi/pulumi-kubernetes/pull/585)

### Improvements

-   Enable configuring `ResourceOptions` via `transformations` (https://github.com/pulumi/pulumi-kubernetes/pull/575).
-   Changing k8s cluster config now correctly causes dependent resources to be replaced (https://github.com/pulumi/pulumi-kubernetes/pull/577).
-   Add user-defined type guard `isInstance` to all Kubernetes `CustomResource` implementations (https://github.com/pulumi/pulumi-kubernetes/pull/582).

### Bug fixes

-   Fix panics during preview when `metadata` is a computed value (https://github.com/pulumi/pulumi-kubernetes/pull/572)

## 0.23.1 (May 10, 2019)

### Major changes

-   None

### Improvements

-   Update to use client-go v11.0.0 (https://github.com/pulumi/pulumi-kubernetes/pull/549)
-   Deduplicate provider logs (https://github.com/pulumi/pulumi-kubernetes/pull/558)

### Bug fixes

-   Fix namespaceable check for diff (https://github.com/pulumi/pulumi-kubernetes/pull/554)

## 0.23.0 (April 30, 2019)

### Important

This release fixes a longstanding issue with the provider namespace flag. Previously, this
flag was erroneously ignored, but will now cause any resources using this provider to be
created in the specified namespace. **This may cause resources to be recreated!** Unset the
namespace parameter to avoid this behavior. Also note that this parameter takes precedence
over any namespace defined on the underlying resource.

The Python SDK now supports YAML manifests and Helm charts, including `CustomResourceDefinitions`
and `CustomResources`!

### Major changes

-   Put all resources in specified provider namespace (https://github.com/pulumi/pulumi-kubernetes/pull/538)
-   Add Helm support to Python SDK (https://github.com/pulumi/pulumi-kubernetes/pull/544)

### Bug fixes

-   Fix Helm repo quoting for Windows (https://github.com/pulumi/pulumi-kubernetes/pull/540)
-   Fix Python YAML SDK (https://github.com/pulumi/pulumi-kubernetes/pull/545)

## 0.22.2 (April 11, 2019)

### Important

This release improves handling for CustomResources (CRs) and CustomResourceDefinitions (CRDs).
CRs without a matching CRD will now be considered deleted during `pulumi refresh`, and `pulumi destroy`
will not fail to delete a CR if the related CRD is missing.
See https://github.com/pulumi/pulumi-kubernetes/pull/530 for details.

### Major changes

-   None

### Improvements

-   Improve error handling for "no match found" errors (https://github.com/pulumi/pulumi-kubernetes/pull/530)

### Bug fixes

-   None

## 0.22.1 (April 9, 2019)

### Major changes

-   Add basic YAML support to Python SDK (https://github.com/pulumi/pulumi-kubernetes/pull/499)
-   Add transforms to YAML support for Python SDK (https://github.com/pulumi/pulumi-kubernetes/pull/500)

### Improvements

-   Move helm module into a directory (https://github.com/pulumi/pulumi-kubernetes/pull/512)
-   Move yaml module into a directory (https://github.com/pulumi/pulumi-kubernetes/pull/513)

### Bug fixes

-   Fix Deployment await logic for old API schema (https://github.com/pulumi/pulumi-kubernetes/pull/523)
-   Replace PodDisruptionBudget if spec changes (https://github.com/pulumi/pulumi-kubernetes/pull/527)

## 0.22.0 (March 25, 2019)

### Major changes

-   Add support for Kubernetes v1.14.0 (https://github.com/pulumi/pulumi-kubernetes/pull/371)

### Improvements

-   Add CustomResource to Python SDK (https://github.com/pulumi/pulumi-kubernetes/pull/543)

### Bug fixes

-   None

## 0.21.1 (March 18, 2019)

### Major changes

-   None

### Improvements

-   Split up nodejs SDK into multiple files (https://github.com/pulumi/pulumi-kubernetes/pull/480)

### Bug fixes

-   Check for unexpected RPC ID and return an error (https://github.com/pulumi/pulumi-kubernetes/pull/475)
-   Fix an issue where the Python `pulumi_kubernetes` package was depending on an older `pulumi` package.
-   Fix YAML parsing for computed namespaces (https://github.com/pulumi/pulumi-kubernetes/pull/483)

## 0.21.0 (Released March 6, 2019)

### Important

Updating to v0.17.0 version of `@pulumi/pulumi`.  This is an update that will not play nicely
in side-by-side applications that pull in prior versions of this package.

See https://github.com/pulumi/pulumi/commit/7f5e089f043a70c02f7e03600d6404ff0e27cc9d for more details.

As such, we are rev'ing the minor version of the package from 0.16 to 0.17.  Recent version of `pulumi` will now detect, and warn, if different versions of `@pulumi/pulumi` are loaded into the same application.  If you encounter this warning, it is recommended you move to versions of the `@pulumi/...` packages that are compatible.  i.e. keep everything on 0.16.x until you are ready to move everything to 0.17.x.

## 0.20.4 (March 1, 2019)

### Major changes

-   None

### Improvements

-   Allow the default timeout for awaiters to be overridden (https://github.com/pulumi/pulumi-kubernetes/pull/457)

### Bug fixes

-   Properly handle computed values in labels and annotations (https://github.com/pulumi/pulumi-kubernetes/pull/461)

## 0.20.3 (February 20, 2019)

### Major changes

-   None

### Improvements

-   None

### Bug fixes

-   Move mocha dependencies to devDependencies (https://github.com/pulumi/pulumi-kubernetes/pull/441)
-   Include managed-by label in diff preview (https://github.com/pulumi/pulumi-kubernetes/pull/431)

## 0.20.2 (Released February 13, 2019)

### Major changes

-   None

### Improvements

-   Allow awaiters to be skipped by setting an annotation (https://github.com/pulumi/pulumi-kubernetes/pull/417)
-   Set managed-by: pulumi label on all created resources (https://github.com/pulumi/pulumi-kubernetes/pull/418)
-   Clean up docstrings for Helm package (https://github.com/pulumi/pulumi-kubernetes/pull/396)
-   Support explicit `deleteBeforeReplace` (https://github.com/pulumi/pulumi/pull/2415)

### Bug fixes

-   Fix an issue with variable casing (https://github.com/pulumi/pulumi-kubernetes/pull/412)
-   Use modified copy of memcache client (https://github.com/pulumi/pulumi-kubernetes/pull/414)

## 0.20.1 (Released February 6, 2019)

### Bug fixes

-   Fix namespace handling regression (https://github.com/pulumi/pulumi-kubernetes/pull/403)
-   Nest Input<T> inside arrays (https://github.com/pulumi/pulumi-kubernetes/pull/395)

## 0.20.0 (Released February 1, 2019)

### Major changes

-   Add support for first-class Python providers (https://github.com/pulumi/pulumi-kubernetes/pull/350)
-   Upgrade to client-go 0.10.0 (https://github.com/pulumi/pulumi-kubernetes/pull/348)

### Improvements

-   Consider PVC events in Deployment await logic (https://github.com/pulumi/pulumi-kubernetes/pull/355)
-   Improve info message for Ingress with default path (https://github.com/pulumi/pulumi-kubernetes/pull/388)
-   Autogenerate Python casing table from OpenAPI spec (https://github.com/pulumi/pulumi-kubernetes/pull/387)

### Bug fixes

-   Use `node-fetch` rather than `got` to support Node 6 (https://github.com/pulumi/pulumi-kubernetes/pull/390)
-   Prevent orphaned resources on cancellation during delete (https://github.com/pulumi/pulumi-kubernetes/pull/368)
-   Handle buggy case for headless Service with no port (https://github.com/pulumi/pulumi-kubernetes/pull/366)


## 0.19.0 (Released January 15, 2019)

### Major changes

-   Implement incremental status updates for `StatefulSet`
    (https://github.com/pulumi/pulumi-kubernetes/pull/307)
-   Allow the `@pulumi/kubernetes` YAML API to understand arbitrary URLs
    (https://github.com/pulumi/pulumi-kubernetes/pull/328)
-   Add support for `.get` on CustomResources
    (https://github.com/pulumi/pulumi-kubernetes/pull/329)
-   Add support for `.get` for first-class providers
    (https://github.com/pulumi/pulumi-kubernetes/pull/340)

### Improvements

-   Fix Ingress await logic for ExternalName Services
    (https://github.com/pulumi/pulumi-kubernetes/pull/320)
-   Fix replacement logic for Job
    (https://github.com/pulumi/pulumi-kubernetes/pull/324 and https://github.com/pulumi/pulumi-kubernetes/pull/324)
-   Fix Cluster/RoleBinding replace semantics
    (https://github.com/pulumi/pulumi-kubernetes/pull/337)
-   Improve typing for `apiVersion` and `kind`
    (https://github.com/pulumi/pulumi-kubernetes/pull/341)

## 0.18.0 (Released December 4, 2018)

### Major changes

-   Allow Helm Charts to have `pulumi.Input` in their `values`
    (https://github.com/pulumi/pulumi-kubernetes/pull/241)

### Improvements

-   Retry REST calls to Kubernetes if they fail, greatly improving resiliance against resorce
    operation ordering problems.
-   Add support for creating CRDs and CRs in the same app
    (https://github.com/pulumi/pulumi-kubernetes/pull/271,
    https://github.com/pulumi/pulumi-kubernetes/pull/280)
-   Add incremental await for logic for `Ingress`
    (https://github.com/pulumi/pulumi-kubernetes/pull/283)
-   Allow users to specify a Chart's source any way they can do it from the CLI
    (https://github.com/pulumi/pulumi-kubernetes/pull/284)
-   "Fix" "bug" that cases Pulumi to crash if there is a duplicate key in a YAML template, to conform
    with Helm's behavior (https://github.com/pulumi/pulumi-kubernetes/pull/289)
-   Emit better error when the API server is unreachable
    (https://github.com/pulumi/pulumi-kubernetes/pull/291)
-   Add support for Kubernetes v0.12.\* (https://github.com/pulumi/pulumi-kubernetes/pull/293)
-   Fix bug that spuriously requires `.metadata.name` to be specified in Kubernetes list types
    (_e.g._, `v1/List`) (https://github.com/pulumi/pulumi-kubernetes/pull/294,
    https://github.com/pulumi/pulumi-kubernetes/pull/296)
-   Add Kubernetes v0.13.\* support (https://github.com/pulumi/pulumi-kubernetes/pull/306)
-   Improve error message when `Service` fails to initialized
    (https://github.com/pulumi/pulumi-kubernetes/pull/309)
-   Fix bug that causes us to erroneously report `Pod`'s owner
    (https://github.com/pulumi/pulumi-kubernetes/pull/311)<|MERGE_RESOLUTION|>--- conflicted
+++ resolved
@@ -1,12 +1,10 @@
 ## Unreleased
 
-<<<<<<< HEAD
 - Allow instantiation of kustomize.Directory with a not fully configured provider (https://github.com/pulumi/pulumi-kubernetes/pull/2347)
-=======
+
 ## 3.24.3 (April 6, 2023)
 
 - Handle CSA to SSA field manager conflicts (https://github.com/pulumi/pulumi-kubernetes/pull/2354)
->>>>>>> 9b7eeaef
 
 ## 3.24.2 (March 16, 2023)
 
