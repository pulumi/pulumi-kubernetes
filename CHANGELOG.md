--- conflicted
+++ resolved
@@ -1,11 +1,8 @@
 ## Unreleased
 
 - Fix DiffConfig issue when when provider's kubeconfig is set to file path (https://github.com/pulumi/pulumi-kubernetes/pull/2771)
-<<<<<<< HEAD
+- Fix for replacement having incorrect status messages (https://github.com/pulumi/pulumi-kubernetes/pull/2810)
 - Use output properties for await logic (https://github.com/pulumi/pulumi-kubernetes/pull/2790)
-=======
-- Fix for replacement having incorrect status messages (https://github.com/pulumi/pulumi-kubernetes/pull/2810)
->>>>>>> ef6b07bb
 
 ## 4.7.1 (January 17, 2024)
 
