## Unreleased

<<<<<<< HEAD
- Add allowNullValues boolean option to pass Null values through helm configs without having them scrubbed (https://github.com/pulumi/pulumi-kubernetes/issues/2089)

=======
## 3.22.1 (October 26, 2022)

Note: Enabling SSA mode by default was causing problems for a number of users, so we decided to revert this change.
We plan to re-enable this as the default behavior in the next major (`v4.0.0`) release with additional documentation
about the expected differences.

- Revert: Enable Server-Side Apply mode by default (https://github.com/pulumi/pulumi-kubernetes/pull/2216)
>>>>>>> 5374d492

## 3.22.0 (October 21, 2022)

Important Note -- This release changes the Provider default to enable Server-Side Apply mode. This change is
backward compatible, and should not require further action from users. The `enableServerSideApply` flag is
still present, so you may explicitly opt out if you run into any problems using one of the following methods:

1. Set the [enableServerSideApply](https://www.pulumi.com/registry/packages/kubernetes/api-docs/provider/#enable_server_side_apply_python)  parameter to `false` on your Provider resource.
2. Set the environment variable `PULUMI_K8S_ENABLE_SERVER_SIDE_APPLY="false"`
3. Set the stack config `pulumi config set kubernetes:enableServerSideApply false`

See the [how-to guide](https://www.pulumi.com/registry/packages/kubernetes/how-to-guides/managing-resources-with-server-side-apply/) for additional information about using Server-Side Apply with Pulumi's Kubernetes provider.

- Fix values precedence in helm release (https://github.com/pulumi/pulumi-kubernetes/pull/2191)
- Enable Server-Side Apply mode by default (https://github.com/pulumi/pulumi-kubernetes/pull/2206)

## 3.21.4 (September 22, 2022)

New tag to fix a publishing error for the Java SDK

## 3.21.3 (September 22, 2022)

- Fix Helm Chart preview with unconfigured provider (C#) (https://github.com/pulumi/pulumi-kubernetes/issues/2162)
- Load default kubeconfig if not specified in provider (https://github.com/pulumi/pulumi-kubernetes/issues/2180)
- Skip computing a preview for Patch resources (https://github.com/pulumi/pulumi-kubernetes/issues/2182)
- [sdk/python] Handle CRDs with status field input (https://github.com/pulumi/pulumi-kubernetes/issues/2183)
- Upgrade Kubernetes and Helm dependencies (https://github.com/pulumi/pulumi-kubernetes/issues/2186)

## 3.21.2 (September 1, 2022)

- Fix yaml bug resulting in `TypeError: Cannot read properties of undefined` (https://github.com/pulumi/pulumi-kubernetes/pull/2156)

## 3.21.1 (August 31, 2022)

- Update Helm and Kubernetes module dependencies (https://github.com/pulumi/pulumi-kubernetes/pull/2152)
- Automatically fill in .Capabilities in Helm Charts (https://github.com/pulumi/pulumi-kubernetes/pull/2155)

## 3.21.0 (August 23, 2022)

- Update Kubernetes support to Kubernetes v1.25.0 (https://github.com/pulumi/pulumi-kubernetes/pull/2129)

Breaking change note --
Kubernetes v1.25 dropped a few alpha and beta fields from the API, so the following fields are no longer available in
the provider SDKs:

* Type "kubernetes:batch/v1beta1:CronJobSpec" dropped property "timeZone"
* Type "kubernetes:batch/v1beta1:CronJobStatus" dropped property "lastSuccessfulTime"
* Type "kubernetes:discovery.k8s.io/v1beta1:ForZone" was dropped
* Type "kubernetes:discovery.k8s.io/v1beta1:Endpoint" dropped property "hints"
* Type "kubernetes:discovery.k8s.io/v1beta1:EndpointHints" dropped
* Type "kubernetes:policy/v1beta1:PodDisruptionBudgetStatus" dropped property "conditions"

## 3.20.5 (August 16, 2022)

- Update autonaming to use NewUniqueName for deterministic update plans. (https://github.com/pulumi/pulumi-kubernetes/pull/2137)
- Another fix for managed-by label in SSA mode. (https://github.com/pulumi/pulumi-kubernetes/pull/2140)

## 3.20.4 (August 15, 2022)

- Fix Helm charts being ignored by policy packs. (https://github.com/pulumi/pulumi-kubernetes/pull/2133)
- Fixes to allow import of helm release (https://github.com/pulumi/pulumi-kubernetes/pull/2136)
- Keep managed-by label in SSA mode if already present (https://github.com/pulumi/pulumi-kubernetes/pull/2138)

## 3.20.3 (August 9, 2022)

- Add chart v2 deprecation note to schema/docs (https://github.com/pulumi/pulumi-kubernetes/pull/2114)
- Add a descriptive message for an invalid Patch delete (https://github.com/pulumi/pulumi-kubernetes/pull/2111)
- Fix erroneous resourceVersion diff for CRDs managed with SSA (https://github.com/pulumi/pulumi-kubernetes/pull/2121)
- Update C# YAML GetResource implementation to compile with .NET v6 (https://github.com/pulumi/pulumi-kubernetes/pull/2122)
- Change .metadata.name to optional for all Patch resources (https://github.com/pulumi/pulumi-kubernetes/pull/2126)
- Fix field names in CRD schemas (https://github.com/pulumi/pulumi-kubernetes/pull/2128)

## 3.20.2 (July 25, 2022)

- Add Java SDK (https://github.com/pulumi/pulumi-kubernetes/pull/2096)
- Fix ServiceAccount readiness logic for k8s v1.24+ (https://github.com/pulumi/pulumi-kubernetes/issues/2099)

## 3.20.1 (July 19, 2022)

- Update the provider and tests to use Go 1.18. (https://github.com/pulumi/pulumi-kubernetes/pull/2073)
- Fix Helm Chart not working with Crossguard (https://github.com/pulumi/pulumi-kubernetes/pull/2057)
- Handle ignoreChanges for Server-Side Apply mode (https://github.com/pulumi/pulumi-kubernetes/pull/2074)

## 3.20.0 (July 12, 2022)

- Implement Server-Side Apply mode (https://github.com/pulumi/pulumi-kubernetes/pull/2029)
- Add Patch resources to all SDKs (https://github.com/pulumi/pulumi-kubernetes/pull/2043) (https://github.com/pulumi/pulumi-kubernetes/pull/2068)
- Add awaiter for service-account-token secret (https://github.com/pulumi/pulumi-kubernetes/pull/2048)
- Add Java packages overrides to schema (https://github.com/pulumi/pulumi-kubernetes/pull/2055)

## 3.19.4 (June 21, 2022)

- Use fully-qualified resource name for generating manifests, to avoid conflicts (https://github.com/pulumi/pulumi-kubernetes/pull/2007)
- Upgrade helm and k8s client-go module dependencies (https://github.com/pulumi/pulumi-kubernetes/pull/2008)
- Allow a user to opt-in to removing resources from Pulumi state when a cluster is unreachable (https://github.com/pulumi/pulumi-kubernetes/pull/2037)

## 3.19.3 (June 8, 2022)

- Fix a bug where the specified provider was not used for some operations on kustomize, helm, and yaml resources (https://github.com/pulumi/pulumi-kubernetes/pull/2005)

## 3.19.2 (May 25, 2022)

### Deprecations

- The `kubernetes:helm/v2:Chart` API is deprecated in this update and will be removed in a future release. The
  `kubernetes:helm/v3:Chart` resource is backward compatible, so changing the import path should not cause any resource
  updates.
- The `enableReplaceCRD` option on the Provider is deprecated in the update and will be removed in a future release.
  The behavior formerly enabled by this option is now default, and this option is ignored by the provider.

### Improvements

- Deprecate helm/v2:Chart resources (https://github.com/pulumi/pulumi-kubernetes/pull/1990)
- Don't use the last-applied-configuration annotation for CRDs (https://github.com/pulumi/pulumi-kubernetes/pull/1882)

## 3.19.1 (May 4, 2022)

- Upgrade pulumi/pulumi deps to v3.31.1 (https://github.com/pulumi/pulumi-kubernetes/pull/1980)

## 3.19.0 (May 3, 2022)

Note: The `kubernetes:storage.k8s.io/v1alpha1:CSIStorageCapacity` API was removed in this update.

- Update Kubernetes support to Kubernetes v1.24.0 (https://github.com/pulumi/pulumi-kubernetes/pull/1911)

## 3.18.3 (April 21, 2022)
- Fix fetching remote yaml files (https://github.com/pulumi/pulumi-kubernetes/pull/1962)
- Support attach
  [#1977](https://github.com/pulumi/pulumi-kubernetes/pull/1977)

## 3.18.2 (April 6, 2022)
- Only add keyring default value when verification is turned on (https://github.com/pulumi/pulumi-kubernetes/pull/1961)
  Regression introduced in 3.18.1
- Fix the DaemonSet name on diff which prevented pulumi to replace the resource (https://github.com/pulumi/pulumi-kubernetes/pull/1951)

## 3.18.1 (April 5, 2022)
- Fix autonaming panic for helm release (https://github.com/pulumi/pulumi-kubernetes/pull/1953)
  This change also adds support for deterministic autonaming through sequence numbers to the kubernetes provider.

## 3.18.0 (March 31, 2022)
- Pass provider options to helm invokes in Python, Go and TS (https://github.com/pulumi/pulumi-kubernetes/pull/1919)
- Fix panic in helm release update() (https://github.com/pulumi/pulumi-kubernetes/pull/1948)

## 3.17.0 (March 14, 2022)
-  Make ConfigMaps mutable unless marked explicitly (enabled with provider config option) (https://github.com/pulumi/pulumi-kubernetes/pull/1926)
   *NOTE*: With this change, once `enableConfigMapMutable` is enabled, all ConfigMaps will be seen as mutable. In this mode, you can opt-in to the previous replacement behavior for a particular ConfigMap by setting its `replaceOnChanges` resource option to `[".binaryData", ".data"]`.
   By default, the provider will continue to treat ConfigMaps as immutable, and will replace them if the `binaryData` or `data` properties are changed.

## 3.16.0 (February 16, 2022)
- Bump to v3.8.0 of Helm (https://github.com/pulumi/pulumi-kubernetes/pull/1892)
- [Helm/Release][Helm/V3] Add initial support for OCI registries (https://github.com/pulumi/pulumi-kubernetes/pull/1892)

## 3.15.2 (February 9, 2022)
- Infer default namespace from kubeconfig when not configured via the provider (https://github.com/pulumi/pulumi-kubernetes/pull/1896)
- Fix an error handling bug in await logic (https://github.com/pulumi/pulumi-kubernetes/pull/1899)

## 3.15.1 (February 2, 2022)
- [Helm/Release] Add import docs (https://github.com/pulumi/pulumi-kubernetes/pull/1893)

## 3.15.0 (January 27, 2022)
- [Helm/Release] Remove beta warnings (https://github.com/pulumi/pulumi-kubernetes/pull/1885)
- [Helm/Release] Handle partial failure during create/update (https://github.com/pulumi/pulumi-kubernetes/pull/1880)
- [Helm/Release] Improve support for helm release operations when cluster is unreachable (https://github.com/pulumi/pulumi-kubernetes/pull/1886)
- [Helm/Release] Add examples to API reference docs and sdks (https://github.com/pulumi/pulumi-kubernetes/pull/1887)
- Fix detailed diff for server-side apply (https://github.com/pulumi/pulumi-kubernetes/pull/1873)
- Update to latest pulumi dependencies (https://github.com/pulumi/pulumi-kubernetes/pull/1888)

## 3.14.1 (January 18, 2022)

- Disable last-applied-configuration annotation for replaced CRDs (https://github.com/pulumi/pulumi-kubernetes/pull/1868)
- Fix Provider config diffs (https://github.com/pulumi/pulumi-kubernetes/pull/1869)
- Fix replace for named resource using server-side diff (https://github.com/pulumi/pulumi-kubernetes/pull/1870)
- Fix import for Provider using server-side diff (https://github.com/pulumi/pulumi-kubernetes/pull/1872)

## 3.14.0 (January 12, 2022)

- Fix panic for deletions from virtual fields in Helm Release (https://github.com/pulumi/pulumi-kubernetes/pull/1850)
- Switch Pod and Job await logic to external lib (https://github.com/pulumi/pulumi-kubernetes/pull/1856)
- Upgrade kubernetes provider module deps (https://github.com/pulumi/pulumi-kubernetes/pull/1861)

## 3.13.0 (January 7, 2022)
- Change await log type to cloud-ready-check lib (https://github.com/pulumi/pulumi-kubernetes/pull/1855)
- Populate inputs from live state for imports (https://github.com/pulumi/pulumi-kubernetes/pull/1846)
- Elide last-applied-configuration annotation when server-side support is enabled (https://github.com/pulumi/pulumi-kubernetes/pull/1863)
- Fix panic for deletions from virtual fields in Helm Release (https://github.com/pulumi/pulumi-kubernetes/pull/1850)

## 3.12.2 (January 5, 2022)

- Relax ingress await restrictions (https://github.com/pulumi/pulumi-kubernetes/pull/1832)
- Exclude nil entries from values (https://github.com/pulumi/pulumi-kubernetes/pull/1845)

## 3.12.1 (December 9, 2021)

- Helm Release: Helm Release imports support (https://github.com/pulumi/pulumi-kubernetes/pull/1818)
- Helm Release: fix username fetch option (https://github.com/pulumi/pulumi-kubernetes/pull/1824)
- Helm Release: Use URN name as base for autonaming, Drop warning, fix default value for
  keyring (https://github.com/pulumi/pulumi-kubernetes/pull/1826)
- Helm Release: Add support for loading values from yaml files (https://github.com/pulumi/pulumi-kubernetes/pull/1828)

- Fix CRD upgrades (https://github.com/pulumi/pulumi-kubernetes/pull/1819)

## 3.12.0 (December 7, 2021)

- Add support for k8s v1.23.0. (https://github.com/pulumi/pulumi-kubernetes/pull/1681)

## 3.11.0 (December 6, 2021)

Breaking change note:

[#1817](https://github.com/pulumi/pulumi-kubernetes/pull/1817) removed the deprecated providers/Provider
resource definition from the Go SDK. Following this change, use the Provider resource at
`github.com/pulumi/pulumi-kubernetes/sdk/v3/go/kubernetes` instead.

- Helm Release: Make RepositoryOpts optional (https://github.com/pulumi/pulumi-kubernetes/pull/1806)
- Helm Release: Support local charts (https://github.com/pulumi/pulumi-kubernetes/pull/1809)
- Update pulumi dependencies v3.19.0 (https://github.com/pulumi/pulumi-kubernetes/pull/1816)
- [go/sdk] Remove deprecated providers/Provider resource (https://github.com/pulumi/pulumi-kubernetes/pull/1817)

## 3.10.1 (November 19, 2021)

- Remove unused helm ReleaseType type (https://github.com/pulumi/pulumi-kubernetes/pull/1805)
- Fix Helm Release Panic "Helm uninstall returned information" (https://github.com/pulumi/pulumi-kubernetes/pull/1807)

## 3.10.0 (November 12, 2021)

- Add await support for networking.k8s.io/v1 variant of ingress (https://github.com/pulumi/pulumi-kubernetes/pull/1795)
- Schematize overlay types (https://github.com/pulumi/pulumi-kubernetes/pull/1793)

## 3.9.0 (November 5, 2021)

- [sdk/python] Add ready attribute to await Helm charts (https://github.com/pulumi/pulumi-kubernetes/pull/1782)
- [sdk/go] Add ready attribute to await Helm charts (https://github.com/pulumi/pulumi-kubernetes/pull/1784)
- [sdk/dotnet] Add ready attribute to await Helm charts (https://github.com/pulumi/pulumi-kubernetes/pull/1785)
- [sdk/python] Update CustomResource python implementation to pickup snake-case updates (https://github.com/pulumi/pulumi-kubernetes/pull/1786)
- Update pulumi dependencies v3.16.0 (https://github.com/pulumi/pulumi-kubernetes/pull/1790)

## 3.8.3 (October 29, 2021)

- Add env variable lookup for k8s client settings (https://github.com/pulumi/pulumi-kubernetes/pull/1777)
- Fix diff logic for CRD kinds with the same name as a built-in (https://github.com/pulumi/pulumi-kubernetes/pull/1779)

## 3.8.2 (October 18, 2021)

- [sdk/python] Relax PyYaml dependency to allow upgrade to PyYaml 6.0 (https://github.com/pulumi/pulumi-kubernetes/pull/1768)
- [go/sdk] Add missing types for deprecated Provider (https://github.com/pulumi/pulumi-kubernetes/pull/1771)

## 3.8.1 (October 8, 2021)

- Fix error for helm.Release previews with computed values (https://github.com/pulumi/pulumi-kubernetes/pull/1760)
- Don't require values for helm.Release (https://github.com/pulumi/pulumi-kubernetes/pull/1761)

## 3.8.0 (October 6, 2021)

Breaking change note:

[#1751](https://github.com/pulumi/pulumi-kubernetes/pull/1751) moved the Helm Release (beta) Provider options into a
complex type called `helmReleaseSettings`. Following this change, you can set these options in the following ways:

1. As arguments to a first-class Provider
   ```typescript
   new k8s.Provider("test", { helmReleaseSettings: { driver: "secret" } });
   ```

1. Stack configuration for the default Provider
   ```
   pulumi config set --path kubernetes:helmReleaseSettings.driver "secret"
   ```

1. As environment variables
   ```
   EXPORT PULUMI_K8S_HELM_DRIVER="secret"
   ```

- [sdk/dotnet] Fix creation of CustomResources (https://github.com/pulumi/pulumi-kubernetes/pull/1741)
- Always override namespace for helm release operations (https://github.com/pulumi/pulumi-kubernetes/pull/1747)
- Add k8s client tuning settings to Provider (https://github.com/pulumi/pulumi-kubernetes/pull/1748)
- Nest helm.Release Provider settings (https://github.com/pulumi/pulumi-kubernetes/pull/1751)
- Change await logic client to use target apiVersion on updates (https://github.com/pulumi/pulumi-kubernetes/pull/1758)

## 3.7.3 (September 30, 2021)
- Use helm release's namespace on templates where namespace is left unspecified (https://github.com/pulumi/pulumi-kubernetes/pull/1733)
- Upgrade Helm dependency to v3.7.0 (https://github.com/pulumi/pulumi-kubernetes/pull/1742)
- Helm Release: Await deletion if skipAwait is unset or atomic is specific (https://github.com/pulumi/pulumi-kubernetes/pull/1742)

## 3.7.2 (September 17, 2021)
- Fix handling of charts with empty manifests (https://github.com/pulumi/pulumi-kubernetes/pull/1717)
- Use existing helm template logic to populate manifests instead of relying on `dry-run` support (https://github.com/pulumi/pulumi-kubernetes/pull/1718)

## 3.7.1 (September 10, 2021)
- Don't replace PVC on .spec.resources.requests or .limits change. (https://github.com/pulumi/pulumi-kubernetes/pull/1705)
    - *NOTE*: User's will now need to use the `replaceOnChanges` resource option for PVCs if modifying requests or limits to trigger replacement

## 3.7.0 (September 3, 2021)
- Add initial support for a Helm release resource - `kubernetes:helm.sh/v3:Release. Currently available in Beta (https://github.com/pulumi/pulumi-kubernetes/pull/1677)

## 3.6.3 (August 23, 2021)

- [sdk/go] Re-add deprecated Provider file (https://github.com/pulumi/pulumi-kubernetes/pull/1687)

## 3.6.2 (August 20, 2021)

- Fix environment variable name in disable Helm hook warnings message (https://github.com/pulumi/pulumi-kubernetes/pull/1683)

## 3.6.1 (August 19, 2021)

- [sdk/python] Fix wait for metadata in `yaml._parse_yaml_object`. (https://github.com/pulumi/pulumi-kubernetes/pull/1675)
- Fix diff logic for server-side apply mode (https://github.com/pulumi/pulumi-kubernetes/pull/1679)
- Add option to disable Helm hook warnings (https://github.com/pulumi/pulumi-kubernetes/pull/1682)
- For renderToYamlDirectory, treat an empty directory as unset (https://github.com/pulumi/pulumi-kubernetes/pull/1678)

## 3.6.0 (August 4, 2021)

The following breaking changes are part of the Kubernetes v1.22 update:
- The alpha `EphemeralContainers` kind [has been removed](https://github.com/kubernetes/kubernetes/pull/101034)
- [.NET SDK] `Networking.V1Beta1.IngressClassParametersReferenceArgs` -> `Core.V1.TypedLocalObjectReferenceArgs`

- Update Helm and client-go deps (https://github.com/pulumi/pulumi-kubernetes/pull/1662)
- Add support for k8s v1.22.0. (https://github.com/pulumi/pulumi-kubernetes/pull/1551)

## 3.5.2 (July 29, 2021)

- Update pulumi dependencies v3.7.0 (https://github.com/pulumi/pulumi-kubernetes/pull/1651)
- Update pulumi dependencies v3.9.0 (https://github.com/pulumi/pulumi-kubernetes/pull/1660)

## 3.5.1 (July 14, 2021)

- Use shared informer for await logic for all resources (https://github.com/pulumi/pulumi-kubernetes/pull/1647)

## 3.5.0 (June 30, 2021)

- Update pulumi dependencies v3.5.1 (https://github.com/pulumi/pulumi-kubernetes/pull/1623)
- Skip cluster connectivity check in yamlRenderMode (https://github.com/pulumi/pulumi-kubernetes/pull/1629)
- Handle different namespaces for server-side diff (https://github.com/pulumi/pulumi-kubernetes/pull/1631)
- Handle auto-named namespaces for server-side diff (https://github.com/pulumi/pulumi-kubernetes/pull/1633)
- *Revert* Fix hanging updates for deployment await logic (https://github.com/pulumi/pulumi-kubernetes/pull/1596)
- Use shared informer for await logic for deployments (https://github.com/pulumi/pulumi-kubernetes/pull/1639)

## 3.4.1 (June 24, 2021)

- *Revert* Fix hanging updates for deployment await logic (https://github.com/pulumi/pulumi-kubernetes/pull/1596)

## 3.4.0 (June 17, 2021)

- Add skipAwait option to helm.v3 SDKs. (https://github.com/pulumi/pulumi-kubernetes/pull/1603)
- Add skipAwait option to YAML SDKs. (https://github.com/pulumi/pulumi-kubernetes/pull/1610)
- [sdk/go] `ConfigGroup` now respects explicit provider instances when parsing YAML. (https://github.com/pulumi/pulumi-kubernetes/pull/1601)
- Fix hanging updates for deployment await logic (https://github.com/pulumi/pulumi-kubernetes/pull/1596)
- Fix auto-naming bug for computed names (https://github.com/pulumi/pulumi-kubernetes/pull/1618)
- [sdk/python] Revert pulumi dependency to <4.0.0. (https://github.com/pulumi/pulumi-kubernetes/pull/1619)
- [sdk/dotnet] Unpin System.Collections.Immutable dependency (https://github.com/pulumi/pulumi-kubernetes/pull/1621)

## 3.3.1 (June 8, 2021)

- [sdk/python] Fix YAML regression by pinning pulumi dependency to <3.4.0. (https://github.com/pulumi/pulumi-kubernetes/pull/1605)

## 3.3.0 (May 26, 2021)

- Automatically mark Secret data as Pulumi secrets. (https://github.com/pulumi/pulumi-kubernetes/pull/1577)
- Update pulumi dependency (https://github.com/pulumi/pulumi-kubernetes/pull/1588)
    - [codegen] Automatically encrypt secret input parameters (https://github.com/pulumi/pulumi/pull/7128)
    - [sdk/python] Nondeterministic import ordering fix from (https://github.com/pulumi/pulumi/pull/7126)

## 3.2.0 (May 19, 2021)

- Allow opting out of CRD rendering for Helm v3 by specifying `SkipCRDRendering` argument to Helm charts. (https://github.com/pulumi/pulumi-kubernetes/pull/1572)
- Add replaceUnready annotation for Jobs. (https://github.com/pulumi/pulumi-kubernetes/pull/1575)
- Read live Job state for replaceUnready check. (https://github.com/pulumi/pulumi-kubernetes/pull/1578)
- Fix diff panic for malformed kubeconfig. (https://github.com/pulumi/pulumi-kubernetes/pull/1581)

## 3.1.2 (May 12, 2021)

- Update pulumi dependencies to fix Python regression from 3.1.1 (https://github.com/pulumi/pulumi-kubernetes/pull/1573)

## 3.1.1 (May 5, 2021)

- Avoid circular dependencies in NodeJS SDK modules (https://github.com/pulumi/pulumi-kubernetes/pull/1558)
- Update pulumi dependencies v3.2.0 (https://github.com/pulumi/pulumi-kubernetes/pull/1564)

## 3.1.0 (April 29, 2021)

- Update Helm to v3.5.4 and client-go to v0.20.4 (https://github.com/pulumi/pulumi-kubernetes/pull/1536)
- In Python helmv2 and helmv3, and Node.js helmv3, no longer pass `Chart` resource options to child resources explicitly.
  (https://github.com/pulumi/pulumi-kubernetes/pull/1539)

## 3.0.0 (April 19, 2021)

- Depend on Pulumi 3.0, which includes improvements to Python resource arguments and key translation, Go SDK performance,
  Node SDK performance, general availability of Automation API, and more.

- Update pulumi dependency (https://github.com/pulumi/pulumi-kubernetes/pull/1521)
    - [sdk/go] Fix Go resource registrations (https://github.com/pulumi/pulumi/pull/6641)
    - [sdk/python] Support `<Resource>Args` classes (https://github.com/pulumi/pulumi/pull/6525)

- Do not return an ID when previewing the creation of a resource. (https://github.com/pulumi/pulumi-kubernetes/pull/1526)

## 2.9.1 (April 12, 2021)

- Fix refresh for render-yaml resources (https://github.com/pulumi/pulumi-kubernetes/pull/1523)
- Behavior change: Error on refresh for an unreachable cluster. (https://github.com/pulumi/pulumi-kubernetes/pull/1522)

## 2.9.0 (April 8, 2021)

- Add support for k8s v1.21.0. (https://github.com/pulumi/pulumi-kubernetes/pull/1449)
- [sdk/go] Fix plugin versioning for invoke calls (https://github.com/pulumi/pulumi-kubernetes/pull/1520)

## 2.8.4 (March 29, 2021)

- Ensure using `PULUMI_KUBERNETES_MANAGED_BY_LABEL` doesn't cause diffs on further stack updates (https://github.com/pulumi/pulumi-kubernetes/pull/1508)
- [sdk/ts] Update CustomResource to match current codegen (https://github.com/pulumi/pulumi-kubernetes/pull/1510)

## 2.8.3 (March 17, 2021)

- Fix bug where rendering manifests results in files being overwritten by subsequent resources with the same kind and name, but different namespace (https://github.com/pulumi/pulumi-kubernetes/pull/1429)
- Update pulumi dependency to fix python Resource.get() functions (https://github.com/pulumi/pulumi-kubernetes/pull/1480)
- Upgrade to Go1.16 (https://github.com/pulumi/pulumi-kubernetes/pull/1486)
- Adding arm64 plugin builds (https://github.com/pulumi/pulumi-kubernetes/pull/1490)
- Fix bug preventing helm chart being located in bitnami repo (https://github.com/pulumi/pulumi-kubernetes/pull/1491)

## 2.8.2 (February 23, 2021)

-   Postpone the removal of admissionregistration/v1beta1, which has been retargeted at 1.22 (https://github.com/pulumi/pulumi-kubernetes/pull/1474)
-   Change k8s API removals from error to warning (https://github.com/pulumi/pulumi-kubernetes/pull/1475)

## 2.8.1 (February 12, 2021)

-   Skip Helm test hook resources by default (https://github.com/pulumi/pulumi-kubernetes/pull/1467)
-   Ensure no panic when a kubernetes provider is used with an incompatible resource type (https://github.com/pulumi/pulumi-kubernetes/pull/1469)
-   Allow users to set `PULUMI_KUBERNETES_MANAGED_BY_LABEL` environment variable to control `app.kubernetes.io/managed-by` label (https://github.com/pulumi/pulumi-kubernetes/pull/1471)

## 2.8.0 (February 3, 2021)

Note: This release fixes a bug with the Helm v3 SDK that omitted any chart resources that included a hook annotation.
If you have existing charts deployed with the v3 SDK that include hook resources, the next update will create these
resources.

-   [Go SDK] Fix bug with v1/List in YAML parsing (https://github.com/pulumi/pulumi-kubernetes/pull/1457)
-   Fix bug rendering Helm v3 resources that include hooks (https://github.com/pulumi/pulumi-kubernetes/pull/1459)
-   Print warning for Helm resources using unsupported hooks (https://github.com/pulumi/pulumi-kubernetes/pull/1460)

## 2.7.8 (January 27, 2021)

-   Update pulumi dependency to remove unused Go types (https://github.com/pulumi/pulumi-kubernetes/pull/1450)

## 2.7.7 (January 20, 2021)

-   Expand allowed Python pyyaml dependency versions (https://github.com/pulumi/pulumi-kubernetes/pull/1435)

## 2.7.6 (January 13, 2021)

-   Upgrade helm and k8s deps (https://github.com/pulumi/pulumi-kubernetes/pull/1414)
-   Fix bug with Go Helm v3 transformation marshaling (https://github.com/pulumi/pulumi-kubernetes/pull/1420)

## 2.7.5 (December 16, 2020)

-   Add enum for kubernetes.core.v1.Service.Spec.Type (https://github.com/pulumi/pulumi-kubernetes/pull/1408)
-   Update pulumi deps to v2.15.5 (https://github.com/pulumi/pulumi-kubernetes/pull/1402)
-   Fix Go resource Input/Output methods (https://github.com/pulumi/pulumi-kubernetes/pull/1406)

## 2.7.4 (December 8, 2020)

-   Add support for k8s v1.20.0. (https://github.com/pulumi/pulumi-kubernetes/pull/1330)

## 2.7.3 (December 3, 2020)

-   Replace workload resources if any field in `.spec.selector` changes. (https://github.com/pulumi/pulumi-kubernetes/pull/1387)
-   Update pulumi deps to v2.15.0 (https://github.com/pulumi/pulumi-kubernetes/pull/1393)
-   Add package/module registration for NodeJS and Python (https://github.com/pulumi/pulumi-kubernetes/pull/1394)

## 2.7.2 (November 19, 2020)

-   Fixed a gRPC error for larger Helm charts in the .NET SDK [#4224](https://github.com/pulumi/pulumi/issues/4224)
-   Update pulumi deps to v2.14.0 (https://github.com/pulumi/pulumi-kubernetes/pull/1385)

## 2.7.1 (November 18, 2020)

-   Error on delete if cluster is unreachable (https://github.com/pulumi/pulumi-kubernetes/pull/1379)
-   Update pulumi deps to v2.13.2 (https://github.com/pulumi/pulumi-kubernetes/pull/1383)

## 2.7.0 (November 12, 2020)

-   Add support for previewing Create and Update operations for API servers that support dry-run (https://github.com/pulumi/pulumi-kubernetes/pull/1355)
-   Fix panic introduced in #1355 (https://github.com/pulumi/pulumi-kubernetes/pull/1368)
-   (NodeJS) Add ready attribute to await Helm charts (https://github.com/pulumi/pulumi-kubernetes/pull/1364)
-   Update Helm to v3.4.0 and client-go to v1.19.2 (https://github.com/pulumi/pulumi-kubernetes/pull/1360)
-   Update Helm to v3.4.1 and client-go to v1.19.3 (https://github.com/pulumi/pulumi-kubernetes/pull/1365)
-   Fix panic when provider is given kubeconfig as an object instead of string (https://github.com/pulumi/pulumi-kubernetes/pull/1373)
-   Fix concurrency issue in Helm + .NET SDK [#1311](https://github.com/pulumi/pulumi-kubernetes/issues/1311) and [#1374](https://github.com/pulumi/pulumi-kubernetes/issues/1374)

## 2.6.3 (October 12, 2020)

-   Revert Helm v2 deprecation warnings (https://github.com/pulumi/pulumi-kubernetes/pull/1352)

## 2.6.2 (October 7, 2020)

## Important Note

Helm v2 support is [EOL](https://helm.sh/blog/helm-v2-deprecation-timeline/), and will no longer be supported upstream
as of next month. Furthermore, the stable/incubator chart repos will likely
[stop working](https://github.com/helm/charts#deprecation-timeline) after November 13, 2020. Deprecation warnings have
been added for any usage of Pulumi's `helm.v2` API, and this API will be removed at a future date. Our `helm.v3` API is
backward compatible, so you should be able to update without disruption to existing resources.

### Bug Fixes

-   Set plugin version for Go SDK invoke calls (https://github.com/pulumi/pulumi-kubernetes/pull/1325)
-   Python: Fix generated examples and docs to prefer input/output classes (https://github.com/pulumi/pulumi-kubernetes/pull/1346)

### Improvements

-   Update Helm v3 mod to v3.3.2 (https://github.com/pulumi/pulumi-kubernetes/pull/1326)
-   Update Helm v3 mod to v3.3.3 (https://github.com/pulumi/pulumi-kubernetes/pull/1328)
-   Change error to warning if internal autoname annotation is set (https://github.com/pulumi/pulumi-kubernetes/pull/1337)
-   Deprecate Helm v2 SDKs (https://github.com/pulumi/pulumi-kubernetes/pull/1344)

## 2.6.1 (September 16, 2020)

### Bug Fixes

-   Fix Python type hints for lists (https://github.com/pulumi/pulumi-kubernetes/pull/1313)
-   Fix Python type hints for integers (https://github.com/pulumi/pulumi-kubernetes/pull/1317)
-   Fix Helm v3 default namespace handling (https://github.com/pulumi/pulumi-kubernetes/pull/1323)

### Improvements

-   Update Helm v3 mod to v3.3.1 (https://github.com/pulumi/pulumi-kubernetes/pull/1320)

## 2.6.0 (September 10, 2020)

Note: There is a minor breaking change in the .NET SDK for Helm v3. As part of the switch to using native
Helm libraries in #1291, the Helm.V3.Chart class no longer inherits from the ChartBase class. Most users should
not be affected by this change.

### Bug Fixes

-   Upgrade version of pyyaml to fix a [security vulnerability](https://nvd.nist.gov/vuln/detail/CVE-2019-20477) (https://github.com/pulumi/pulumi-kubernetes/pull/1230)
-   Fix Helm api-versions handling in all SDKs. (https://github.com/pulumi/pulumi-kubernetes/pull/1307)

### Improvements

-   Update .NET Helm v3 to use native client. (https://github.com/pulumi/pulumi-kubernetes/pull/1291)
-   Update Go Helm v3 to use native client. (https://github.com/pulumi/pulumi-kubernetes/pull/1296)
-   Python: Allow type annotations on transformation functions. (https://github.com/pulumi/pulumi-kubernetes/pull/1298)

## 2.5.1 (September 2, 2020)

### Bug Fixes

-   Fix regression of .get methods in NodeJS SDK. (https://github.com/pulumi/pulumi-kubernetes/pull/1285)

### Improvements

-   Upgrade to Pulumi v2.9.0, which adds type annotations and input/output classes to Python (https://github.com/pulumi/pulumi-kubernetes/pull/1276)
-   Switch Helm v3 logic to use native library. (https://github.com/pulumi/pulumi-kubernetes/pull/1263)
-   Bump python requests version dependency. (https://github.com/pulumi/pulumi-kubernetes/pull/1274)
-   Update NodeJS Helm v3 to use native client. (https://github.com/pulumi/pulumi-kubernetes/pull/1279)
-   [sdk/nodejs] Remove unneccessary constructor overloads. (https://github.com/pulumi/pulumi-kubernetes/pull/1286)

## 2.5.0 (August 26, 2020)

### Improvements

-   Add support for k8s v1.19.0. (https://github.com/pulumi/pulumi-kubernetes/pull/996)
-   Handle kubeconfig contents or path in provider. (https://github.com/pulumi/pulumi-kubernetes/pull/1255)
-   Add type annotations to Python SDK for API Extensions, Helm, Kustomize, and YAML. (https://github.com/pulumi/pulumi-kubernetes/pull/1259)
-   Update k8s package deps to v0.18.8. (https://github.com/pulumi/pulumi-kubernetes/pull/1265)
-   Move back to upstream json-patch module. (https://github.com/pulumi/pulumi-kubernetes/pull/1266)

## 2.4.3 (August 14, 2020)

### Bug Fixes

-   Rename Python's yaml.ConfigFile file_id parameter to file. (https://github.com/pulumi/pulumi-kubernetes/pull/1248)

### Improvements

-   Remove the ComponentStatus resource type. (https://github.com/pulumi/pulumi-kubernetes/pull/1234)

## 2.4.2 (August 3, 2020)

### Bug Fixes

-   Fix server-side diff when immutable fields change. (https://github.com/pulumi/pulumi-kubernetes/pull/988)
-   Update json-patch mod to fix hangs on pulumi update. (https://github.com/pulumi/pulumi-kubernetes/pull/1223)

## 2.4.1 (July 24, 2020)

### Bug Fixes

-   Handle networking/v1beta1 Ingress resources. (https://github.com/pulumi/pulumi-kubernetes/pull/1221)

### Improvements

-   Add NodeJS usage examples for Helm, Kustomize, and YAML resources. (https://github.com/pulumi/pulumi-kubernetes/pull/1205)
-   Add Python usage examples for Helm, Kustomize, and YAML resources. (https://github.com/pulumi/pulumi-kubernetes/pull/1209)
-   Add v3 Helm package for Go SDK. (https://github.com/pulumi/pulumi-kubernetes/pull/1211)
-   Add Go usage examples for Helm, Kustomize, and YAML resources. (https://github.com/pulumi/pulumi-kubernetes/pull/1212)
-   Add yaml.ConfigGroup to Python SDK. (https://github.com/pulumi/pulumi-kubernetes/pull/1217)
-   Add C# usage examples for Helm, Kustomize, and YAML resources. (https://github.com/pulumi/pulumi-kubernetes/pull/1213)

## 2.4.0 (July 7, 2020)

### Bug Fixes

-   Fix error parsing Helm version (https://github.com/pulumi/pulumi-kubernetes/pull/1170)
-   Fix prometheus-operator test to wait for the CRD to be ready before use (https://github.com/pulumi/pulumi-kubernetes/pull/1172)
-   Fix suppress deprecation warnings flag (https://github.com/pulumi/pulumi-kubernetes/pull/1189)
-   Set additionalSecretOutputs on Secret data fields (https://github.com/pulumi/pulumi-kubernetes/pull/1194)

### Improvements

-   Set supported environment variables in SDK Provider classes (https://github.com/pulumi/pulumi-kubernetes/pull/1166)
-   Python SDK updated to align with other Pulumi Python SDKs. (https://github.com/pulumi/pulumi-kubernetes/pull/1160)
-   Add support for Kustomize. (https://github.com/pulumi/pulumi-kubernetes/pull/1178)
-   Implement GetSchema to enable example and import code generation. (https://github.com/pulumi/pulumi-kubernetes/pull/1181)
-   Only show deprecation messages when new API versions exist in current cluster version (https://github.com/pulumi/pulumi-kubernetes/pull/1182)

## 2.3.1 (June 17, 2020)

### Improvements

-   Update resource deprecation/removal warnings. (https://github.com/pulumi/pulumi-kubernetes/pull/1162)

### Bug Fixes

-   Fix regression in TypeScript YAML SDK (https://github.com/pulumi/pulumi-kubernetes/pull/1157)

## 2.3.0 (June 9, 2020)

### Improvements

- NodeJS SDK updated to align with other Pulumi NodeJS SDKs. (https://github.com/pulumi/pulumi-kubernetes/pull/1151)
- .NET SDK updated to align with other Pulumi .NET SDKs. (https://github.com/pulumi/pulumi-kubernetes/pull/1132)
    - Deprecated resources are now marked as `Obsolete`.
    - Many classes are moved to new locations on disk while preserving the public namespaces and API.
    - Several unused argument/output classes were removed without any impact on resources (e.g. `DeploymentRollbackArgs`).
    - Fixed the type of some properties in `JSONSchemaPropsArgs` (there's no need to have 2nd-level inputs there):
        - `InputList<InputJson>` -> `InputList<JsonElement>`
        - `InputMap<Union<TArgs, InputList<string>>>` -> `InputMap<Union<TArgs, ImmutableArray<string>>>`

### Bug Fixes

-   Fix incorrect schema consts for apiVersion and kind (https://github.com/pulumi/pulumi-kubernetes/pull/1153)

## 2.2.2 (May 27, 2020)

-   2.2.1 SDK release process failed, so pushing a new tag.

## 2.2.1 (May 27, 2020)

### Improvements

-   Update deprecated/removed resource warnings. (https://github.com/pulumi/pulumi-kubernetes/pull/1135)
-   Update to client-go 1.18. (https://github.com/pulumi/pulumi-kubernetes/pull/1136)
-   Don't replace Service on .spec.type change. (https://github.com/pulumi/pulumi-kubernetes/pull/1139)

### Bug Fixes

-   Fix regex in python `include-crds` logic (https://github.com/pulumi/pulumi-kubernetes/pull/1145)

## 2.2.0 (May 15, 2020)

### Improvements

-   Support helm v3 `include-crds` argument. (https://github.com/pulumi/pulumi-kubernetes/pull/1102)
-   Bump python requests version dependency. (https://github.com/pulumi/pulumi-kubernetes/pull/1121)
-   Add apiextensions.CustomResource to Go SDK. (https://github.com/pulumi/pulumi-kubernetes/pull/1125)

## 2.1.1 (May 8, 2020)

-   Python and .NET packages failed to publish for 2.1.0, so bumping release version.

## 2.1.0 (May 8, 2020)

### Improvements

-   Add YAML support to Go SDK. (https://github.com/pulumi/pulumi-kubernetes/pull/1093).
-   Add Helm support to Go SDK. (https://github.com/pulumi/pulumi-kubernetes/pull/1105).

### Bug Fixes

-   fix(customresources): use a 3-way merge patch instead of strategic merge. (https://github.com/pulumi/pulumi-kubernetes/pull/1095)
-   Fix required input props in Go SDK. (https://github.com/pulumi/pulumi-kubernetes/pull/1090)
-   Update Go SDK using latest codegen packages. (https://github.com/pulumi/pulumi-kubernetes/pull/1089)
-   Fix schema type for Fields and RawExtension. (https://github.com/pulumi/pulumi-kubernetes/pull/1086)
-   Fix error parsing YAML in python 3.8 (https://github.com/pulumi/pulumi-kubernetes/pull/1079)
-   Fix HELM_HOME handling for Helm v3. (https://github.com/pulumi/pulumi-kubernetes/pull/1076)

## 2.0.0 (April 16, 2020)

### Improvements

-   Add consts to Go SDK. (https://github.com/pulumi/pulumi-kubernetes/pull/1062).
-   Add `CustomResource` to .NET SDK (https://github.com/pulumi/pulumi-kubernetes/pull/1067).
-   Upgrade to Pulumi v2.0.0

### Bug fixes

-   Sort fetched helm charts into alphabetical order. (https://github.com/pulumi/pulumi-kubernetes/pull/1064)

## 1.6.0 (March 25, 2020)

### Improvements

-   Add a Go SDK. (https://github.com/pulumi/pulumi-kubernetes/pull/1029) (https://github.com/pulumi/pulumi-kubernetes/pull/1042).
-   Add support for Kubernetes 1.18. (https://github.com/pulumi/pulumi-kubernetes/pull/872) (https://github.com/pulumi/pulumi-kubernetes/pull/1042).

### Bug fixes

-   Update the Python `Provider` class to use parameter naming consistent with other resources. (https://github.com/pulumi/pulumi-kubernetes/pull/1039).
-   Change URN for apiregistration resources. (https://github.com/pulumi/pulumi-kubernetes/pull/1021).

## 1.5.8 (March 16, 2020)

### Improvements

-   Automatically populate type aliases and additional secret outputs in the .NET SDK.  (https://github.com/pulumi/pulumi-kubernetes/pull/1026).
-   Update to Pulumi NuGet 1.12.1 and .NET Core 3.1.  (https://github.com/pulumi/pulumi-kubernetes/pull/1030).

## 1.5.7 (March 10, 2020)

### Bug fixes

-   Change URN for apiregistration resources. (https://github.com/pulumi/pulumi-kubernetes/pull/1021).
-   Replace PersistentVolume if volume source changes. (https://github.com/pulumi/pulumi-kubernetes/pull/1015).
-   Fix bool Python provider opts. (https://github.com/pulumi/pulumi-kubernetes/pull/1027).

## 1.5.6 (February 28, 2020)

### Bug fixes

-   Replace Daemonset if .spec.selector changes. (https://github.com/pulumi/pulumi-kubernetes/pull/1008).
-   Display error when pulumi plugin install fails. (https://github.com/pulumi/pulumi-kubernetes/pull/1010).

## 1.5.5 (February 25, 2020)

### Bug fixes

-   Upgrade pulumi/pulumi dep to 1.11.0 (fixes #984). (https://github.com/pulumi/pulumi-kubernetes/pull/1005).

## 1.5.4 (February 19, 2020)

### Improvements

-   Auto-generate aliases for all resource kinds. (https://github.com/pulumi/pulumi-kubernetes/pull/991).

### Bug fixes

-   Fix aliases for several resource kinds. (https://github.com/pulumi/pulumi-kubernetes/pull/990).
-   Don't require valid cluster for YAML render mode. (https://github.com/pulumi/pulumi-kubernetes/pull/997).
-   Fix .NET resources with empty arguments. (https://github.com/pulumi/pulumi-kubernetes/pull/983).
-   Fix panic condition in Pod await logic. (https://github.com/pulumi/pulumi-kubernetes/pull/998).

### Improvements

-   .NET SDK supports resources to work with YAML Kubernetes files and Helm charts.
(https://github.com/pulumi/pulumi-kubernetes/pull/980).

## 1.5.3 (February 11, 2020)

### Bug fixes

-   Change invoke call to always use latest version. (https://github.com/pulumi/pulumi-kubernetes/pull/987).

## 1.5.2 (February 10, 2020)

### Improvements

-   Optionally render YAML for k8s resources. (https://github.com/pulumi/pulumi-kubernetes/pull/936).

## 1.5.1 (February 7, 2020)

### Bug fixes

-   Specify provider version for invokes. (https://github.com/pulumi/pulumi-kubernetes/pull/982).

## 1.5.0 (February 4, 2020)

### Improvements

-   Update nodejs SDK to use optional chaining in constructor. (https://github.com/pulumi/pulumi-kubernetes/pull/959).
-   Automatically set Secret inputs as pulumi.secret. (https://github.com/pulumi/pulumi-kubernetes/pull/961).
-   Create helm.v3 alias. (https://github.com/pulumi/pulumi-kubernetes/pull/970).

### Bug fixes

-   Fix hang on large YAML files. (https://github.com/pulumi/pulumi-kubernetes/pull/974).
-   Use resourcePrefix all code paths. (https://github.com/pulumi/pulumi-kubernetes/pull/977).

## 1.4.5 (January 22, 2020)

### Bug fixes

-   Handle invalid kubeconfig context. (https://github.com/pulumi/pulumi-kubernetes/pull/960).

## 1.4.4 (January 21, 2020)

### Improvements

-   Improve namespaced Kind check. (https://github.com/pulumi/pulumi-kubernetes/pull/947).
-   Add helm template `apiVersions` flag. (https://github.com/pulumi/pulumi-kubernetes/pull/894)
-   Move YAML decode logic into provider and improve handling of default namespaces for Helm charts. (https://github.com
/pulumi/pulumi-kubernetes/pull/952).

### Bug fixes

-   Gracefully handle unreachable k8s cluster. (https://github.com/pulumi/pulumi-kubernetes/pull/946).
-   Fix deprecation notice for CSINode. (https://github.com/pulumi/pulumi-kubernetes/pull/944).

## 1.4.3 (January 8, 2020)

### Bug fixes

-   Revert invoke changes. (https://github.com/pulumi/pulumi-kubernetes/pull/941).

## 1.4.2 (January 7, 2020)

### Improvements

-   Move YAML decode logic into provider. (https://github.com/pulumi/pulumi-kubernetes/pull/925).
-   Improve handling of default namespaces for Helm charts. (https://github.com/pulumi/pulumi-kubernetes/pull/934).

### Bug fixes

-   Fix panic condition in Ingress await logic. (https://github.com/pulumi/pulumi-kubernetes/pull/928).
-   Fix deprecation warnings and docs. (https://github.com/pulumi/pulumi-kubernetes/pull/929).
-   Fix projection of array-valued output properties in .NET. (https://github.com/pulumi/pulumi-kubernetes/pull/931)

## 1.4.1 (December 17, 2019)

### Bug fixes

-   Fix deprecation warnings and docs. (https://github.com/pulumi/pulumi-kubernetes/pull/918 and https://github.com /pulumi/pulumi-kubernetes/pull/921).

## 1.4.0 (December 9, 2019)

### Important

The discovery.v1alpha1.EndpointSlice and discovery.v1alpha1.EndpointSliceList APIs were removed in k8s 1.17,
and no longer appear in the Pulumi Kubernetes SDKs. These resources can now be found at
discovery.v1beta1.EndpointSlice and discovery.v1beta1.EndpointSliceList.

### Major changes

-   Add support for Kubernetes v1.17.0 (https://github.com/pulumi/pulumi-kubernetes/pull/706)

## 1.3.4 (December 5, 2019)

### Improvements

-   Use HELM_HOME as default if set. (https://github.com/pulumi/pulumi-kubernetes/pull/855).
-   Use `namespace` provided by `KUBECONFIG`, if it is not explicitly set in the provider (https://github.com/pulumi/pulumi-kubernetes/pull/903).

## 1.3.3 (November 29, 2019)

### Improvements

-   Add `Provider` for .NET. (https://github.com/pulumi/pulumi-kubernetes/pull/897)

## 1.3.2 (November 26, 2019)

### Improvements

-   Add support for .NET. (https://github.com/pulumi/pulumi-kubernetes/pull/885)

## 1.3.1 (November 18, 2019)

### Improvements

-   Add support for helm 3 CLI tool. (https://github.com/pulumi/pulumi-kubernetes/pull/882).

## 1.3.0 (November 13, 2019)

### Improvements

-   Increase maxBuffer for helm template exec. (https://github.com/pulumi/pulumi-kubernetes/pull/864).
-   Add StreamInvoke RPC call, along with stream invoke implementations for
    kubernetes:kubernetes:watch, kubernetes:kubernetes:list, and kubernetes:kubernetes:logs. (#858, #873, #876).

## 1.2.3 (October 17, 2019)

### Bug fixes

-   Correctly merge provided opts for k8s resources. (https://github.com/pulumi/pulumi-kubernetes/pull/850).
-   Fix a bug that causes helm crash when referencing 'scoped packages' that start with '@'. (https://github.com/pulumi/pulumi-kubernetes/pull/846)

## 1.2.2 (October 10, 2019)

### Improvements

-   Stop using initialApiVersion annotation. (https://github.com/pulumi/pulumi-kubernetes/pull/837).
-   Cache the parsed OpenAPI schema to improve performance. (https://github.com/pulumi/pulumi-kubernetes/pull/836).

## 1.2.1 (October 8, 2019)

### Improvements

-   Cache the OpenAPI schema to improve performance. (https://github.com/pulumi/pulumi-kubernetes/pull/833).
-   Aggregate error messages from Pods on Job Read. (https://github.com/pulumi/pulumi-kubernetes/pull/831).
-   Improve interactive status for Jobs. (https://github.com/pulumi/pulumi-kubernetes/pull/832).

## 1.2.0 (October 4, 2019)

### Improvements

-   Add logic to check for Job readiness. (https://github.com/pulumi/pulumi-kubernetes/pull/633).
-   Automatically mark Secret data and stringData as secret. (https://github.com/pulumi/pulumi-kubernetes/pull/803).
-   Auto-alias resource apiVersions. (https://github.com/pulumi/pulumi-kubernetes/pull/798).
-   Provide detailed error for removed apiVersions. (https://github.com/pulumi/pulumi-kubernetes/pull/809).

## 1.1.0 (September 18, 2019)

### Major changes

-   Add support for Kubernetes v1.16.0 (https://github.com/pulumi/pulumi-kubernetes/pull/669)

### Improvements

-   Implement customTimeout for resource deletion. (https://github.com/pulumi/pulumi-kubernetes/pull/802).
-   Increase default readiness timeouts to 10 mins. (https://github.com/pulumi/pulumi-kubernetes/pull/721).
-   Add suppressDeprecationWarnings flag. (https://github.com/pulumi/pulumi-kubernetes/pull/808).
-   Warn for invalid usage of Helm repo parameter. (https://github.com/pulumi/pulumi-kubernetes/pull/805).
-   Add PodAggregator for use by resource awaiters. (https://github.com/pulumi/pulumi-kubernetes/pull/785).

## 1.0.1 (September 11, 2019)

### Improvements

-   Warn for deprecated apiVersions.
    (https://github.com/pulumi/pulumi-kubernetes/pull/779).

### Bug fixes

-   Fix await logic for extensions/v1beta1/Deployment
    (https://github.com/pulumi/pulumi-kubernetes/pull/794).
-   Fix error reporting
    (https://github.com/pulumi/pulumi-kubernetes/pull/782).

## 1.0.0 (September 3, 2019)

### Bug fixes

-   Fix name collisions in the Charts/YAML Python packages
    (https://github.com/pulumi/pulumi-kubernetes/pull/771).
-   Implement `{ConfigFile, ConfigGroup, Chart}#get_resource`
    (https://github.com/pulumi/pulumi-kubernetes/pull/771).
-   Upgrade Pulumi dependency to 1.0.0.

## 1.0.0-rc.1 (August 28, 2019)

### Improvements

### Bug fixes

-   Do not leak unencrypted secret values into the state file (fixes https://github.com/pulumi/pulumi-kubernetes/issues/734).

## 1.0.0-beta.2 (August 26, 2019)

### Improvements

-   Refactor and update the docs of the repo for 1.0. (https://github.com/pulumi/pulumi-kubernetes/pull/736).
-   Document await logic in the SDKs. (https://github.com/pulumi/pulumi-kubernetes/pull/711).
-   Document await timeouts and how to override. (https://github.com/pulumi/pulumi-kubernetes/pull/718).
-   Improve CustomResource for Python SDK. (https://github.com/pulumi/pulumi-kubernetes/pull/700).
-   Clean up Python SDK get methods. (https://github.com/pulumi/pulumi-kubernetes/pull/740).
-   Remove undocumented kubectl replace invoke method. (https://github.com/pulumi/pulumi-kubernetes/pull/738).
-   Don't populate `.status` in input types (https://github.com/pulumi/pulumi-kubernetes/pull/635).
-   Allow a user to pass CustomTimeouts as part of ResourceOptions (fixes https://github.com/pulumi/pulumi-kubernetes/issues/672)
-   Don't panic when an Asset or an Archive are passed into a resource definition (https://github.com/pulumi/pulumi-kubernetes/pull/751).

### Bug fixes

-   Fix error messages for resources with default namespace. (https://github.com/pulumi/pulumi-kubernetes/pull/749).
-   Correctly compute version number for plugin to send with registration requests (fixes https://github.com/pulumi/pulumi-kubernetes/issues/732).

## 1.0.0-beta.1 (August 13, 2019)

### Improvements

-   Add .get() to Python SDK. (https://github.com/pulumi/pulumi-kubernetes/pull/435).

## 0.25.6 (August 7, 2019)

### Bug fixes

-   Align YAML parsing with core Kubernetes supported YAML subset. (https://github.com/pulumi/pulumi-kubernetes/pull/690).
-   Handle string values in the equalNumbers function. (https://github.com/pulumi/pulumi-kubernetes/pull/691).
-   Properly detect readiness for Deployment scaled to 0. (https://github.com/pulumi/pulumi-kubernetes/pull/688).
-   Fix a bug that caused crashes when empty array values were added to resource inputs. (https://github.com/pulumi/pulumi-kubernetes/pull/696)

## 0.25.5 (August 2, 2019)

### Bug fixes

-   Fall back to client-side diff if server-side diff fails. (https://github.com/pulumi/pulumi-kubernetes/pull/685).
-   Fix namespace arg for Python Helm SDK (https://github.com/pulumi/pulumi-kubernetes/pull/670).
-   Detect namespace diff for first-class providers. (https://github.com/pulumi/pulumi-kubernetes/pull/674).
-   Fix values arg for Python Helm SDK (https://github.com/pulumi/pulumi-kubernetes/pull/678).
-   Fix Python Helm LocalChartOpts to inherit from BaseChartOpts (https://github.com/pulumi/pulumi-kubernetes/pull/681).

## 0.25.4 (August 1, 2019)

### Important

This release reverts the default diff behavior back to the pre-`0.25.3` behavior. A new flag has
been added to the provider options called `enableDryRun`, that can be used to opt in to the new
diff behavior. This will eventually become the default behavior after further testing to ensure
that this change is not disruptive.

### Major changes

-   Disable dryRun diff behavior by default. (https://github.com/pulumi/pulumi-kubernetes/pull/686)

### Improvements

-   Improve error messages for StatefulSet. (https://github.com/pulumi/pulumi-kubernetes/pull/673)

### Bug fixes

-   Properly reference override values in Python Helm SDK (https://github.com/pulumi/pulumi-kubernetes/pull/676).
-   Handle Output values in diffs. (https://github.com/pulumi/pulumi-kubernetes/pull/682).

## 0.25.3 (July 29, 2019)

### Bug fixes

-   Allow `yaml.ConfigGroup` to take URLs as argument
    (https://github.com/pulumi/pulumi-kubernetes/pull/638).
-   Return useful errors when we fail to fetch URL YAML
    (https://github.com/pulumi/pulumi-kubernetes/pull/638).
-   Use JSON_SCHEMA when parsing Kubernetes YAML, to conform with the expectations of the Kubernetes
    core resource types. (https://github.com/pulumi/pulumi-kubernetes/pull/638).
-   Don't render emoji on Windows. (https://github.com/pulumi/pulumi-kubernetes/pull/634)
-   Emit a useful error message (rather than a useless one) if we fail to parse the YAML data in
    `kubernetes:config:kubeconfig` (https://github.com/pulumi/pulumi-kubernetes/pull/636).
-   Provide useful contexts in provider errors, particularly those that originate from the API
    server (https://github.com/pulumi/pulumi-kubernetes/pull/636).
-   Expose all Kubernetes types through the SDK
    (https://github.com/pulumi/pulumi-kubernetes/pull/637).
-   Use `opts` instead of `__opts__` and `resource_name` instead of `__name__` in Python SDK
    (https://github.com/pulumi/pulumi-kubernetes/pull/639).
-   Properly detect failed Deployment on rollout. (https://github.com/pulumi/pulumi-kubernetes/pull/646
    and https://github.com/pulumi/pulumi-kubernetes/pull/657).
-   Use dry-run support if available when diffing the actual and desired state of a resource
    (https://github.com/pulumi/pulumi-kubernetes/pull/649)
-   Fix panic when `.metadata.label` is mistyped
    (https://github.com/pulumi/pulumi-kubernetes/pull/655).
-   Fix unexpected diffs when running against an API server that does not support dry-run.
    (https://github.com/pulumi/pulumi-kubernetes/pull/658)

## 0.25.2 (July 11, 2019)

### Improvements

-   The Kubernetes provider can now communicate detailed information about the difference between a resource's
desired and actual state during a Pulumi update. (https://github.com/pulumi/pulumi-kubernetes/pull/618).
-   Refactor Pod await logic for easier testing and maintenance (https://github.com/pulumi/pulumi-kubernetes/pull/590).
-   Update to client-go v12.0.0 (https://github.com/pulumi/pulumi-kubernetes/pull/621).
-   Fallback to JSON merge if strategic merge fails (https://github.com/pulumi/pulumi-kubernetes/pull/622).

### Bug fixes

-   Fix Helm Chart resource by passing `resourcePrefix` to the yaml template resources (https://github.com/pulumi/pulumi-kubernetes/pull/625).

## 0.25.1 (July 2, 2019)

### Improvements

-   Unify diff behavior between `Diff` and `Update`. This should result in better detection of state drift as
    well as behavior that is more consistent with respect to `kubectl`. (https://github.com/pulumi/pulumi-kubernetes/pull/604)
-   The Kubernetes provider now supports the internal features necessary for the Pulumi engine to detect diffs between the actual and desired state of a resource after a `pulumi refresh` (https://github.com/pulumi/pulumi-kubernetes/pull/477).
-   The Kubernetes provider now sets the `"kubectl.kubernetes.io/last-applied-configuration"` annotation to the last deployed configuration for a resource. This enables better interoperability with `kubectl`.

### Bug fixes

-   Add more props that force replacement of Pods (https://github.com/pulumi/pulumi-kubernetes/pull/613)

## 0.25.0 (June 19, 2019)

### Major changes

-   Add support for Kubernetes v1.15.0 (https://github.com/pulumi/pulumi-kubernetes/pull/557)

### Improvements

-   Enable multiple instances of Helm charts per stack (https://github.com/pulumi/pulumi-kubernetes/pull/599).
-   Enable multiple instances of YAML manifests per stack (https://github.com/pulumi/pulumi-kubernetes/pull/594).

### Bug fixes

-   None

## 0.24.0 (June 5, 2019)

### Important

BREAKING: This release changes the behavior of the provider `namespace` flag introduced
in `0.23.0`. Previously, this flag was treated as an override, which ignored namespace
values set directly on resources. Now, the flag is a default, and will only set the
namespace if one is not already set. If you have created resources using a provider
with the `namespace` flag set, this change may cause these resources to be recreated
on the next update.

### Major changes

-   BREAKING: Change the recently added `transformations` callback in Python to match JavaScript API (https://github.com/pulumi/pulumi-kubernetes/pull/575)
-   BREAKING: Remove `getInputs` from Kubernetes resource implementations. (https://github.com/pulumi/pulumi-kubernetes/pull/580)
-   BREAKING: Change provider namespace from override to default. (https://github.com/pulumi/pulumi-kubernetes/pull/585)

### Improvements

-   Enable configuring `ResourceOptions` via `transformations` (https://github.com/pulumi/pulumi-kubernetes/pull/575).
-   Changing k8s cluster config now correctly causes dependent resources to be replaced (https://github.com/pulumi/pulumi-kubernetes/pull/577).
-   Add user-defined type guard `isInstance` to all Kubernetes `CustomResource` implementations (https://github.com/pulumi/pulumi-kubernetes/pull/582).

### Bug fixes

-   Fix panics during preview when `metadata` is a computed value (https://github.com/pulumi/pulumi-kubernetes/pull/572)

## 0.23.1 (May 10, 2019)

### Major changes

-   None

### Improvements

-   Update to use client-go v11.0.0 (https://github.com/pulumi/pulumi-kubernetes/pull/549)
-   Deduplicate provider logs (https://github.com/pulumi/pulumi-kubernetes/pull/558)

### Bug fixes

-   Fix namespaceable check for diff (https://github.com/pulumi/pulumi-kubernetes/pull/554)

## 0.23.0 (April 30, 2019)

### Important

This release fixes a longstanding issue with the provider namespace flag. Previously, this
flag was erroneously ignored, but will now cause any resources using this provider to be
created in the specified namespace. **This may cause resources to be recreated!** Unset the
namespace parameter to avoid this behavior. Also note that this parameter takes precedence
over any namespace defined on the underlying resource.

The Python SDK now supports YAML manifests and Helm charts, including `CustomResourceDefinitions`
and `CustomResources`!

### Major changes

-   Put all resources in specified provider namespace (https://github.com/pulumi/pulumi-kubernetes/pull/538)
-   Add Helm support to Python SDK (https://github.com/pulumi/pulumi-kubernetes/pull/544)

### Bug fixes

-   Fix Helm repo quoting for Windows (https://github.com/pulumi/pulumi-kubernetes/pull/540)
-   Fix Python YAML SDK (https://github.com/pulumi/pulumi-kubernetes/pull/545)

## 0.22.2 (April 11, 2019)

### Important

This release improves handling for CustomResources (CRs) and CustomResourceDefinitions (CRDs).
CRs without a matching CRD will now be considered deleted during `pulumi refresh`, and `pulumi destroy`
will not fail to delete a CR if the related CRD is missing.
See https://github.com/pulumi/pulumi-kubernetes/pull/530 for details.

### Major changes

-   None

### Improvements

-   Improve error handling for "no match found" errors (https://github.com/pulumi/pulumi-kubernetes/pull/530)

### Bug fixes

-   None

## 0.22.1 (April 9, 2019)

### Major changes

-   Add basic YAML support to Python SDK (https://github.com/pulumi/pulumi-kubernetes/pull/499)
-   Add transforms to YAML support for Python SDK (https://github.com/pulumi/pulumi-kubernetes/pull/500)

### Improvements

-   Move helm module into a directory (https://github.com/pulumi/pulumi-kubernetes/pull/512)
-   Move yaml module into a directory (https://github.com/pulumi/pulumi-kubernetes/pull/513)

### Bug fixes

-   Fix Deployment await logic for old API schema (https://github.com/pulumi/pulumi-kubernetes/pull/523)
-   Replace PodDisruptionBudget if spec changes (https://github.com/pulumi/pulumi-kubernetes/pull/527)

## 0.22.0 (March 25, 2019)

### Major changes

-   Add support for Kubernetes v1.14.0 (https://github.com/pulumi/pulumi-kubernetes/pull/371)

### Improvements

-   Add CustomResource to Python SDK (https://github.com/pulumi/pulumi-kubernetes/pull/543)

### Bug fixes

-   None

## 0.21.1 (March 18, 2019)

### Major changes

-   None

### Improvements

-   Split up nodejs SDK into multiple files (https://github.com/pulumi/pulumi-kubernetes/pull/480)

### Bug fixes

-   Check for unexpected RPC ID and return an error (https://github.com/pulumi/pulumi-kubernetes/pull/475)
-   Fix an issue where the Python `pulumi_kubernetes` package was depending on an older `pulumi` package.
-   Fix YAML parsing for computed namespaces (https://github.com/pulumi/pulumi-kubernetes/pull/483)

## 0.21.0 (Released March 6, 2019)

### Important

Updating to v0.17.0 version of `@pulumi/pulumi`.  This is an update that will not play nicely
in side-by-side applications that pull in prior versions of this package.

See https://github.com/pulumi/pulumi/commit/7f5e089f043a70c02f7e03600d6404ff0e27cc9d for more details.

As such, we are rev'ing the minor version of the package from 0.16 to 0.17.  Recent version of `pulumi` will now detect, and warn, if different versions of `@pulumi/pulumi` are loaded into the same application.  If you encounter this warning, it is recommended you move to versions of the `@pulumi/...` packages that are compatible.  i.e. keep everything on 0.16.x until you are ready to move everything to 0.17.x.

## 0.20.4 (March 1, 2019)

### Major changes

-   None

### Improvements

-   Allow the default timeout for awaiters to be overridden (https://github.com/pulumi/pulumi-kubernetes/pull/457)

### Bug fixes

-   Properly handle computed values in labels and annotations (https://github.com/pulumi/pulumi-kubernetes/pull/461)

## 0.20.3 (February 20, 2019)

### Major changes

-   None

### Improvements

-   None

### Bug fixes

-   Move mocha dependencies to devDependencies (https://github.com/pulumi/pulumi-kubernetes/pull/441)
-   Include managed-by label in diff preview (https://github.com/pulumi/pulumi-kubernetes/pull/431)

## 0.20.2 (Released February 13, 2019)

### Major changes

-   None

### Improvements

-   Allow awaiters to be skipped by setting an annotation (https://github.com/pulumi/pulumi-kubernetes/pull/417)
-   Set managed-by: pulumi label on all created resources (https://github.com/pulumi/pulumi-kubernetes/pull/418)
-   Clean up docstrings for Helm package (https://github.com/pulumi/pulumi-kubernetes/pull/396)
-   Support explicit `deleteBeforeReplace` (https://github.com/pulumi/pulumi/pull/2415)

### Bug fixes

-   Fix an issue with variable casing (https://github.com/pulumi/pulumi-kubernetes/pull/412)
-   Use modified copy of memcache client (https://github.com/pulumi/pulumi-kubernetes/pull/414)

## 0.20.1 (Released February 6, 2019)

### Bug fixes

-   Fix namespace handling regression (https://github.com/pulumi/pulumi-kubernetes/pull/403)
-   Nest Input<T> inside arrays (https://github.com/pulumi/pulumi-kubernetes/pull/395)

## 0.20.0 (Released February 1, 2019)

### Major changes

-   Add support for first-class Python providers (https://github.com/pulumi/pulumi-kubernetes/pull/350)
-   Upgrade to client-go 0.10.0 (https://github.com/pulumi/pulumi-kubernetes/pull/348)

### Improvements

-   Consider PVC events in Deployment await logic (https://github.com/pulumi/pulumi-kubernetes/pull/355)
-   Improve info message for Ingress with default path (https://github.com/pulumi/pulumi-kubernetes/pull/388)
-   Autogenerate Python casing table from OpenAPI spec (https://github.com/pulumi/pulumi-kubernetes/pull/387)

### Bug fixes

-   Use `node-fetch` rather than `got` to support Node 6 (https://github.com/pulumi/pulumi-kubernetes/pull/390)
-   Prevent orphaned resources on cancellation during delete (https://github.com/pulumi/pulumi-kubernetes/pull/368)
-   Handle buggy case for headless Service with no port (https://github.com/pulumi/pulumi-kubernetes/pull/366)


## 0.19.0 (Released January 15, 2019)

### Major changes

-   Implement incremental status updates for `StatefulSet`
    (https://github.com/pulumi/pulumi-kubernetes/pull/307)
-   Allow the `@pulumi/kubernetes` YAML API to understand arbitrary URLs
    (https://github.com/pulumi/pulumi-kubernetes/pull/328)
-   Add support for `.get` on CustomResources
    (https://github.com/pulumi/pulumi-kubernetes/pull/329)
-   Add support for `.get` for first-class providers
    (https://github.com/pulumi/pulumi-kubernetes/pull/340)

### Improvements

-   Fix Ingress await logic for ExternalName Services
    (https://github.com/pulumi/pulumi-kubernetes/pull/320)
-   Fix replacement logic for Job
    (https://github.com/pulumi/pulumi-kubernetes/pull/324 and https://github.com/pulumi/pulumi-kubernetes/pull/324)
-   Fix Cluster/RoleBinding replace semantics
    (https://github.com/pulumi/pulumi-kubernetes/pull/337)
-   Improve typing for `apiVersion` and `kind`
    (https://github.com/pulumi/pulumi-kubernetes/pull/341)

## 0.18.0 (Released December 4, 2018)

### Major changes

-   Allow Helm Charts to have `pulumi.Input` in their `values`
    (https://github.com/pulumi/pulumi-kubernetes/pull/241)

### Improvements

-   Retry REST calls to Kubernetes if they fail, greatly improving resiliance against resorce
    operation ordering problems.
-   Add support for creating CRDs and CRs in the same app
    (https://github.com/pulumi/pulumi-kubernetes/pull/271,
    https://github.com/pulumi/pulumi-kubernetes/pull/280)
-   Add incremental await for logic for `Ingress`
    (https://github.com/pulumi/pulumi-kubernetes/pull/283)
-   Allow users to specify a Chart's source any way they can do it from the CLI
    (https://github.com/pulumi/pulumi-kubernetes/pull/284)
-   "Fix" "bug" that cases Pulumi to crash if there is a duplicate key in a YAML template, to conform
    with Helm's behavior (https://github.com/pulumi/pulumi-kubernetes/pull/289)
-   Emit better error when the API server is unreachable
    (https://github.com/pulumi/pulumi-kubernetes/pull/291)
-   Add support for Kubernetes v0.12.\* (https://github.com/pulumi/pulumi-kubernetes/pull/293)
-   Fix bug that spuriously requires `.metadata.name` to be specified in Kubernetes list types
    (_e.g._, `v1/List`) (https://github.com/pulumi/pulumi-kubernetes/pull/294,
    https://github.com/pulumi/pulumi-kubernetes/pull/296)
-   Add Kubernetes v0.13.\* support (https://github.com/pulumi/pulumi-kubernetes/pull/306)
-   Improve error message when `Service` fails to initialized
    (https://github.com/pulumi/pulumi-kubernetes/pull/309)
-   Fix bug that causes us to erroneously report `Pod`'s owner
    (https://github.com/pulumi/pulumi-kubernetes/pull/311)<|MERGE_RESOLUTION|>--- conflicted
+++ resolved
@@ -1,9 +1,7 @@
 ## Unreleased
 
-<<<<<<< HEAD
 - Add allowNullValues boolean option to pass Null values through helm configs without having them scrubbed (https://github.com/pulumi/pulumi-kubernetes/issues/2089)
 
-=======
 ## 3.22.1 (October 26, 2022)
 
 Note: Enabling SSA mode by default was causing problems for a number of users, so we decided to revert this change.
@@ -11,7 +9,6 @@
 about the expected differences.
 
 - Revert: Enable Server-Side Apply mode by default (https://github.com/pulumi/pulumi-kubernetes/pull/2216)
->>>>>>> 5374d492
 
 ## 3.22.0 (October 21, 2022)
 
