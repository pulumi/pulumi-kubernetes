--- conflicted
+++ resolved
@@ -2,7 +2,10 @@
 
 ### Added
 
-<<<<<<< HEAD
+- `clusterIdentifier` configuration can now be used to manually control the
+  replacement behavior of a provider resource.
+  (https://github.com/pulumi/pulumi-kubernetes/pull/3068)
+
 - Pod errors now include the pod's last termination state, as well as the pod's
   termination message if available.
   (https://github.com/pulumi/pulumi-kubernetes/pull/3091)
@@ -17,14 +20,8 @@
   Use `terminationMessagePolicy: FallbackToLogsOnError` to use the pod's logs
   as its termination message.
 
-- Define Supported Languages for Overlays (https://github.com/pulumi/pulumi-kubernetes/pull/3107)
-=======
-- `clusterIdentifier` configuration can now be used to manually control the
-  replacement behavior of a provider resource.
-  (https://github.com/pulumi/pulumi-kubernetes/pull/3068)
 - Documentation is now generated for all languages supported by overlay types.
   (https://github.com/pulumi/pulumi-kubernetes/pull/3107)
->>>>>>> 76952660
 
 ### Fixed
 
