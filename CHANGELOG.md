--- conflicted
+++ resolved
@@ -2,11 +2,8 @@
 
 ### Improvements
 
-<<<<<<< HEAD
+-   Update to client-go 1.18. (https://github.com/pulumi/pulumi-kubernetes/pull/1136)
 -   Don't replace Service on .spec.type change. (https://github.com/pulumi/pulumi-kubernetes/pull/1139)
-=======
--   Update to client-go 1.18. (https://github.com/pulumi/pulumi-kubernetes/pull/1136)
->>>>>>> 7d0b7704
 
 ## 2.2.0 (May 15, 2020)
 
