## HEAD (Unreleased)

<<<<<<< HEAD
- Add skipAwait option to helm.v3 SDKs. (https://github.com/pulumi/pulumi-kubernetes/pull/1603)
=======
- [sdk/go] `ConfigGroup` now respects explicit provider instances when parsing YAML. (https://github.com/pulumi/pulumi-kubernetes/pull/1601)
>>>>>>> 54c8f7a8

## 3.3.1 (June 8, 2021)

- [sdk/python] Fix YAML regression by pinning pulumi dependency to <3.4.0. (https://github.com/pulumi/pulumi-kubernetes/pull/1605)

## 3.3.0 (May 26, 2021)

- Automatically mark Secret data as Pulumi secrets. (https://github.com/pulumi/pulumi-kubernetes/pull/1577)
- Update pulumi dependency (https://github.com/pulumi/pulumi-kubernetes/pull/1588)
    - [codegen] Automatically encrypt secret input parameters (https://github.com/pulumi/pulumi/pull/7128)
    - [sdk/python] Nondeterministic import ordering fix from (https://github.com/pulumi/pulumi/pull/7126)

## 3.2.0 (May 19, 2021)

- Allow opting out of CRD rendering for Helm v3 by specifying `SkipCRDRendering` argument to Helm charts. (https://github.com/pulumi/pulumi-kubernetes/pull/1572)
- Add replaceUnready annotation for Jobs. (https://github.com/pulumi/pulumi-kubernetes/pull/1575)
- Read live Job state for replaceUnready check. (https://github.com/pulumi/pulumi-kubernetes/pull/1578)
- Fix diff panic for malformed kubeconfig. (https://github.com/pulumi/pulumi-kubernetes/pull/1581)

## 3.1.2 (May 12, 2021)

- Update pulumi dependencies to fix Python regression from 3.1.1 (https://github.com/pulumi/pulumi-kubernetes/pull/1573)

## 3.1.1 (May 5, 2021)

- Avoid circular dependencies in NodeJS SDK modules (https://github.com/pulumi/pulumi-kubernetes/pull/1558)
- Update pulumi dependencies v3.2.0 (https://github.com/pulumi/pulumi-kubernetes/pull/1564)

## 3.1.0 (April 29, 2021)

- Update Helm to v3.5.4 and client-go to v0.20.4 (https://github.com/pulumi/pulumi-kubernetes/pull/1536)
- In Python helmv2 and helmv3, and Node.js helmv3, no longer pass `Chart` resource options to child resources explicitly.
  (https://github.com/pulumi/pulumi-kubernetes/pull/1539)

## 3.0.0 (April 19, 2021)

- Depend on Pulumi 3.0, which includes improvements to Python resource arguments and key translation, Go SDK performance,
  Node SDK performance, general availability of Automation API, and more.

- Update pulumi dependency (https://github.com/pulumi/pulumi-kubernetes/pull/1521)
    - [sdk/go] Fix Go resource registrations (https://github.com/pulumi/pulumi/pull/6641)
    - [sdk/python] Support `<Resource>Args` classes (https://github.com/pulumi/pulumi/pull/6525)

- Do not return an ID when previewing the creation of a resource. (https://github.com/pulumi/pulumi-kubernetes/pull/1526)

## 2.9.1 (April 12, 2021)

- Fix refresh for render-yaml resources (https://github.com/pulumi/pulumi-kubernetes/pull/1523)
- Behavior change: Error on refresh for an unreachable cluster. (https://github.com/pulumi/pulumi-kubernetes/pull/1522)

## 2.9.0 (April 8, 2021)

- Add support for k8s v1.21.0. (https://github.com/pulumi/pulumi-kubernetes/pull/1449)
- [sdk/go] Fix plugin versioning for invoke calls (https://github.com/pulumi/pulumi-kubernetes/pull/1520)

## 2.8.4 (March 29, 2021)

- Ensure using `PULUMI_KUBERNETES_MANAGED_BY_LABEL` doesn't cause diffs on further stack updates (https://github.com/pulumi/pulumi-kubernetes/pull/1508)
- [sdk/ts] Update CustomResource to match current codegen (https://github.com/pulumi/pulumi-kubernetes/pull/1510)

## 2.8.3 (March 17, 2021)

- Fix bug where rendering manifests results in files being overwritten by subsequent resources with the same kind and name, but different namespace (https://github.com/pulumi/pulumi-kubernetes/pull/1429)
- Update pulumi dependency to fix python Resource.get() functions (https://github.com/pulumi/pulumi-kubernetes/pull/1480)
- Upgrade to Go1.16 (https://github.com/pulumi/pulumi-kubernetes/pull/1486)
- Adding arm64 plugin builds (https://github.com/pulumi/pulumi-kubernetes/pull/1490)
- Fix bug preventing helm chart being located in bitnami repo (https://github.com/pulumi/pulumi-kubernetes/pull/1491)

## 2.8.2 (February 23, 2021)

-   Postpone the removal of admissionregistration/v1beta1, which has been retargeted at 1.22 (https://github.com/pulumi/pulumi-kubernetes/pull/1474)
-   Change k8s API removals from error to warning (https://github.com/pulumi/pulumi-kubernetes/pull/1475)

## 2.8.1 (February 12, 2021)

-   Skip Helm test hook resources by default (https://github.com/pulumi/pulumi-kubernetes/pull/1467)
-   Ensure no panic when a kubernetes provider is used with an incompatible resource type (https://github.com/pulumi/pulumi-kubernetes/pull/1469)
-   Allow users to set `PULUMI_KUBERNETES_MANAGED_BY_LABEL` environment variable to control `app.kubernetes.io/managed-by` label (https://github.com/pulumi/pulumi-kubernetes/pull/1471)

## 2.8.0 (February 3, 2021)

Note: This release fixes a bug with the Helm v3 SDK that omitted any chart resources that included a hook annotation.
If you have existing charts deployed with the v3 SDK that include hook resources, the next update will create these
resources.

-   [Go SDK] Fix bug with v1/List in YAML parsing (https://github.com/pulumi/pulumi-kubernetes/pull/1457)
-   Fix bug rendering Helm v3 resources that include hooks (https://github.com/pulumi/pulumi-kubernetes/pull/1459)
-   Print warning for Helm resources using unsupported hooks (https://github.com/pulumi/pulumi-kubernetes/pull/1460)

## 2.7.8 (January 27, 2021)

-   Update pulumi dependency to remove unused Go types (https://github.com/pulumi/pulumi-kubernetes/pull/1450)

## 2.7.7 (January 20, 2021)

-   Expand allowed Python pyyaml dependency versions (https://github.com/pulumi/pulumi-kubernetes/pull/1435)

## 2.7.6 (January 13, 2021)

-   Upgrade helm and k8s deps (https://github.com/pulumi/pulumi-kubernetes/pull/1414)
-   Fix bug with Go Helm v3 transformation marshaling (https://github.com/pulumi/pulumi-kubernetes/pull/1420)

## 2.7.5 (December 16, 2020)

-   Add enum for kubernetes.core.v1.Service.Spec.Type (https://github.com/pulumi/pulumi-kubernetes/pull/1408)
-   Update pulumi deps to v2.15.5 (https://github.com/pulumi/pulumi-kubernetes/pull/1402)
-   Fix Go resource Input/Output methods (https://github.com/pulumi/pulumi-kubernetes/pull/1406)

## 2.7.4 (December 8, 2020)

-   Add support for k8s v1.20.0. (https://github.com/pulumi/pulumi-kubernetes/pull/1330)

## 2.7.3 (December 3, 2020)

-   Replace workload resources if any field in `.spec.selector` changes. (https://github.com/pulumi/pulumi-kubernetes/pull/1387)
-   Update pulumi deps to v2.15.0 (https://github.com/pulumi/pulumi-kubernetes/pull/1393)
-   Add package/module registration for NodeJS and Python (https://github.com/pulumi/pulumi-kubernetes/pull/1394)

## 2.7.2 (November 19, 2020)

-   Fixed a gRPC error for larger Helm charts in the .NET SDK [#4224](https://github.com/pulumi/pulumi/issues/4224)
-   Update pulumi deps to v2.14.0 (https://github.com/pulumi/pulumi-kubernetes/pull/1385)

## 2.7.1 (November 18, 2020)

-   Error on delete if cluster is unreachable (https://github.com/pulumi/pulumi-kubernetes/pull/1379)
-   Update pulumi deps to v2.13.2 (https://github.com/pulumi/pulumi-kubernetes/pull/1383)

## 2.7.0 (November 12, 2020)

-   Add support for previewing Create and Update operations for API servers that support dry-run (https://github.com/pulumi/pulumi-kubernetes/pull/1355)
-   Fix panic introduced in #1355 (https://github.com/pulumi/pulumi-kubernetes/pull/1368)
-   (NodeJS) Add ready attribute to await Helm charts (https://github.com/pulumi/pulumi-kubernetes/pull/1364)
-   Update Helm to v3.4.0 and client-go to v1.19.2 (https://github.com/pulumi/pulumi-kubernetes/pull/1360)
-   Update Helm to v3.4.1 and client-go to v1.19.3 (https://github.com/pulumi/pulumi-kubernetes/pull/1365)
-   Fix panic when provider is given kubeconfig as an object instead of string (https://github.com/pulumi/pulumi-kubernetes/pull/1373)
-   Fix concurrency issue in Helm + .NET SDK [#1311](https://github.com/pulumi/pulumi-kubernetes/issues/1311) and [#1374](https://github.com/pulumi/pulumi-kubernetes/issues/1374)

## 2.6.3 (October 12, 2020)

-   Revert Helm v2 deprecation warnings (https://github.com/pulumi/pulumi-kubernetes/pull/1352)

## 2.6.2 (October 7, 2020)

## Important Note

Helm v2 support is [EOL](https://helm.sh/blog/helm-v2-deprecation-timeline/), and will no longer be supported upstream
as of next month. Furthermore, the stable/incubator chart repos will likely
[stop working](https://github.com/helm/charts#deprecation-timeline) after November 13, 2020. Deprecation warnings have
been added for any usage of Pulumi's `helm.v2` API, and this API will be removed at a future date. Our `helm.v3` API is
backward compatible, so you should be able to update without disruption to existing resources.

### Bug Fixes

-   Set plugin version for Go SDK invoke calls (https://github.com/pulumi/pulumi-kubernetes/pull/1325)
-   Python: Fix generated examples and docs to prefer input/output classes (https://github.com/pulumi/pulumi-kubernetes/pull/1346)

### Improvements

-   Update Helm v3 mod to v3.3.2 (https://github.com/pulumi/pulumi-kubernetes/pull/1326)
-   Update Helm v3 mod to v3.3.3 (https://github.com/pulumi/pulumi-kubernetes/pull/1328)
-   Change error to warning if internal autoname annotation is set (https://github.com/pulumi/pulumi-kubernetes/pull/1337)
-   Deprecate Helm v2 SDKs (https://github.com/pulumi/pulumi-kubernetes/pull/1344)

## 2.6.1 (September 16, 2020)

### Bug Fixes

-   Fix Python type hints for lists (https://github.com/pulumi/pulumi-kubernetes/pull/1313)
-   Fix Python type hints for integers (https://github.com/pulumi/pulumi-kubernetes/pull/1317)
-   Fix Helm v3 default namespace handling (https://github.com/pulumi/pulumi-kubernetes/pull/1323)

### Improvements

-   Update Helm v3 mod to v3.3.1 (https://github.com/pulumi/pulumi-kubernetes/pull/1320)

## 2.6.0 (September 10, 2020)

Note: There is a minor breaking change in the .NET SDK for Helm v3. As part of the switch to using native
Helm libraries in #1291, the Helm.V3.Chart class no longer inherits from the ChartBase class. Most users should
not be affected by this change.

### Bug Fixes

-   Upgrade version of pyyaml to fix a [security vulnerability](https://nvd.nist.gov/vuln/detail/CVE-2019-20477) (https://github.com/pulumi/pulumi-kubernetes/pull/1230)
-   Fix Helm api-versions handling in all SDKs. (https://github.com/pulumi/pulumi-kubernetes/pull/1307)

### Improvements

-   Update .NET Helm v3 to use native client. (https://github.com/pulumi/pulumi-kubernetes/pull/1291)
-   Update Go Helm v3 to use native client. (https://github.com/pulumi/pulumi-kubernetes/pull/1296)
-   Python: Allow type annotations on transformation functions. (https://github.com/pulumi/pulumi-kubernetes/pull/1298)

## 2.5.1 (September 2, 2020)

### Bug Fixes

-   Fix regression of .get methods in NodeJS SDK. (https://github.com/pulumi/pulumi-kubernetes/pull/1285)

### Improvements

-   Upgrade to Pulumi v2.9.0, which adds type annotations and input/output classes to Python (https://github.com/pulumi/pulumi-kubernetes/pull/1276)
-   Switch Helm v3 logic to use native library. (https://github.com/pulumi/pulumi-kubernetes/pull/1263)
-   Bump python requests version dependency. (https://github.com/pulumi/pulumi-kubernetes/pull/1274)
-   Update NodeJS Helm v3 to use native client. (https://github.com/pulumi/pulumi-kubernetes/pull/1279)
-   [sdk/nodejs] Remove unneccessary constructor overloads. (https://github.com/pulumi/pulumi-kubernetes/pull/1286)

## 2.5.0 (August 26, 2020)

### Improvements

-   Add support for k8s v1.19.0. (https://github.com/pulumi/pulumi-kubernetes/pull/996)
-   Handle kubeconfig contents or path in provider. (https://github.com/pulumi/pulumi-kubernetes/pull/1255)
-   Add type annotations to Python SDK for API Extensions, Helm, Kustomize, and YAML. (https://github.com/pulumi/pulumi-kubernetes/pull/1259)
-   Update k8s package deps to v0.18.8. (https://github.com/pulumi/pulumi-kubernetes/pull/1265)
-   Move back to upstream json-patch module. (https://github.com/pulumi/pulumi-kubernetes/pull/1266)

## 2.4.3 (August 14, 2020)

### Bug Fixes

-   Rename Python's yaml.ConfigFile file_id parameter to file. (https://github.com/pulumi/pulumi-kubernetes/pull/1248)

### Improvements

-   Remove the ComponentStatus resource type. (https://github.com/pulumi/pulumi-kubernetes/pull/1234)

## 2.4.2 (August 3, 2020)

### Bug Fixes

-   Fix server-side diff when immutable fields change. (https://github.com/pulumi/pulumi-kubernetes/pull/988)
-   Update json-patch mod to fix hangs on pulumi update. (https://github.com/pulumi/pulumi-kubernetes/pull/1223)

## 2.4.1 (July 24, 2020)

### Bug Fixes

-   Handle networking/v1beta1 Ingress resources. (https://github.com/pulumi/pulumi-kubernetes/pull/1221)

### Improvements

-   Add NodeJS usage examples for Helm, Kustomize, and YAML resources. (https://github.com/pulumi/pulumi-kubernetes/pull/1205)
-   Add Python usage examples for Helm, Kustomize, and YAML resources. (https://github.com/pulumi/pulumi-kubernetes/pull/1209)
-   Add v3 Helm package for Go SDK. (https://github.com/pulumi/pulumi-kubernetes/pull/1211)
-   Add Go usage examples for Helm, Kustomize, and YAML resources. (https://github.com/pulumi/pulumi-kubernetes/pull/1212)
-   Add yaml.ConfigGroup to Python SDK. (https://github.com/pulumi/pulumi-kubernetes/pull/1217)
-   Add C# usage examples for Helm, Kustomize, and YAML resources. (https://github.com/pulumi/pulumi-kubernetes/pull/1213)

## 2.4.0 (July 7, 2020)

### Bug Fixes

-   Fix error parsing Helm version (https://github.com/pulumi/pulumi-kubernetes/pull/1170)
-   Fix prometheus-operator test to wait for the CRD to be ready before use (https://github.com/pulumi/pulumi-kubernetes/pull/1172)
-   Fix suppress deprecation warnings flag (https://github.com/pulumi/pulumi-kubernetes/pull/1189)
-   Set additionalSecretOutputs on Secret data fields (https://github.com/pulumi/pulumi-kubernetes/pull/1194)

### Improvements

-   Set supported environment variables in SDK Provider classes (https://github.com/pulumi/pulumi-kubernetes/pull/1166)
-   Python SDK updated to align with other Pulumi Python SDKs. (https://github.com/pulumi/pulumi-kubernetes/pull/1160)
-   Add support for Kustomize. (https://github.com/pulumi/pulumi-kubernetes/pull/1178)
-   Implement GetSchema to enable example and import code generation. (https://github.com/pulumi/pulumi-kubernetes/pull/1181)
-   Only show deprecation messages when new API versions exist in current cluster version (https://github.com/pulumi/pulumi-kubernetes/pull/1182)

## 2.3.1 (June 17, 2020)

### Improvements

-   Update resource deprecation/removal warnings. (https://github.com/pulumi/pulumi-kubernetes/pull/1162)

### Bug Fixes

-   Fix regression in TypeScript YAML SDK (https://github.com/pulumi/pulumi-kubernetes/pull/1157)

## 2.3.0 (June 9, 2020)

### Improvements

- NodeJS SDK updated to align with other Pulumi NodeJS SDKs. (https://github.com/pulumi/pulumi-kubernetes/pull/1151)
- .NET SDK updated to align with other Pulumi .NET SDKs. (https://github.com/pulumi/pulumi-kubernetes/pull/1132)
    - Deprecated resources are now marked as `Obsolete`.
    - Many classes are moved to new locations on disk while preserving the public namespaces and API.
    - Several unused argument/output classes were removed without any impact on resources (e.g. `DeploymentRollbackArgs`).
    - Fixed the type of some properties in `JSONSchemaPropsArgs` (there's no need to have 2nd-level inputs there):
        - `InputList<InputJson>` -> `InputList<JsonElement>`
        - `InputMap<Union<TArgs, InputList<string>>>` -> `InputMap<Union<TArgs, ImmutableArray<string>>>`

### Bug Fixes

-   Fix incorrect schema consts for apiVersion and kind (https://github.com/pulumi/pulumi-kubernetes/pull/1153)

## 2.2.2 (May 27, 2020)

-   2.2.1 SDK release process failed, so pushing a new tag.

## 2.2.1 (May 27, 2020)

### Improvements

-   Update deprecated/removed resource warnings. (https://github.com/pulumi/pulumi-kubernetes/pull/1135)
-   Update to client-go 1.18. (https://github.com/pulumi/pulumi-kubernetes/pull/1136)
-   Don't replace Service on .spec.type change. (https://github.com/pulumi/pulumi-kubernetes/pull/1139)

### Bug Fixes

-   Fix regex in python `include-crds` logic (https://github.com/pulumi/pulumi-kubernetes/pull/1145)

## 2.2.0 (May 15, 2020)

### Improvements

-   Support helm v3 `include-crds` argument. (https://github.com/pulumi/pulumi-kubernetes/pull/1102)
-   Bump python requests version dependency. (https://github.com/pulumi/pulumi-kubernetes/pull/1121)
-   Add apiextensions.CustomResource to Go SDK. (https://github.com/pulumi/pulumi-kubernetes/pull/1125)

## 2.1.1 (May 8, 2020)

-   Python and .NET packages failed to publish for 2.1.0, so bumping release version.

## 2.1.0 (May 8, 2020)

### Improvements

-   Add YAML support to Go SDK. (https://github.com/pulumi/pulumi-kubernetes/pull/1093).
-   Add Helm support to Go SDK. (https://github.com/pulumi/pulumi-kubernetes/pull/1105).

### Bug Fixes

-   fix(customresources): use a 3-way merge patch instead of strategic merge. (https://github.com/pulumi/pulumi-kubernetes/pull/1095)
-   Fix required input props in Go SDK. (https://github.com/pulumi/pulumi-kubernetes/pull/1090)
-   Update Go SDK using latest codegen packages. (https://github.com/pulumi/pulumi-kubernetes/pull/1089)
-   Fix schema type for Fields and RawExtension. (https://github.com/pulumi/pulumi-kubernetes/pull/1086)
-   Fix error parsing YAML in python 3.8 (https://github.com/pulumi/pulumi-kubernetes/pull/1079)
-   Fix HELM_HOME handling for Helm v3. (https://github.com/pulumi/pulumi-kubernetes/pull/1076)

## 2.0.0 (April 16, 2020)

### Improvements

-   Add consts to Go SDK. (https://github.com/pulumi/pulumi-kubernetes/pull/1062).
-   Add `CustomResource` to .NET SDK (https://github.com/pulumi/pulumi-kubernetes/pull/1067).
-   Upgrade to Pulumi v2.0.0

### Bug fixes

-   Sort fetched helm charts into alphabetical order. (https://github.com/pulumi/pulumi-kubernetes/pull/1064)

## 1.6.0 (March 25, 2020)

### Improvements

-   Add a Go SDK. (https://github.com/pulumi/pulumi-kubernetes/pull/1029) (https://github.com/pulumi/pulumi-kubernetes/pull/1042).
-   Add support for Kubernetes 1.18. (https://github.com/pulumi/pulumi-kubernetes/pull/872) (https://github.com/pulumi/pulumi-kubernetes/pull/1042).

### Bug fixes

-   Update the Python `Provider` class to use parameter naming consistent with other resources. (https://github.com/pulumi/pulumi-kubernetes/pull/1039).
-   Change URN for apiregistration resources. (https://github.com/pulumi/pulumi-kubernetes/pull/1021).

## 1.5.8 (March 16, 2020)

### Improvements

-   Automatically populate type aliases and additional secret outputs in the .NET SDK.  (https://github.com/pulumi/pulumi-kubernetes/pull/1026).
-   Update to Pulumi NuGet 1.12.1 and .NET Core 3.1.  (https://github.com/pulumi/pulumi-kubernetes/pull/1030).

## 1.5.7 (March 10, 2020)

### Bug fixes

-   Change URN for apiregistration resources. (https://github.com/pulumi/pulumi-kubernetes/pull/1021).
-   Replace PersistentVolume if volume source changes. (https://github.com/pulumi/pulumi-kubernetes/pull/1015).
-   Fix bool Python provider opts. (https://github.com/pulumi/pulumi-kubernetes/pull/1027).

## 1.5.6 (February 28, 2020)

### Bug fixes

-   Replace Daemonset if .spec.selector changes. (https://github.com/pulumi/pulumi-kubernetes/pull/1008).
-   Display error when pulumi plugin install fails. (https://github.com/pulumi/pulumi-kubernetes/pull/1010).

## 1.5.5 (February 25, 2020)

### Bug fixes

-   Upgrade pulumi/pulumi dep to 1.11.0 (fixes #984). (https://github.com/pulumi/pulumi-kubernetes/pull/1005).

## 1.5.4 (February 19, 2020)

### Improvements

-   Auto-generate aliases for all resource kinds. (https://github.com/pulumi/pulumi-kubernetes/pull/991).

### Bug fixes

-   Fix aliases for several resource kinds. (https://github.com/pulumi/pulumi-kubernetes/pull/990).
-   Don't require valid cluster for YAML render mode. (https://github.com/pulumi/pulumi-kubernetes/pull/997).
-   Fix .NET resources with empty arguments. (https://github.com/pulumi/pulumi-kubernetes/pull/983).
-   Fix panic condition in Pod await logic. (https://github.com/pulumi/pulumi-kubernetes/pull/998).

### Improvements

-   .NET SDK supports resources to work with YAML Kubernetes files and Helm charts.
(https://github.com/pulumi/pulumi-kubernetes/pull/980).

## 1.5.3 (February 11, 2020)

### Bug fixes

-   Change invoke call to always use latest version. (https://github.com/pulumi/pulumi-kubernetes/pull/987).

## 1.5.2 (February 10, 2020)

### Improvements

-   Optionally render YAML for k8s resources. (https://github.com/pulumi/pulumi-kubernetes/pull/936).

## 1.5.1 (February 7, 2020)

### Bug fixes

-   Specify provider version for invokes. (https://github.com/pulumi/pulumi-kubernetes/pull/982).

## 1.5.0 (February 4, 2020)

### Improvements

-   Update nodejs SDK to use optional chaining in constructor. (https://github.com/pulumi/pulumi-kubernetes/pull/959).
-   Automatically set Secret inputs as pulumi.secret. (https://github.com/pulumi/pulumi-kubernetes/pull/961).
-   Create helm.v3 alias. (https://github.com/pulumi/pulumi-kubernetes/pull/970).

### Bug fixes

-   Fix hang on large YAML files. (https://github.com/pulumi/pulumi-kubernetes/pull/974).
-   Use resourcePrefix all code paths. (https://github.com/pulumi/pulumi-kubernetes/pull/977).

## 1.4.5 (January 22, 2020)

### Bug fixes

-   Handle invalid kubeconfig context. (https://github.com/pulumi/pulumi-kubernetes/pull/960).

## 1.4.4 (January 21, 2020)

### Improvements

-   Improve namespaced Kind check. (https://github.com/pulumi/pulumi-kubernetes/pull/947).
-   Add helm template `apiVersions` flag. (https://github.com/pulumi/pulumi-kubernetes/pull/894)
-   Move YAML decode logic into provider and improve handling of default namespaces for Helm charts. (https://github.com
/pulumi/pulumi-kubernetes/pull/952).

### Bug fixes

-   Gracefully handle unreachable k8s cluster. (https://github.com/pulumi/pulumi-kubernetes/pull/946).
-   Fix deprecation notice for CSINode. (https://github.com/pulumi/pulumi-kubernetes/pull/944).

## 1.4.3 (January 8, 2020)

### Bug fixes

-   Revert invoke changes. (https://github.com/pulumi/pulumi-kubernetes/pull/941).

## 1.4.2 (January 7, 2020)

### Improvements

-   Move YAML decode logic into provider. (https://github.com/pulumi/pulumi-kubernetes/pull/925).
-   Improve handling of default namespaces for Helm charts. (https://github.com/pulumi/pulumi-kubernetes/pull/934).

### Bug fixes

-   Fix panic condition in Ingress await logic. (https://github.com/pulumi/pulumi-kubernetes/pull/928).
-   Fix deprecation warnings and docs. (https://github.com/pulumi/pulumi-kubernetes/pull/929).
-   Fix projection of array-valued output properties in .NET. (https://github.com/pulumi/pulumi-kubernetes/pull/931)

## 1.4.1 (December 17, 2019)

### Bug fixes

-   Fix deprecation warnings and docs. (https://github.com/pulumi/pulumi-kubernetes/pull/918 and https://github.com /pulumi/pulumi-kubernetes/pull/921).

## 1.4.0 (December 9, 2019)

### Important

The discovery.v1alpha1.EndpointSlice and discovery.v1alpha1.EndpointSliceList APIs were removed in k8s 1.17,
and no longer appear in the Pulumi Kubernetes SDKs. These resources can now be found at
discovery.v1beta1.EndpointSlice and discovery.v1beta1.EndpointSliceList.

### Major changes

-   Add support for Kubernetes v1.17.0 (https://github.com/pulumi/pulumi-kubernetes/pull/706)

## 1.3.4 (December 5, 2019)

### Improvements

-   Use HELM_HOME as default if set. (https://github.com/pulumi/pulumi-kubernetes/pull/855).
-   Use `namespace` provided by `KUBECONFIG`, if it is not explicitly set in the provider (https://github.com/pulumi/pulumi-kubernetes/pull/903).

## 1.3.3 (November 29, 2019)

### Improvements

-   Add `Provider` for .NET. (https://github.com/pulumi/pulumi-kubernetes/pull/897)

## 1.3.2 (November 26, 2019)

### Improvements

-   Add support for .NET. (https://github.com/pulumi/pulumi-kubernetes/pull/885)

## 1.3.1 (November 18, 2019)

### Improvements

-   Add support for helm 3 CLI tool. (https://github.com/pulumi/pulumi-kubernetes/pull/882).

## 1.3.0 (November 13, 2019)

### Improvements

-   Increase maxBuffer for helm template exec. (https://github.com/pulumi/pulumi-kubernetes/pull/864).
-   Add StreamInvoke RPC call, along with stream invoke implementations for
    kubernetes:kubernetes:watch, kubernetes:kubernetes:list, and kubernetes:kubernetes:logs. (#858, #873, #876).

## 1.2.3 (October 17, 2019)

### Bug fixes

-   Correctly merge provided opts for k8s resources. (https://github.com/pulumi/pulumi-kubernetes/pull/850).
-   Fix a bug that causes helm crash when referencing 'scoped packages' that start with '@'. (https://github.com/pulumi/pulumi-kubernetes/pull/846)

## 1.2.2 (October 10, 2019)

### Improvements

-   Stop using initialApiVersion annotation. (https://github.com/pulumi/pulumi-kubernetes/pull/837).
-   Cache the parsed OpenAPI schema to improve performance. (https://github.com/pulumi/pulumi-kubernetes/pull/836).

## 1.2.1 (October 8, 2019)

### Improvements

-   Cache the OpenAPI schema to improve performance. (https://github.com/pulumi/pulumi-kubernetes/pull/833).
-   Aggregate error messages from Pods on Job Read. (https://github.com/pulumi/pulumi-kubernetes/pull/831).
-   Improve interactive status for Jobs. (https://github.com/pulumi/pulumi-kubernetes/pull/832).

## 1.2.0 (October 4, 2019)

### Improvements

-   Add logic to check for Job readiness. (https://github.com/pulumi/pulumi-kubernetes/pull/633).
-   Automatically mark Secret data and stringData as secret. (https://github.com/pulumi/pulumi-kubernetes/pull/803).
-   Auto-alias resource apiVersions. (https://github.com/pulumi/pulumi-kubernetes/pull/798).
-   Provide detailed error for removed apiVersions. (https://github.com/pulumi/pulumi-kubernetes/pull/809).

## 1.1.0 (September 18, 2019)

### Major changes

-   Add support for Kubernetes v1.16.0 (https://github.com/pulumi/pulumi-kubernetes/pull/669)

### Improvements

-   Implement customTimeout for resource deletion. (https://github.com/pulumi/pulumi-kubernetes/pull/802).
-   Increase default readiness timeouts to 10 mins. (https://github.com/pulumi/pulumi-kubernetes/pull/721).
-   Add suppressDeprecationWarnings flag. (https://github.com/pulumi/pulumi-kubernetes/pull/808).
-   Warn for invalid usage of Helm repo parameter. (https://github.com/pulumi/pulumi-kubernetes/pull/805).
-   Add PodAggregator for use by resource awaiters. (https://github.com/pulumi/pulumi-kubernetes/pull/785).

## 1.0.1 (September 11, 2019)

### Improvements

-   Warn for deprecated apiVersions.
    (https://github.com/pulumi/pulumi-kubernetes/pull/779).

### Bug fixes

-   Fix await logic for extensions/v1beta1/Deployment
    (https://github.com/pulumi/pulumi-kubernetes/pull/794).
-   Fix error reporting
    (https://github.com/pulumi/pulumi-kubernetes/pull/782).

## 1.0.0 (September 3, 2019)

### Bug fixes

-   Fix name collisions in the Charts/YAML Python packages
    (https://github.com/pulumi/pulumi-kubernetes/pull/771).
-   Implement `{ConfigFile, ConfigGroup, Chart}#get_resource`
    (https://github.com/pulumi/pulumi-kubernetes/pull/771).
-   Upgrade Pulumi dependency to 1.0.0.

## 1.0.0-rc.1 (August 28, 2019)

### Improvements

### Bug fixes

-   Do not leak unencrypted secret values into the state file (fixes https://github.com/pulumi/pulumi-kubernetes/issues/734).

## 1.0.0-beta.2 (August 26, 2019)

### Improvements

-   Refactor and update the docs of the repo for 1.0. (https://github.com/pulumi/pulumi-kubernetes/pull/736).
-   Document await logic in the SDKs. (https://github.com/pulumi/pulumi-kubernetes/pull/711).
-   Document await timeouts and how to override. (https://github.com/pulumi/pulumi-kubernetes/pull/718).
-   Improve CustomResource for Python SDK. (https://github.com/pulumi/pulumi-kubernetes/pull/700).
-   Clean up Python SDK get methods. (https://github.com/pulumi/pulumi-kubernetes/pull/740).
-   Remove undocumented kubectl replace invoke method. (https://github.com/pulumi/pulumi-kubernetes/pull/738).
-   Don't populate `.status` in input types (https://github.com/pulumi/pulumi-kubernetes/pull/635).
-   Allow a user to pass CustomTimeouts as part of ResourceOptions (fixes https://github.com/pulumi/pulumi-kubernetes/issues/672)
-   Don't panic when an Asset or an Archive are passed into a resource definition (https://github.com/pulumi/pulumi-kubernetes/pull/751).

### Bug fixes

-   Fix error messages for resources with default namespace. (https://github.com/pulumi/pulumi-kubernetes/pull/749).
-   Correctly compute version number for plugin to send with registration requests (fixes https://github.com/pulumi/pulumi-kubernetes/issues/732).

## 1.0.0-beta.1 (August 13, 2019)

### Improvements

-   Add .get() to Python SDK. (https://github.com/pulumi/pulumi-kubernetes/pull/435).

## 0.25.6 (August 7, 2019)

### Bug fixes

-   Align YAML parsing with core Kubernetes supported YAML subset. (https://github.com/pulumi/pulumi-kubernetes/pull/690).
-   Handle string values in the equalNumbers function. (https://github.com/pulumi/pulumi-kubernetes/pull/691).
-   Properly detect readiness for Deployment scaled to 0. (https://github.com/pulumi/pulumi-kubernetes/pull/688).
-   Fix a bug that caused crashes when empty array values were added to resource inputs. (https://github.com/pulumi/pulumi-kubernetes/pull/696)

## 0.25.5 (August 2, 2019)

### Bug fixes

-   Fall back to client-side diff if server-side diff fails. (https://github.com/pulumi/pulumi-kubernetes/pull/685).
-   Fix namespace arg for Python Helm SDK (https://github.com/pulumi/pulumi-kubernetes/pull/670).
-   Detect namespace diff for first-class providers. (https://github.com/pulumi/pulumi-kubernetes/pull/674).
-   Fix values arg for Python Helm SDK (https://github.com/pulumi/pulumi-kubernetes/pull/678).
-   Fix Python Helm LocalChartOpts to inherit from BaseChartOpts (https://github.com/pulumi/pulumi-kubernetes/pull/681).

## 0.25.4 (August 1, 2019)

### Important

This release reverts the default diff behavior back to the pre-`0.25.3` behavior. A new flag has
been added to the provider options called `enableDryRun`, that can be used to opt in to the new
diff behavior. This will eventually become the default behavior after further testing to ensure
that this change is not disruptive.

### Major changes

-   Disable dryRun diff behavior by default. (https://github.com/pulumi/pulumi-kubernetes/pull/686)

### Improvements

-   Improve error messages for StatefulSet. (https://github.com/pulumi/pulumi-kubernetes/pull/673)

### Bug fixes

-   Properly reference override values in Python Helm SDK (https://github.com/pulumi/pulumi-kubernetes/pull/676).
-   Handle Output values in diffs. (https://github.com/pulumi/pulumi-kubernetes/pull/682).

## 0.25.3 (July 29, 2019)

### Bug fixes

-   Allow `yaml.ConfigGroup` to take URLs as argument
    (https://github.com/pulumi/pulumi-kubernetes/pull/638).
-   Return useful errors when we fail to fetch URL YAML
    (https://github.com/pulumi/pulumi-kubernetes/pull/638).
-   Use JSON_SCHEMA when parsing Kubernetes YAML, to conform with the expectations of the Kubernetes
    core resource types. (https://github.com/pulumi/pulumi-kubernetes/pull/638).
-   Don't render emoji on Windows. (https://github.com/pulumi/pulumi-kubernetes/pull/634)
-   Emit a useful error message (rather than a useless one) if we fail to parse the YAML data in
    `kubernetes:config:kubeconfig` (https://github.com/pulumi/pulumi-kubernetes/pull/636).
-   Provide useful contexts in provider errors, particularly those that originate from the API
    server (https://github.com/pulumi/pulumi-kubernetes/pull/636).
-   Expose all Kubernetes types through the SDK
    (https://github.com/pulumi/pulumi-kubernetes/pull/637).
-   Use `opts` instead of `__opts__` and `resource_name` instead of `__name__` in Python SDK
    (https://github.com/pulumi/pulumi-kubernetes/pull/639).
-   Properly detect failed Deployment on rollout. (https://github.com/pulumi/pulumi-kubernetes/pull/646
    and https://github.com/pulumi/pulumi-kubernetes/pull/657).
-   Use dry-run support if available when diffing the actual and desired state of a resource
    (https://github.com/pulumi/pulumi-kubernetes/pull/649)
-   Fix panic when `.metadata.label` is mistyped
    (https://github.com/pulumi/pulumi-kubernetes/pull/655).
-   Fix unexpected diffs when running against an API server that does not support dry-run.
    (https://github.com/pulumi/pulumi-kubernetes/pull/658)

## 0.25.2 (July 11, 2019)

### Improvements

-   The Kubernetes provider can now communicate detailed information about the difference between a resource's
desired and actual state during a Pulumi update. (https://github.com/pulumi/pulumi-kubernetes/pull/618).
-   Refactor Pod await logic for easier testing and maintenance (https://github.com/pulumi/pulumi-kubernetes/pull/590).
-   Update to client-go v12.0.0 (https://github.com/pulumi/pulumi-kubernetes/pull/621).
-   Fallback to JSON merge if strategic merge fails (https://github.com/pulumi/pulumi-kubernetes/pull/622).

### Bug fixes

-   Fix Helm Chart resource by passing `resourcePrefix` to the yaml template resources (https://github.com/pulumi/pulumi-kubernetes/pull/625).

## 0.25.1 (July 2, 2019)

### Improvements

-   Unify diff behavior between `Diff` and `Update`. This should result in better detection of state drift as
    well as behavior that is more consistent with respect to `kubectl`. (https://github.com/pulumi/pulumi-kubernetes/pull/604)
-   The Kubernetes provider now supports the internal features necessary for the Pulumi engine to detect diffs between the actual and desired state of a resource after a `pulumi refresh` (https://github.com/pulumi/pulumi-kubernetes/pull/477).
-   The Kubernetes provider now sets the `"kubectl.kubernetes.io/last-applied-configuration"` annotation to the last deployed configuration for a resource. This enables better interoperability with `kubectl`.

### Bug fixes

-   Add more props that force replacement of Pods (https://github.com/pulumi/pulumi-kubernetes/pull/613)

## 0.25.0 (June 19, 2019)

### Major changes

-   Add support for Kubernetes v1.15.0 (https://github.com/pulumi/pulumi-kubernetes/pull/557)

### Improvements

-   Enable multiple instances of Helm charts per stack (https://github.com/pulumi/pulumi-kubernetes/pull/599).
-   Enable multiple instances of YAML manifests per stack (https://github.com/pulumi/pulumi-kubernetes/pull/594).

### Bug fixes

-   None

## 0.24.0 (June 5, 2019)

### Important

BREAKING: This release changes the behavior of the provider `namespace` flag introduced
in `0.23.0`. Previously, this flag was treated as an override, which ignored namespace
values set directly on resources. Now, the flag is a default, and will only set the
namespace if one is not already set. If you have created resources using a provider
with the `namespace` flag set, this change may cause these resources to be recreated
on the next update.

### Major changes

-   BREAKING: Change the recently added `transformations` callback in Python to match JavaScript API (https://github.com/pulumi/pulumi-kubernetes/pull/575)
-   BREAKING: Remove `getInputs` from Kubernetes resource implementations. (https://github.com/pulumi/pulumi-kubernetes/pull/580)
-   BREAKING: Change provider namespace from override to default. (https://github.com/pulumi/pulumi-kubernetes/pull/585)

### Improvements

-   Enable configuring `ResourceOptions` via `transformations` (https://github.com/pulumi/pulumi-kubernetes/pull/575).
-   Changing k8s cluster config now correctly causes dependent resources to be replaced (https://github.com/pulumi/pulumi-kubernetes/pull/577).
-   Add user-defined type guard `isInstance` to all Kubernetes `CustomResource` implementations (https://github.com/pulumi/pulumi-kubernetes/pull/582).

### Bug fixes

-   Fix panics during preview when `metadata` is a computed value (https://github.com/pulumi/pulumi-kubernetes/pull/572)

## 0.23.1 (May 10, 2019)

### Major changes

-   None

### Improvements

-   Update to use client-go v11.0.0 (https://github.com/pulumi/pulumi-kubernetes/pull/549)
-   Deduplicate provider logs (https://github.com/pulumi/pulumi-kubernetes/pull/558)

### Bug fixes

-   Fix namespaceable check for diff (https://github.com/pulumi/pulumi-kubernetes/pull/554)

## 0.23.0 (April 30, 2019)

### Important

This release fixes a longstanding issue with the provider namespace flag. Previously, this
flag was erroneously ignored, but will now cause any resources using this provider to be
created in the specified namespace. **This may cause resources to be recreated!** Unset the
namespace parameter to avoid this behavior. Also note that this parameter takes precedence
over any namespace defined on the underlying resource.

The Python SDK now supports YAML manifests and Helm charts, including `CustomResourceDefinitions`
and `CustomResources`!

### Major changes

-   Put all resources in specified provider namespace (https://github.com/pulumi/pulumi-kubernetes/pull/538)
-   Add Helm support to Python SDK (https://github.com/pulumi/pulumi-kubernetes/pull/544)

### Bug fixes

-   Fix Helm repo quoting for Windows (https://github.com/pulumi/pulumi-kubernetes/pull/540)
-   Fix Python YAML SDK (https://github.com/pulumi/pulumi-kubernetes/pull/545)

## 0.22.2 (April 11, 2019)

### Important

This release improves handling for CustomResources (CRs) and CustomResourceDefinitions (CRDs).
CRs without a matching CRD will now be considered deleted during `pulumi refresh`, and `pulumi destroy`
will not fail to delete a CR if the related CRD is missing.
See https://github.com/pulumi/pulumi-kubernetes/pull/530 for details.

### Major changes

-   None

### Improvements

-   Improve error handling for "no match found" errors (https://github.com/pulumi/pulumi-kubernetes/pull/530)

### Bug fixes

-   None

## 0.22.1 (April 9, 2019)

### Major changes

-   Add basic YAML support to Python SDK (https://github.com/pulumi/pulumi-kubernetes/pull/499)
-   Add transforms to YAML support for Python SDK (https://github.com/pulumi/pulumi-kubernetes/pull/500)

### Improvements

-   Move helm module into a directory (https://github.com/pulumi/pulumi-kubernetes/pull/512)
-   Move yaml module into a directory (https://github.com/pulumi/pulumi-kubernetes/pull/513)

### Bug fixes

-   Fix Deployment await logic for old API schema (https://github.com/pulumi/pulumi-kubernetes/pull/523)
-   Replace PodDisruptionBudget if spec changes (https://github.com/pulumi/pulumi-kubernetes/pull/527)

## 0.22.0 (March 25, 2019)

### Major changes

-   Add support for Kubernetes v1.14.0 (https://github.com/pulumi/pulumi-kubernetes/pull/371)

### Improvements

-   Add CustomResource to Python SDK (https://github.com/pulumi/pulumi-kubernetes/pull/543)

### Bug fixes

-   None

## 0.21.1 (March 18, 2019)

### Major changes

-   None

### Improvements

-   Split up nodejs SDK into multiple files (https://github.com/pulumi/pulumi-kubernetes/pull/480)

### Bug fixes

-   Check for unexpected RPC ID and return an error (https://github.com/pulumi/pulumi-kubernetes/pull/475)
-   Fix an issue where the Python `pulumi_kubernetes` package was depending on an older `pulumi` package.
-   Fix YAML parsing for computed namespaces (https://github.com/pulumi/pulumi-kubernetes/pull/483)

## 0.21.0 (Released March 6, 2019)

### Important

Updating to v0.17.0 version of `@pulumi/pulumi`.  This is an update that will not play nicely
in side-by-side applications that pull in prior versions of this package.

See https://github.com/pulumi/pulumi/commit/7f5e089f043a70c02f7e03600d6404ff0e27cc9d for more details.

As such, we are rev'ing the minor version of the package from 0.16 to 0.17.  Recent version of `pulumi` will now detect, and warn, if different versions of `@pulumi/pulumi` are loaded into the same application.  If you encounter this warning, it is recommended you move to versions of the `@pulumi/...` packages that are compatible.  i.e. keep everything on 0.16.x until you are ready to move everything to 0.17.x.

## 0.20.4 (March 1, 2019)

### Major changes

-   None

### Improvements

-   Allow the default timeout for awaiters to be overridden (https://github.com/pulumi/pulumi-kubernetes/pull/457)

### Bug fixes

-   Properly handle computed values in labels and annotations (https://github.com/pulumi/pulumi-kubernetes/pull/461)

## 0.20.3 (February 20, 2019)

### Major changes

-   None

### Improvements

-   None

### Bug fixes

-   Move mocha dependencies to devDependencies (https://github.com/pulumi/pulumi-kubernetes/pull/441)
-   Include managed-by label in diff preview (https://github.com/pulumi/pulumi-kubernetes/pull/431)

## 0.20.2 (Released February 13, 2019)

### Major changes

-   None

### Improvements

-   Allow awaiters to be skipped by setting an annotation (https://github.com/pulumi/pulumi-kubernetes/pull/417)
-   Set managed-by: pulumi label on all created resources (https://github.com/pulumi/pulumi-kubernetes/pull/418)
-   Clean up docstrings for Helm package (https://github.com/pulumi/pulumi-kubernetes/pull/396)
-   Support explicit `deleteBeforeReplace` (https://github.com/pulumi/pulumi/pull/2415)

### Bug fixes

-   Fix an issue with variable casing (https://github.com/pulumi/pulumi-kubernetes/pull/412)
-   Use modified copy of memcache client (https://github.com/pulumi/pulumi-kubernetes/pull/414)

## 0.20.1 (Released February 6, 2019)

### Bug fixes

-   Fix namespace handling regression (https://github.com/pulumi/pulumi-kubernetes/pull/403)
-   Nest Input<T> inside arrays (https://github.com/pulumi/pulumi-kubernetes/pull/395)

## 0.20.0 (Released February 1, 2019)

### Major changes

-   Add support for first-class Python providers (https://github.com/pulumi/pulumi-kubernetes/pull/350)
-   Upgrade to client-go 0.10.0 (https://github.com/pulumi/pulumi-kubernetes/pull/348)

### Improvements

-   Consider PVC events in Deployment await logic (https://github.com/pulumi/pulumi-kubernetes/pull/355)
-   Improve info message for Ingress with default path (https://github.com/pulumi/pulumi-kubernetes/pull/388)
-   Autogenerate Python casing table from OpenAPI spec (https://github.com/pulumi/pulumi-kubernetes/pull/387)

### Bug fixes

-   Use `node-fetch` rather than `got` to support Node 6 (https://github.com/pulumi/pulumi-kubernetes/pull/390)
-   Prevent orphaned resources on cancellation during delete (https://github.com/pulumi/pulumi-kubernetes/pull/368)
-   Handle buggy case for headless Service with no port (https://github.com/pulumi/pulumi-kubernetes/pull/366)


## 0.19.0 (Released January 15, 2019)

### Major changes

-   Implement incremental status updates for `StatefulSet`
    (https://github.com/pulumi/pulumi-kubernetes/pull/307)
-   Allow the `@pulumi/kubernetes` YAML API to understand arbitrary URLs
    (https://github.com/pulumi/pulumi-kubernetes/pull/328)
-   Add support for `.get` on CustomResources
    (https://github.com/pulumi/pulumi-kubernetes/pull/329)
-   Add support for `.get` for first-class providers
    (https://github.com/pulumi/pulumi-kubernetes/pull/340)

### Improvements

-   Fix Ingress await logic for ExternalName Services
    (https://github.com/pulumi/pulumi-kubernetes/pull/320)
-   Fix replacement logic for Job
    (https://github.com/pulumi/pulumi-kubernetes/pull/324 and https://github.com/pulumi/pulumi-kubernetes/pull/324)
-   Fix Cluster/RoleBinding replace semantics
    (https://github.com/pulumi/pulumi-kubernetes/pull/337)
-   Improve typing for `apiVersion` and `kind`
    (https://github.com/pulumi/pulumi-kubernetes/pull/341)

## 0.18.0 (Released December 4, 2018)

### Major changes

-   Allow Helm Charts to have `pulumi.Input` in their `values`
    (https://github.com/pulumi/pulumi-kubernetes/pull/241)

### Improvements

-   Retry REST calls to Kubernetes if they fail, greatly improving resiliance against resorce
    operation ordering problems.
-   Add support for creating CRDs and CRs in the same app
    (https://github.com/pulumi/pulumi-kubernetes/pull/271,
    https://github.com/pulumi/pulumi-kubernetes/pull/280)
-   Add incremental await for logic for `Ingress`
    (https://github.com/pulumi/pulumi-kubernetes/pull/283)
-   Allow users to specify a Chart's source any way they can do it from the CLI
    (https://github.com/pulumi/pulumi-kubernetes/pull/284)
-   "Fix" "bug" that cases Pulumi to crash if there is a duplicate key in a YAML template, to conform
    with Helm's behavior (https://github.com/pulumi/pulumi-kubernetes/pull/289)
-   Emit better error when the API server is unreachable
    (https://github.com/pulumi/pulumi-kubernetes/pull/291)
-   Add support for Kubernetes v0.12.\* (https://github.com/pulumi/pulumi-kubernetes/pull/293)
-   Fix bug that spuriously requires `.metadata.name` to be specified in Kubernetes list types
    (_e.g._, `v1/List`) (https://github.com/pulumi/pulumi-kubernetes/pull/294,
    https://github.com/pulumi/pulumi-kubernetes/pull/296)
-   Add Kubernetes v0.13.\* support (https://github.com/pulumi/pulumi-kubernetes/pull/306)
-   Improve error message when `Service` fails to initialized
    (https://github.com/pulumi/pulumi-kubernetes/pull/309)
-   Fix bug that causes us to erroneously report `Pod`'s owner
    (https://github.com/pulumi/pulumi-kubernetes/pull/311)<|MERGE_RESOLUTION|>--- conflicted
+++ resolved
@@ -1,10 +1,7 @@
 ## HEAD (Unreleased)
 
-<<<<<<< HEAD
 - Add skipAwait option to helm.v3 SDKs. (https://github.com/pulumi/pulumi-kubernetes/pull/1603)
-=======
 - [sdk/go] `ConfigGroup` now respects explicit provider instances when parsing YAML. (https://github.com/pulumi/pulumi-kubernetes/pull/1601)
->>>>>>> 54c8f7a8
 
 ## 3.3.1 (June 8, 2021)
 
