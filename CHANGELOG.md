## Unreleased

- Fix Release behavior to deep merge `valueYamlFiles` to match Helm. (https://github.com/pulumi/pulumi-kubernetes/pull/2963)
<<<<<<< HEAD
- Add await logic for DaemonSets. (https://github.com/pulumi/pulumi-kubernetes/pull/2953)
=======
- Fix Chart previews when the cluster is unreachable. (https://github.com/pulumi/pulumi-kubernetes/pull/2992)
- Fix a panic that could occur when a missing field became `null`. (https://github.com/pulumi/pulumi-kubernetes/issues/1970)
- Add field manager's name to server-side apply conflict errors. (https://github.com/pulumi/pulumi-kubernetes/pull/2983)
>>>>>>> ad587325

## 4.11.0 (April 17, 2024)

- [dotnet] Unknowns for previews involving an uninitialized provider (https://github.com/pulumi/pulumi-kubernetes/pull/2957)
- Update Kubernetes schemas and libraries to v1.30.0 (https://github.com/pulumi/pulumi-kubernetes/pull/2932)

## 4.10.0 (April 11, 2024)

- ConfigGroup V2 (https://github.com/pulumi/pulumi-kubernetes/pull/2844)
- ConfigFile V2 (https://github.com/pulumi/pulumi-kubernetes/pull/2862)
- Bugfix for ambiguous kinds (https://github.com/pulumi/pulumi-kubernetes/pull/2889)
- [yaml/v2] Support for resource ordering (https://github.com/pulumi/pulumi-kubernetes/pull/2894)
- Bugfix for deployment await logic not referencing the correct deployment status (https://github.com/pulumi/pulumi-kubernetes/pull/2943)

### New Features

A new MLC-based implementation of `ConfigGroup` and of `ConfigFile` is now available in the "yaml/v2" package. These resources are
usable in all Pulumi languages, including Pulumi YAML and in the Java Pulumi SDK.

Note that transformations aren't supported in this release (see https://github.com/pulumi/pulumi/issues/12996).

## 4.9.1 (March 13, 2024)

- Use async invokes to avoid hangs/stalls in Python `helm`, `kustomize`, and `yaml` components (https://github.com/pulumi/pulumi-kubernetes/pull/2863)

## 4.9.0 (March 4, 2024)

- Fix SSA ignoreChanges by enhancing field manager path comparisons (https://github.com/pulumi/pulumi-kubernetes/pull/2828)
- Update nodejs SDK dependencies (https://github.com/pulumi/pulumi-kubernetes/pull/2858, https://github.com/pulumi/pulumi-kubernetes/pull/2861)

## 4.8.1 (February 22, 2024)

- skip normalization in preview w/ computed fields (https://github.com/pulumi/pulumi-kubernetes/pull/2846)

## 4.8.0 (February 22, 2024)

- Fix DiffConfig issue when when provider's kubeconfig is set to file path (https://github.com/pulumi/pulumi-kubernetes/pull/2771)
- Fix for replacement having incorrect status messages (https://github.com/pulumi/pulumi-kubernetes/pull/2810)
- Use output properties for await logic (https://github.com/pulumi/pulumi-kubernetes/pull/2790)
- Support for metadata.generateName (CSA) (https://github.com/pulumi/pulumi-kubernetes/pull/2808)
- Fix unmarshalling of Helm values yaml file (https://github.com/pulumi/pulumi-kubernetes/issues/2815)
- Handle unknowns in Helm Release resource (https://github.com/pulumi/pulumi-kubernetes/pull/2822)

## 4.7.1 (January 17, 2024)

- Fix deployment await logic for accurate rollout detection

## 4.7.0 (January 17, 2024)
- Fix JSON encoding of KubeVersion and Version on Chart resource (.NET SDK) (https://github.com/pulumi/pulumi-kubernetes/pull/2740)
- Fix option propagation in component resources (Python SDK) (https://github.com/pulumi/pulumi-kubernetes/pull/2717)
- Fix option propagation in component resources (.NET SDK) (https://github.com/pulumi/pulumi-kubernetes/pull/2720)
- Fix option propagation in component resources (NodeJS SDK) (https://github.com/pulumi/pulumi-kubernetes/pull/2713)
- Fix option propagation in component resources (Go SDK) (https://github.com/pulumi/pulumi-kubernetes/pull/2709)

### Breaking Changes
In previous versions of the pulumi-kubernetes .NET SDK, the `ConfigFile` and `ConfigGroup` component resources inadvertently assigned the wrong parent to the child resource(s).
This would happen when the component resource itself had a parent; the child would be assigned that same parent. This also had the effect of disregarding the component resource's provider in favor of the parent's provider.

For example, here's a before/after look at the component hierarchy:

Before:

```
├─ pkg:index:MyComponent            parent
│  ├─ kubernetes:core/v1:ConfigMap  cg-options-cg-options-cm-1
│  ├─ kubernetes:yaml:ConfigFile    cg-options-testdata/options/configgroup/manifest.yaml
│  ├─ kubernetes:core/v1:ConfigMap  cg-options-configgroup-cm-1
│  ├─ kubernetes:yaml:ConfigFile    cg-options-testdata/options/configgroup/empty.yaml
│  └─ kubernetes:yaml:ConfigGroup   cg-options
```

After:

```
└─ pkg:index:MyComponent                  parent
   └─ kubernetes:yaml:ConfigGroup         cg-options
      ├─ kubernetes:yaml:ConfigFile       cg-options-testdata/options/configgroup/manifest.yaml
      │  └─ kubernetes:core/v1:ConfigMap  cg-options-configgroup-cm-1
      └─ kubernetes:core/v1:ConfigMap     cg-options-cg-options-cm-1
```

This release addresses this issue and attempts to heal existing stacks using aliases. This is effective at avoiding a replacement except in the case where the child was created with the wrong provider. In this case, __Pulumi will suggest a replacement of the child resource(s), such that they use the correct provider__.

## 4.6.1 (December 14, 2023)
- Fix: Refine URN lookup by using its core type for more accurate resource identification (https://github.com/pulumi/pulumi-kubernetes/issues/2719)

## 4.6.0 (December 13, 2023)
- Fix: Helm OCI chart deployment fails in Windows (https://github.com/pulumi/pulumi-kubernetes/pull/2648)
- Fix: compute version field in Check for content detection (https://github.com/pulumi/pulumi-kubernetes/pull/2672)
- Fix: Fix: Helm Release fails with "the server could not find the requested resource" (https://github.com/pulumi/pulumi-kubernetes/pull/2677)
- Fix Helm Chart resource lookup key handling for objects in default namespace (https://github.com/pulumi/pulumi-kubernetes/pull/2655)
- Update Kubernetes schemas and libraries to v1.29.0 (https://github.com/pulumi/pulumi-kubernetes/pull/2690)
- Fix panic when using `PULUMI_KUBERNETES_MANAGED_BY_LABEL` env var with SSA created objects (https://github.com/pulumi/pulumi-kubernetes/pull/2711)
- Fix normalization of base64 encoded secrets.data values to strip whitespace (https://github.com/pulumi/pulumi-kubernetes/issues/2715)

### Resources Renamed:
- `#/types/kubernetes:core/v1:ResourceRequirements`
  - renamed to: `#/types/kubernetes:core/v1:VolumeResourceRequirements`
- `#/types/kubernetes:core/v1:ResourceRequirementsPatch`
  - renamed to: `#/types/kubernetes:core/v1:VolumeResourceRequirementsPatch`

### New Resources:
- `flowcontrol.apiserver.k8s.io/v1.FlowSchema`
- `flowcontrol.apiserver.k8s.io/v1.FlowSchemaList`
- `flowcontrol.apiserver.k8s.io/v1.FlowSchemaPatch`
- `flowcontrol.apiserver.k8s.io/v1.PriorityLevelConfiguration`
- `flowcontrol.apiserver.k8s.io/v1.PriorityLevelConfigurationList`
- `flowcontrol.apiserver.k8s.io/v1.PriorityLevelConfigurationPatch`
- `networking.k8s.io/v1alpha1.ServiceCIDR`
- `networking.k8s.io/v1alpha1.ServiceCIDRList`
- `networking.k8s.io/v1alpha1.ServiceCIDRPatch`
- `storage.k8s.io/v1alpha1.VolumeAttributesClass`
- `storage.k8s.io/v1alpha1.VolumeAttributesClassList`
- `storage.k8s.io/v1alpha1.VolumeAttributesClassPatch`

## 4.5.5 (November 28, 2023)
- Fix: Make the invoke calls for Helm charts and YAML config resilient to the value being None or an empty dict (https://github.com/pulumi/pulumi-kubernetes/pull/2665)

## 4.5.4 (November 8, 2023)
- Fix: Helm Release: chart requires kubeVersion (https://github.com/pulumi/pulumi-kubernetes/pull/2653)

## 4.5.3 (October 31, 2023)
- Fix: Update pulumi version to 3.91.1 to pick up fixes in python codegen (https://github.com/pulumi/pulumi-kubernetes/pull/2647)

## 4.5.2 (October 26, 2023)
- Fix: Do not patch field managers for Patch resources (https://github.com/pulumi/pulumi-kubernetes/pull/2640)

## 4.5.1 (October 24, 2023)
- Revert: Normalize provider inputs and make available as outputs (https://github.com/pulumi/pulumi-kubernetes/pull/2627)

## 4.5.0 (October 23, 2023)

- helm.v3.ChartOpts: Add KubeVersion field that can be passed to avoid asking the kubernetes API server for the version (https://github.com/pulumi/pulumi-kubernetes/pull/2593)
- Fix for Helm Import regression (https://github.com/pulumi/pulumi-kubernetes/pull/2605)
- Improved search functionality for Helm Import (https://github.com/pulumi/pulumi-kubernetes/pull/2610)
- Fix SSA dry-run previews when a Pulumi program uses Apply on the status subresource (https://github.com/pulumi/pulumi-kubernetes/pull/2615)
- Normalize provider inputs and make available as outputs (https://github.com/pulumi/pulumi-kubernetes/pull/2598)

## 4.4.0 (October 12, 2023)

- Fix normalizing fields with empty objects/slices (https://github.com/pulumi/pulumi-kubernetes/pull/2576)
- helm.v3.Release: Improved cancellation support (https://github.com/pulumi/pulumi-kubernetes/pull/2579)
- Update Kubernetes client library to v0.28.2 (https://github.com/pulumi/pulumi-kubernetes/pull/2585)

## 4.3.0 (September 25, 2023)

- helm.v3.Release: Detect changes to local charts (https://github.com/pulumi/pulumi-kubernetes/pull/2568)
- Ignore read-only inputs in Kubernetes object metadata (https://github.com/pulumi/pulumi-kubernetes/pull/2571)
- Handle fields specified in ignoreChanges gracefully without needing a refresh when drift has occurred (https://github.com/pulumi/pulumi-kubernetes/pull/2566)

## 4.2.0 (September 14, 2023)

- Reintroduce switching builds to pyproject.toml; when publishing the package to PyPI both
  source-based and wheel distributions are now published. For most users the installs will now favor
  the wheel distribution, but users invoking pip with `--no-binary :all:` will continue having
  installs based on the source distribution.
- Return mapping information for terraform conversions (https://github.com/pulumi/pulumi-kubernetes/pull/2457)
- feature: added skipUpdateUnreachable flag to proceed with the updates without failing (https://github.com/pulumi/pulumi-kubernetes/pull/2528)

## 4.1.1 (August 23, 2023)

- Revert the switch to pyproject.toml and wheel-based PyPI publishing as it impacts users that run pip with --no-binary
  (see https://github.com/pulumi/pulumi-kubernetes/issues/2540)

## 4.1.0 (August 15, 2023)

- fix: ensure CSA does not hit API Server for preview (https://github.com/pulumi/pulumi-kubernetes/pull/2522)
- Fix helm.v3.Release replace behavior (https://github.com/pulumi/pulumi-kubernetes/pull/2532)
- [sdk/python] Switch to pyproject.toml and wheel-based PyPI publishing (https://github.com/pulumi/pulumi-kubernetes/pull/2493)
- Update Kubernetes to v1.28.0 (https://github.com/pulumi/pulumi-kubernetes/pull/2526)

## 4.0.3 (July 21, 2023)

- fix: ensure data is not dropped when normalizing Secrets (https://github.com/pulumi/pulumi-kubernetes/pull/2514)

## 4.0.2 (July 20, 2023)

- [sdk/python] Drop unused pyyaml dependency (https://github.com/pulumi/pulumi-kubernetes/pull/2502)
- Fix continuous diff for Secret stringData field (https://github.com/pulumi/pulumi-kubernetes/pull/2511)
- Fix diff for CRD with status set on input (https://github.com/pulumi/pulumi-kubernetes/pull/2512)

## 4.0.1 (July 19, 2023)

- Gracefully handle undefined resource schemes (https://github.com/pulumi/pulumi-kubernetes/pull/2504)
- Fix diff for CRD .spec.preserveUnknownFields (https://github.com/pulumi/pulumi-kubernetes/pull/2506)


## 4.0.0 (July 19, 2023)

Breaking changes:

- Remove deprecated enableDryRun provider flag (https://github.com/pulumi/pulumi-kubernetes/pull/2400)
- Remove deprecated helm/v2 SDK (https://github.com/pulumi/pulumi-kubernetes/pull/2396)
- Remove deprecated enableReplaceCRD provider flag (https://github.com/pulumi/pulumi-kubernetes/pull/2402)
- Drop support for Kubernetes clusters older than v1.13 (https://github.com/pulumi/pulumi-kubernetes/pull/2414)
- Make all resource output properties required (https://github.com/pulumi/pulumi-kubernetes/pull/2422)

Other changes:

- Enable Server-side Apply by default (https://github.com/pulumi/pulumi-kubernetes/pull/2398)
- Automatically fall back to client-side preview if server-side preview fails (https://github.com/pulumi/pulumi-kubernetes/pull/2419)
- Drop support for legacy pulumi.com/initialApiVersion annotation (https://github.com/pulumi/pulumi-kubernetes/pull/2443)
- Overhaul logic for resource diffing (https://github.com/pulumi/pulumi-kubernetes/pull/2445)
    - Drop usage of the "kubectl.kubernetes.io/last-applied-configuration" annotation.
    - Compute preview diffs using resource inputs rather than making a dry-run API call.
    - Automatically update .metadata.managedFields to work with resources that were managed with client-side apply, and later upgraded to use server-side apply.
    - Fix a bug with the diff calculation so that resource drift is detected accurately after a refresh.
- Update go module version to v4 (https://github.com/pulumi/pulumi-kubernetes/pull/2466)
- Upgrade to latest helm dependency (https://github.com/pulumi/pulumi-kubernetes/pull/2474)
- Improve error handling for List resources (https://github.com/pulumi/pulumi-kubernetes/pull/2493)

## 3.30.2 (July 11, 2023)

- Improve deleteUnreachable workflow for unreachable clusters (https://github.com/pulumi/pulumi-kubernetes/pull/2489)

## 3.30.1 (June 29, 2023)

- Add experimental helmChart support to kustomize.Directory (https://github.com/pulumi/pulumi-kubernetes/pull/2471)

## 3.30.0 (June 28, 2023)

- [sdk/python] Fix bug with class methods for YAML transformations (https://github.com/pulumi/pulumi-kubernetes/pull/2469)
- Fix StatefulSet await logic for OnDelete update (https://github.com/pulumi/pulumi-kubernetes/pull/2473)
- Skip wait for Pods on headless Service (https://github.com/pulumi/pulumi-kubernetes/pull/2475)

## 3.29.1 (June 14, 2023)

- Fix provider handling of CustomResources with Patch suffix (https://github.com/pulumi/pulumi-kubernetes/pull/2438)
- Improve status message for Deployment awaiter (https://github.com/pulumi/pulumi-kubernetes/pull/2456)

## 3.29.0 (June 2, 2023)

- Fix regression in file/folder checking logic that caused incorrect parsing of compressed chart files (https://github.com/pulumi/pulumi-kubernetes/pull/2428)
- Update Patch resources rather than replacing (https://github.com/pulumi/pulumi-kubernetes/pull/2429)

## 3.28.1 (May 24, 2023)

- Add a "strict mode" configuration option (https://github.com/pulumi/pulumi-kubernetes/pull/2425)

## 3.28.0 (May 19, 2023)

- Handle resource change from static name to autoname under SSA (https://github.com/pulumi/pulumi-kubernetes/pull/2392)
- Fix Helm release creation when the name of the chart conflicts with the name of a folder in the current working directory (https://github.com/pulumi/pulumi-kubernetes/pull/2410)
- Remove imperative authentication and authorization resources: TokenRequest, TokenReview, LocalSubjectAccessReview,
    SelfSubjectReview, SelfSubjectAccessReview, SelfSubjectRulesReview, and SubjectAccessReview (https://github.com/pulumi/pulumi-kubernetes/pull/2413)
- Improve check for existing resource GVK (https://github.com/pulumi/pulumi-kubernetes/pull/2418)

## 3.27.1 (May 11, 2023)

- Update Kubernetes client library to v0.27.1 (https://github.com/pulumi/pulumi-kubernetes/pull/2380)
- Increase default client burst and QPS to avoid throttling (https://github.com/pulumi/pulumi-kubernetes/pull/2381)
- Add HTTP request timeout option to KubeClientSettings (https://github.com/pulumi/pulumi-kubernetes/pull/2383)

## 3.27.0 (May 9, 2023)

- Change destroy operation to use foreground cascading delete (https://github.com/pulumi/pulumi-kubernetes/pull/2379)

## 3.26.0 (May 1, 2023)

- Do not await during .get or import operations (https://github.com/pulumi/pulumi-kubernetes/pull/2373)

## 3.25.0 (April 11, 2023)
- Update Kubernetes to v1.27.0

### New resources:

    authentication.k8s.io/v1beta1.SelfSubjectReview
    authentication.k8s.io/v1beta1.SelfSubjectReviewPatch
    certificates.k8s.io/v1alpha1.ClusterTrustBundle
    certificates.k8s.io/v1alpha1.ClusterTrustBundleList
    certificates.k8s.io/v1alpha1.ClusterTrustBundlePatch
    networking.k8s.io/v1alpha1.IPAddress
    networking.k8s.io/v1alpha1.IPAddressList
    networking.k8s.io/v1alpha1.IPAddressPatch
    resource.k8s.io/v1alpha2.PodSchedulingContext
    resource.k8s.io/v1alpha2.PodSchedulingContextList
    resource.k8s.io/v1alpha2.PodSchedulingContextPatch
    resource.k8s.io/v1alpha2.ResourceClaim
    resource.k8s.io/v1alpha2.ResourceClaimList
    resource.k8s.io/v1alpha2.ResourceClaimPatch
    resource.k8s.io/v1alpha2.ResourceClaimTemplate
    resource.k8s.io/v1alpha2.ResourceClaimTemplateList
    resource.k8s.io/v1alpha2.ResourceClaimTemplatePatch
    resource.k8s.io/v1alpha2.ResourceClass
    resource.k8s.io/v1alpha2.ResourceClassList
    resource.k8s.io/v1alpha2.ResourceClassPatch

### Resources moved from v1alpha1 to v1alpha2
- "kubernetes:resource.k8s.io/v1alpha1:ResourceClaimTemplateList"
- "kubernetes:resource.k8s.io/v1alpha1:ResourceClassList"
- "kubernetes:resource.k8s.io/v1alpha1:ResourceClassPatch"
- "kubernetes:resource.k8s.io/v1alpha1:ResourceClaimList"
- "kubernetes:resource.k8s.io/v1alpha1:ResourceClass"
- "kubernetes:resource.k8s.io/v1alpha1:ResourceClaimTemplate"
- "kubernetes:resource.k8s.io/v1alpha1:ResourceClaimTemplatePatch"
- "kubernetes:resource.k8s.io/v1alpha1:ResourceClaim"
- "kubernetes:resource.k8s.io/v1alpha1:ResourceClaimPatch"

### Resources moved from v1beta1 to v1

- "kubernetes:storage.k8s.io/v1beta1:CSIStorageCapacity"
- "kubernetes:storage.k8s.io/v1beta1:CSIStorageCapacityPatch"
- "kubernetes:storage.k8s.io/v1beta1:CSIStorageCapacityList"

### Resources renamed
- "kubernetes:resource.k8s.io/v1alpha1:PodSchedulingList"
  - Renamed to kubernetes:resource.k8s.io/v1alpha2:PodSchedulingContextList
- "kubernetes:resource.k8s.io/v1alpha1:PodSchedulingPatch"
  - Renamed to kubernetes:resource.k8s.io/v1alpha2:PodSchedulingContextPatch
- "kubernetes:resource.k8s.io/v1alpha1:PodScheduling"
  - Renamed to kubernetes:resource.k8s.io/v1alpha2:PodSchedulingContext

### New Features
- Allow instantiation of kustomize.Directory with a not fully configured provider (https://github.com/pulumi/pulumi-kubernetes/pull/2347)

## 3.24.3 (April 6, 2023)

- Handle CSA to SSA field manager conflicts (https://github.com/pulumi/pulumi-kubernetes/pull/2354)

## 3.24.2 (March 16, 2023)

- Update Pulumi Java SDK to v0.8.0 (https://github.com/pulumi/pulumi-kubernetes/pull/2337)
- Remove empty keys when merging unstructured resources for diffing (https://github.com/pulumi/pulumi-kubernetes/pull/2332)

## 3.24.1 (February 16, 2023)

- Move `invoke_yaml_decode` into ConfigGroup for python (https://github.com/pulumi/pulumi-kubernetes/pull/2317)
- Upgrade to latest helm dependency (https://github.com/pulumi/pulumi-kubernetes/pull/2318)

## 3.24.0 (February 6, 2023)

- Fix unencrypted secrets in the state `outputs` after `Secret.get` (https://github.com/pulumi/pulumi-kubernetes/pull/2300)
- Upgrade to latest helm and k8s client dependencies (https://github.com/pulumi/pulumi-kubernetes/pull/2292)
- Fix await status for Job and Pod (https://github.com/pulumi/pulumi-kubernetes/pull/2299)

## 3.23.1 (December 19, 2022)

- Add `PULUMI_K8S_ENABLE_PATCH_FORCE` env var support (https://github.com/pulumi/pulumi-kubernetes/pull/2260)
- Add link to resolution guide for SSA conflicts (https://github.com/pulumi/pulumi-kubernetes/pull/2265)
- Always set a field manager name to avoid conflicts in Client-Side Apply mode (https://github.com/pulumi/pulumi-kubernetes/pull/2271)

## 3.23.0 (December 8, 2022)

- Expose the allowNullValues boolean as an InputProperty so that it can be set in SDKs (https://github.com/pulumi/pulumi-kubernetes/pull/2255)
- Update Kubernetes support to Kubernetes v1.26.0 (https://github.com/pulumi/pulumi-kubernetes/pull/2230)

## 3.22.2 (November 30, 2022)

- Add allowNullValues boolean option to pass Null values through helm configs without having them
  scrubbed (https://github.com/pulumi/pulumi-kubernetes/issues/2089)
- Fix replacement behavior for immutable fields in SSA mode
  (https://github.com/pulumi/pulumi-kubernetes/issues/2235)
- For SSA conflicts, add a note to the error message about how to resolve
  (https://github.com/pulumi/pulumi-kubernetes/issues/2235)
- Make room for the `resource` API in Kubernetes 1.26.0 by qualifying the type of the same name in
  .NET code templates (https://github.com/pulumi/pulumi-kubernetes/pull/2237)

## 3.22.1 (October 26, 2022)

Note: Enabling SSA mode by default was causing problems for a number of users, so we decided to revert this change.
We plan to re-enable this as the default behavior in the next major (`v4.0.0`) release with additional documentation
about the expected differences.

- Revert: Enable Server-Side Apply mode by default (https://github.com/pulumi/pulumi-kubernetes/pull/2216)

## 3.22.0 (October 21, 2022)

Important Note -- This release changes the Provider default to enable Server-Side Apply mode. This change is
backward compatible, and should not require further action from users. The `enableServerSideApply` flag is
still present, so you may explicitly opt out if you run into any problems using one of the following methods:

1. Set the [enableServerSideApply](https://www.pulumi.com/registry/packages/kubernetes/api-docs/provider/#enable_server_side_apply_python)  parameter to `false` on your Provider resource.
2. Set the environment variable `PULUMI_K8S_ENABLE_SERVER_SIDE_APPLY="false"`
3. Set the stack config `pulumi config set kubernetes:enableServerSideApply false`

See the [how-to guide](https://www.pulumi.com/registry/packages/kubernetes/how-to-guides/managing-resources-with-server-side-apply/) for additional information about using Server-Side Apply with Pulumi's Kubernetes provider.

- Fix values precedence in helm release (https://github.com/pulumi/pulumi-kubernetes/pull/2191)
- Enable Server-Side Apply mode by default (https://github.com/pulumi/pulumi-kubernetes/pull/2206)

## 3.21.4 (September 22, 2022)

New tag to fix a publishing error for the Java SDK

## 3.21.3 (September 22, 2022)

- Fix Helm Chart preview with unconfigured provider (C#) (https://github.com/pulumi/pulumi-kubernetes/issues/2162)
- Load default kubeconfig if not specified in provider (https://github.com/pulumi/pulumi-kubernetes/issues/2180)
- Skip computing a preview for Patch resources (https://github.com/pulumi/pulumi-kubernetes/issues/2182)
- [sdk/python] Handle CRDs with status field input (https://github.com/pulumi/pulumi-kubernetes/issues/2183)
- Upgrade Kubernetes and Helm dependencies (https://github.com/pulumi/pulumi-kubernetes/issues/2186)

## 3.21.2 (September 1, 2022)

- Fix yaml bug resulting in `TypeError: Cannot read properties of undefined` (https://github.com/pulumi/pulumi-kubernetes/pull/2156)

## 3.21.1 (August 31, 2022)

- Update Helm and Kubernetes module dependencies (https://github.com/pulumi/pulumi-kubernetes/pull/2152)
- Automatically fill in .Capabilities in Helm Charts (https://github.com/pulumi/pulumi-kubernetes/pull/2155)

## 3.21.0 (August 23, 2022)

- Update Kubernetes support to Kubernetes v1.25.0 (https://github.com/pulumi/pulumi-kubernetes/pull/2129)

Breaking change note --
Kubernetes v1.25 dropped a few alpha and beta fields from the API, so the following fields are no longer available in
the provider SDKs:

* Type "kubernetes:batch/v1beta1:CronJobSpec" dropped property "timeZone"
* Type "kubernetes:batch/v1beta1:CronJobStatus" dropped property "lastSuccessfulTime"
* Type "kubernetes:discovery.k8s.io/v1beta1:ForZone" was dropped
* Type "kubernetes:discovery.k8s.io/v1beta1:Endpoint" dropped property "hints"
* Type "kubernetes:discovery.k8s.io/v1beta1:EndpointHints" dropped
* Type "kubernetes:policy/v1beta1:PodDisruptionBudgetStatus" dropped property "conditions"

## 3.20.5 (August 16, 2022)

- Update autonaming to use NewUniqueName for deterministic update plans. (https://github.com/pulumi/pulumi-kubernetes/pull/2137)
- Another fix for managed-by label in SSA mode. (https://github.com/pulumi/pulumi-kubernetes/pull/2140)

## 3.20.4 (August 15, 2022)

- Fix Helm charts being ignored by policy packs. (https://github.com/pulumi/pulumi-kubernetes/pull/2133)
- Fixes to allow import of helm release (https://github.com/pulumi/pulumi-kubernetes/pull/2136)
- Keep managed-by label in SSA mode if already present (https://github.com/pulumi/pulumi-kubernetes/pull/2138)

## 3.20.3 (August 9, 2022)

- Add chart v2 deprecation note to schema/docs (https://github.com/pulumi/pulumi-kubernetes/pull/2114)
- Add a descriptive message for an invalid Patch delete (https://github.com/pulumi/pulumi-kubernetes/pull/2111)
- Fix erroneous resourceVersion diff for CRDs managed with SSA (https://github.com/pulumi/pulumi-kubernetes/pull/2121)
- Update C# YAML GetResource implementation to compile with .NET v6 (https://github.com/pulumi/pulumi-kubernetes/pull/2122)
- Change .metadata.name to optional for all Patch resources (https://github.com/pulumi/pulumi-kubernetes/pull/2126)
- Fix field names in CRD schemas (https://github.com/pulumi/pulumi-kubernetes/pull/2128)

## 3.20.2 (July 25, 2022)

- Add Java SDK (https://github.com/pulumi/pulumi-kubernetes/pull/2096)
- Fix ServiceAccount readiness logic for k8s v1.24+ (https://github.com/pulumi/pulumi-kubernetes/issues/2099)

## 3.20.1 (July 19, 2022)

- Update the provider and tests to use Go 1.18. (https://github.com/pulumi/pulumi-kubernetes/pull/2073)
- Fix Helm Chart not working with Crossguard (https://github.com/pulumi/pulumi-kubernetes/pull/2057)
- Handle ignoreChanges for Server-Side Apply mode (https://github.com/pulumi/pulumi-kubernetes/pull/2074)

## 3.20.0 (July 12, 2022)

- Implement Server-Side Apply mode (https://github.com/pulumi/pulumi-kubernetes/pull/2029)
- Add Patch resources to all SDKs (https://github.com/pulumi/pulumi-kubernetes/pull/2043) (https://github.com/pulumi/pulumi-kubernetes/pull/2068)
- Add awaiter for service-account-token secret (https://github.com/pulumi/pulumi-kubernetes/pull/2048)
- Add Java packages overrides to schema (https://github.com/pulumi/pulumi-kubernetes/pull/2055)

## 3.19.4 (June 21, 2022)

- Use fully-qualified resource name for generating manifests, to avoid conflicts (https://github.com/pulumi/pulumi-kubernetes/pull/2007)
- Upgrade helm and k8s client-go module dependencies (https://github.com/pulumi/pulumi-kubernetes/pull/2008)
- Allow a user to opt-in to removing resources from Pulumi state when a cluster is unreachable (https://github.com/pulumi/pulumi-kubernetes/pull/2037)

## 3.19.3 (June 8, 2022)

- Fix a bug where the specified provider was not used for some operations on kustomize, helm, and yaml resources (https://github.com/pulumi/pulumi-kubernetes/pull/2005)

## 3.19.2 (May 25, 2022)

### Deprecations

- The `kubernetes:helm/v2:Chart` API is deprecated in this update and will be removed in a future release. The
  `kubernetes:helm/v3:Chart` resource is backward compatible, so changing the import path should not cause any resource
  updates.
- The `enableReplaceCRD` option on the Provider is deprecated in the update and will be removed in a future release.
  The behavior formerly enabled by this option is now default, and this option is ignored by the provider.

### Improvements

- Deprecate helm/v2:Chart resources (https://github.com/pulumi/pulumi-kubernetes/pull/1990)
- Don't use the last-applied-configuration annotation for CRDs (https://github.com/pulumi/pulumi-kubernetes/pull/1882)

## 3.19.1 (May 4, 2022)

- Upgrade pulumi/pulumi deps to v3.31.1 (https://github.com/pulumi/pulumi-kubernetes/pull/1980)

## 3.19.0 (May 3, 2022)

Note: The `kubernetes:storage.k8s.io/v1alpha1:CSIStorageCapacity` API was removed in this update.

- Update Kubernetes support to Kubernetes v1.24.0 (https://github.com/pulumi/pulumi-kubernetes/pull/1911)

## 3.18.3 (April 21, 2022)
- Fix fetching remote yaml files (https://github.com/pulumi/pulumi-kubernetes/pull/1962)
- Support attach
  [#1977](https://github.com/pulumi/pulumi-kubernetes/pull/1977)

## 3.18.2 (April 6, 2022)
- Only add keyring default value when verification is turned on (https://github.com/pulumi/pulumi-kubernetes/pull/1961)
  Regression introduced in 3.18.1
- Fix the DaemonSet name on diff which prevented pulumi to replace the resource (https://github.com/pulumi/pulumi-kubernetes/pull/1951)

## 3.18.1 (April 5, 2022)
- Fix autonaming panic for helm release (https://github.com/pulumi/pulumi-kubernetes/pull/1953)
  This change also adds support for deterministic autonaming through sequence numbers to the kubernetes provider.

## 3.18.0 (March 31, 2022)
- Pass provider options to helm invokes in Python, Go and TS (https://github.com/pulumi/pulumi-kubernetes/pull/1919)
- Fix panic in helm release update() (https://github.com/pulumi/pulumi-kubernetes/pull/1948)

## 3.17.0 (March 14, 2022)
-  Make ConfigMaps mutable unless marked explicitly (enabled with provider config option) (https://github.com/pulumi/pulumi-kubernetes/pull/1926)
   *NOTE*: With this change, once `enableConfigMapMutable` is enabled, all ConfigMaps will be seen as mutable. In this mode, you can opt-in to the previous replacement behavior for a particular ConfigMap by setting its `replaceOnChanges` resource option to `[".binaryData", ".data"]`.
   By default, the provider will continue to treat ConfigMaps as immutable, and will replace them if the `binaryData` or `data` properties are changed.

## 3.16.0 (February 16, 2022)
- Bump to v3.8.0 of Helm (https://github.com/pulumi/pulumi-kubernetes/pull/1892)
- [Helm/Release][Helm/V3] Add initial support for OCI registries (https://github.com/pulumi/pulumi-kubernetes/pull/1892)

## 3.15.2 (February 9, 2022)
- Infer default namespace from kubeconfig when not configured via the provider (https://github.com/pulumi/pulumi-kubernetes/pull/1896)
- Fix an error handling bug in await logic (https://github.com/pulumi/pulumi-kubernetes/pull/1899)

## 3.15.1 (February 2, 2022)
- [Helm/Release] Add import docs (https://github.com/pulumi/pulumi-kubernetes/pull/1893)

## 3.15.0 (January 27, 2022)
- [Helm/Release] Remove beta warnings (https://github.com/pulumi/pulumi-kubernetes/pull/1885)
- [Helm/Release] Handle partial failure during create/update (https://github.com/pulumi/pulumi-kubernetes/pull/1880)
- [Helm/Release] Improve support for helm release operations when cluster is unreachable (https://github.com/pulumi/pulumi-kubernetes/pull/1886)
- [Helm/Release] Add examples to API reference docs and sdks (https://github.com/pulumi/pulumi-kubernetes/pull/1887)
- Fix detailed diff for server-side apply (https://github.com/pulumi/pulumi-kubernetes/pull/1873)
- Update to latest pulumi dependencies (https://github.com/pulumi/pulumi-kubernetes/pull/1888)

## 3.14.1 (January 18, 2022)

- Disable last-applied-configuration annotation for replaced CRDs (https://github.com/pulumi/pulumi-kubernetes/pull/1868)
- Fix Provider config diffs (https://github.com/pulumi/pulumi-kubernetes/pull/1869)
- Fix replace for named resource using server-side diff (https://github.com/pulumi/pulumi-kubernetes/pull/1870)
- Fix import for Provider using server-side diff (https://github.com/pulumi/pulumi-kubernetes/pull/1872)

## 3.14.0 (January 12, 2022)

- Fix panic for deletions from virtual fields in Helm Release (https://github.com/pulumi/pulumi-kubernetes/pull/1850)
- Switch Pod and Job await logic to external lib (https://github.com/pulumi/pulumi-kubernetes/pull/1856)
- Upgrade kubernetes provider module deps (https://github.com/pulumi/pulumi-kubernetes/pull/1861)

## 3.13.0 (January 7, 2022)
- Change await log type to cloud-ready-check lib (https://github.com/pulumi/pulumi-kubernetes/pull/1855)
- Populate inputs from live state for imports (https://github.com/pulumi/pulumi-kubernetes/pull/1846)
- Elide last-applied-configuration annotation when server-side support is enabled (https://github.com/pulumi/pulumi-kubernetes/pull/1863)
- Fix panic for deletions from virtual fields in Helm Release (https://github.com/pulumi/pulumi-kubernetes/pull/1850)

## 3.12.2 (January 5, 2022)

- Relax ingress await restrictions (https://github.com/pulumi/pulumi-kubernetes/pull/1832)
- Exclude nil entries from values (https://github.com/pulumi/pulumi-kubernetes/pull/1845)

## 3.12.1 (December 9, 2021)

- Helm Release: Helm Release imports support (https://github.com/pulumi/pulumi-kubernetes/pull/1818)
- Helm Release: fix username fetch option (https://github.com/pulumi/pulumi-kubernetes/pull/1824)
- Helm Release: Use URN name as base for autonaming, Drop warning, fix default value for
  keyring (https://github.com/pulumi/pulumi-kubernetes/pull/1826)
- Helm Release: Add support for loading values from yaml files (https://github.com/pulumi/pulumi-kubernetes/pull/1828)

- Fix CRD upgrades (https://github.com/pulumi/pulumi-kubernetes/pull/1819)

## 3.12.0 (December 7, 2021)

- Add support for k8s v1.23.0. (https://github.com/pulumi/pulumi-kubernetes/pull/1681)

## 3.11.0 (December 6, 2021)

Breaking change note:

[#1817](https://github.com/pulumi/pulumi-kubernetes/pull/1817) removed the deprecated providers/Provider
resource definition from the Go SDK. Following this change, use the Provider resource at
`github.com/pulumi/pulumi-kubernetes/sdk/v3/go/kubernetes` instead.

- Helm Release: Make RepositoryOpts optional (https://github.com/pulumi/pulumi-kubernetes/pull/1806)
- Helm Release: Support local charts (https://github.com/pulumi/pulumi-kubernetes/pull/1809)
- Update pulumi dependencies v3.19.0 (https://github.com/pulumi/pulumi-kubernetes/pull/1816)
- [go/sdk] Remove deprecated providers/Provider resource (https://github.com/pulumi/pulumi-kubernetes/pull/1817)

## 3.10.1 (November 19, 2021)

- Remove unused helm ReleaseType type (https://github.com/pulumi/pulumi-kubernetes/pull/1805)
- Fix Helm Release Panic "Helm uninstall returned information" (https://github.com/pulumi/pulumi-kubernetes/pull/1807)

## 3.10.0 (November 12, 2021)

- Add await support for networking.k8s.io/v1 variant of ingress (https://github.com/pulumi/pulumi-kubernetes/pull/1795)
- Schematize overlay types (https://github.com/pulumi/pulumi-kubernetes/pull/1793)

## 3.9.0 (November 5, 2021)

- [sdk/python] Add ready attribute to await Helm charts (https://github.com/pulumi/pulumi-kubernetes/pull/1782)
- [sdk/go] Add ready attribute to await Helm charts (https://github.com/pulumi/pulumi-kubernetes/pull/1784)
- [sdk/dotnet] Add ready attribute to await Helm charts (https://github.com/pulumi/pulumi-kubernetes/pull/1785)
- [sdk/python] Update CustomResource python implementation to pickup snake-case updates (https://github.com/pulumi/pulumi-kubernetes/pull/1786)
- Update pulumi dependencies v3.16.0 (https://github.com/pulumi/pulumi-kubernetes/pull/1790)

## 3.8.3 (October 29, 2021)

- Add env variable lookup for k8s client settings (https://github.com/pulumi/pulumi-kubernetes/pull/1777)
- Fix diff logic for CRD kinds with the same name as a built-in (https://github.com/pulumi/pulumi-kubernetes/pull/1779)

## 3.8.2 (October 18, 2021)

- [sdk/python] Relax PyYaml dependency to allow upgrade to PyYaml 6.0 (https://github.com/pulumi/pulumi-kubernetes/pull/1768)
- [go/sdk] Add missing types for deprecated Provider (https://github.com/pulumi/pulumi-kubernetes/pull/1771)

## 3.8.1 (October 8, 2021)

- Fix error for helm.Release previews with computed values (https://github.com/pulumi/pulumi-kubernetes/pull/1760)
- Don't require values for helm.Release (https://github.com/pulumi/pulumi-kubernetes/pull/1761)

## 3.8.0 (October 6, 2021)

Breaking change note:

[#1751](https://github.com/pulumi/pulumi-kubernetes/pull/1751) moved the Helm Release (beta) Provider options into a
complex type called `helmReleaseSettings`. Following this change, you can set these options in the following ways:

1. As arguments to a first-class Provider
   ```typescript
   new k8s.Provider("test", { helmReleaseSettings: { driver: "secret" } });
   ```

1. Stack configuration for the default Provider
   ```
   pulumi config set --path kubernetes:helmReleaseSettings.driver "secret"
   ```

1. As environment variables
   ```
   EXPORT PULUMI_K8S_HELM_DRIVER="secret"
   ```

- [sdk/dotnet] Fix creation of CustomResources (https://github.com/pulumi/pulumi-kubernetes/pull/1741)
- Always override namespace for helm release operations (https://github.com/pulumi/pulumi-kubernetes/pull/1747)
- Add k8s client tuning settings to Provider (https://github.com/pulumi/pulumi-kubernetes/pull/1748)
- Nest helm.Release Provider settings (https://github.com/pulumi/pulumi-kubernetes/pull/1751)
- Change await logic client to use target apiVersion on updates (https://github.com/pulumi/pulumi-kubernetes/pull/1758)

## 3.7.3 (September 30, 2021)
- Use helm release's namespace on templates where namespace is left unspecified (https://github.com/pulumi/pulumi-kubernetes/pull/1733)
- Upgrade Helm dependency to v3.7.0 (https://github.com/pulumi/pulumi-kubernetes/pull/1742)
- Helm Release: Await deletion if skipAwait is unset or atomic is specific (https://github.com/pulumi/pulumi-kubernetes/pull/1742)

## 3.7.2 (September 17, 2021)
- Fix handling of charts with empty manifests (https://github.com/pulumi/pulumi-kubernetes/pull/1717)
- Use existing helm template logic to populate manifests instead of relying on `dry-run` support (https://github.com/pulumi/pulumi-kubernetes/pull/1718)

## 3.7.1 (September 10, 2021)
- Don't replace PVC on .spec.resources.requests or .limits change. (https://github.com/pulumi/pulumi-kubernetes/pull/1705)
    - *NOTE*: User's will now need to use the `replaceOnChanges` resource option for PVCs if modifying requests or limits to trigger replacement

## 3.7.0 (September 3, 2021)
- Add initial support for a Helm release resource - `kubernetes:helm.sh/v3:Release. Currently available in Beta (https://github.com/pulumi/pulumi-kubernetes/pull/1677)

## 3.6.3 (August 23, 2021)

- [sdk/go] Re-add deprecated Provider file (https://github.com/pulumi/pulumi-kubernetes/pull/1687)

## 3.6.2 (August 20, 2021)

- Fix environment variable name in disable Helm hook warnings message (https://github.com/pulumi/pulumi-kubernetes/pull/1683)

## 3.6.1 (August 19, 2021)

- [sdk/python] Fix wait for metadata in `yaml._parse_yaml_object`. (https://github.com/pulumi/pulumi-kubernetes/pull/1675)
- Fix diff logic for server-side apply mode (https://github.com/pulumi/pulumi-kubernetes/pull/1679)
- Add option to disable Helm hook warnings (https://github.com/pulumi/pulumi-kubernetes/pull/1682)
- For renderToYamlDirectory, treat an empty directory as unset (https://github.com/pulumi/pulumi-kubernetes/pull/1678)

## 3.6.0 (August 4, 2021)

The following breaking changes are part of the Kubernetes v1.22 update:
- The alpha `EphemeralContainers` kind [has been removed](https://github.com/kubernetes/kubernetes/pull/101034)
- [.NET SDK] `Networking.V1Beta1.IngressClassParametersReferenceArgs` -> `Core.V1.TypedLocalObjectReferenceArgs`

- Update Helm and client-go deps (https://github.com/pulumi/pulumi-kubernetes/pull/1662)
- Add support for k8s v1.22.0. (https://github.com/pulumi/pulumi-kubernetes/pull/1551)

## 3.5.2 (July 29, 2021)

- Update pulumi dependencies v3.7.0 (https://github.com/pulumi/pulumi-kubernetes/pull/1651)
- Update pulumi dependencies v3.9.0 (https://github.com/pulumi/pulumi-kubernetes/pull/1660)

## 3.5.1 (July 14, 2021)

- Use shared informer for await logic for all resources (https://github.com/pulumi/pulumi-kubernetes/pull/1647)

## 3.5.0 (June 30, 2021)

- Update pulumi dependencies v3.5.1 (https://github.com/pulumi/pulumi-kubernetes/pull/1623)
- Skip cluster connectivity check in yamlRenderMode (https://github.com/pulumi/pulumi-kubernetes/pull/1629)
- Handle different namespaces for server-side diff (https://github.com/pulumi/pulumi-kubernetes/pull/1631)
- Handle auto-named namespaces for server-side diff (https://github.com/pulumi/pulumi-kubernetes/pull/1633)
- *Revert* Fix hanging updates for deployment await logic (https://github.com/pulumi/pulumi-kubernetes/pull/1596)
- Use shared informer for await logic for deployments (https://github.com/pulumi/pulumi-kubernetes/pull/1639)

## 3.4.1 (June 24, 2021)

- *Revert* Fix hanging updates for deployment await logic (https://github.com/pulumi/pulumi-kubernetes/pull/1596)

## 3.4.0 (June 17, 2021)

- Add skipAwait option to helm.v3 SDKs. (https://github.com/pulumi/pulumi-kubernetes/pull/1603)
- Add skipAwait option to YAML SDKs. (https://github.com/pulumi/pulumi-kubernetes/pull/1610)
- [sdk/go] `ConfigGroup` now respects explicit provider instances when parsing YAML. (https://github.com/pulumi/pulumi-kubernetes/pull/1601)
- Fix hanging updates for deployment await logic (https://github.com/pulumi/pulumi-kubernetes/pull/1596)
- Fix auto-naming bug for computed names (https://github.com/pulumi/pulumi-kubernetes/pull/1618)
- [sdk/python] Revert pulumi dependency to <4.0.0. (https://github.com/pulumi/pulumi-kubernetes/pull/1619)
- [sdk/dotnet] Unpin System.Collections.Immutable dependency (https://github.com/pulumi/pulumi-kubernetes/pull/1621)

## 3.3.1 (June 8, 2021)

- [sdk/python] Fix YAML regression by pinning pulumi dependency to <3.4.0. (https://github.com/pulumi/pulumi-kubernetes/pull/1605)

## 3.3.0 (May 26, 2021)

- Automatically mark Secret data as Pulumi secrets. (https://github.com/pulumi/pulumi-kubernetes/pull/1577)
- Update pulumi dependency (https://github.com/pulumi/pulumi-kubernetes/pull/1588)
    - [codegen] Automatically encrypt secret input parameters (https://github.com/pulumi/pulumi/pull/7128)
    - [sdk/python] Nondeterministic import ordering fix from (https://github.com/pulumi/pulumi/pull/7126)

## 3.2.0 (May 19, 2021)

- Allow opting out of CRD rendering for Helm v3 by specifying `SkipCRDRendering` argument to Helm charts. (https://github.com/pulumi/pulumi-kubernetes/pull/1572)
- Add replaceUnready annotation for Jobs. (https://github.com/pulumi/pulumi-kubernetes/pull/1575)
- Read live Job state for replaceUnready check. (https://github.com/pulumi/pulumi-kubernetes/pull/1578)
- Fix diff panic for malformed kubeconfig. (https://github.com/pulumi/pulumi-kubernetes/pull/1581)

## 3.1.2 (May 12, 2021)

- Update pulumi dependencies to fix Python regression from 3.1.1 (https://github.com/pulumi/pulumi-kubernetes/pull/1573)

## 3.1.1 (May 5, 2021)

- Avoid circular dependencies in NodeJS SDK modules (https://github.com/pulumi/pulumi-kubernetes/pull/1558)
- Update pulumi dependencies v3.2.0 (https://github.com/pulumi/pulumi-kubernetes/pull/1564)

## 3.1.0 (April 29, 2021)

- Update Helm to v3.5.4 and client-go to v0.20.4 (https://github.com/pulumi/pulumi-kubernetes/pull/1536)
- In Python helmv2 and helmv3, and Node.js helmv3, no longer pass `Chart` resource options to child resources explicitly.
  (https://github.com/pulumi/pulumi-kubernetes/pull/1539)

## 3.0.0 (April 19, 2021)

- Depend on Pulumi 3.0, which includes improvements to Python resource arguments and key translation, Go SDK performance,
  Node SDK performance, general availability of Automation API, and more.

- Update pulumi dependency (https://github.com/pulumi/pulumi-kubernetes/pull/1521)
    - [sdk/go] Fix Go resource registrations (https://github.com/pulumi/pulumi/pull/6641)
    - [sdk/python] Support `<Resource>Args` classes (https://github.com/pulumi/pulumi/pull/6525)

- Do not return an ID when previewing the creation of a resource. (https://github.com/pulumi/pulumi-kubernetes/pull/1526)

## 2.9.1 (April 12, 2021)

- Fix refresh for render-yaml resources (https://github.com/pulumi/pulumi-kubernetes/pull/1523)
- Behavior change: Error on refresh for an unreachable cluster. (https://github.com/pulumi/pulumi-kubernetes/pull/1522)

## 2.9.0 (April 8, 2021)

- Add support for k8s v1.21.0. (https://github.com/pulumi/pulumi-kubernetes/pull/1449)
- [sdk/go] Fix plugin versioning for invoke calls (https://github.com/pulumi/pulumi-kubernetes/pull/1520)

## 2.8.4 (March 29, 2021)

- Ensure using `PULUMI_KUBERNETES_MANAGED_BY_LABEL` doesn't cause diffs on further stack updates (https://github.com/pulumi/pulumi-kubernetes/pull/1508)
- [sdk/ts] Update CustomResource to match current codegen (https://github.com/pulumi/pulumi-kubernetes/pull/1510)

## 2.8.3 (March 17, 2021)

- Fix bug where rendering manifests results in files being overwritten by subsequent resources with the same kind and name, but different namespace (https://github.com/pulumi/pulumi-kubernetes/pull/1429)
- Update pulumi dependency to fix python Resource.get() functions (https://github.com/pulumi/pulumi-kubernetes/pull/1480)
- Upgrade to Go1.16 (https://github.com/pulumi/pulumi-kubernetes/pull/1486)
- Adding arm64 plugin builds (https://github.com/pulumi/pulumi-kubernetes/pull/1490)
- Fix bug preventing helm chart being located in bitnami repo (https://github.com/pulumi/pulumi-kubernetes/pull/1491)

## 2.8.2 (February 23, 2021)

-   Postpone the removal of admissionregistration/v1beta1, which has been retargeted at 1.22 (https://github.com/pulumi/pulumi-kubernetes/pull/1474)
-   Change k8s API removals from error to warning (https://github.com/pulumi/pulumi-kubernetes/pull/1475)

## 2.8.1 (February 12, 2021)

-   Skip Helm test hook resources by default (https://github.com/pulumi/pulumi-kubernetes/pull/1467)
-   Ensure no panic when a kubernetes provider is used with an incompatible resource type (https://github.com/pulumi/pulumi-kubernetes/pull/1469)
-   Allow users to set `PULUMI_KUBERNETES_MANAGED_BY_LABEL` environment variable to control `app.kubernetes.io/managed-by` label (https://github.com/pulumi/pulumi-kubernetes/pull/1471)

## 2.8.0 (February 3, 2021)

Note: This release fixes a bug with the Helm v3 SDK that omitted any chart resources that included a hook annotation.
If you have existing charts deployed with the v3 SDK that include hook resources, the next update will create these
resources.

-   [Go SDK] Fix bug with v1/List in YAML parsing (https://github.com/pulumi/pulumi-kubernetes/pull/1457)
-   Fix bug rendering Helm v3 resources that include hooks (https://github.com/pulumi/pulumi-kubernetes/pull/1459)
-   Print warning for Helm resources using unsupported hooks (https://github.com/pulumi/pulumi-kubernetes/pull/1460)

## 2.7.8 (January 27, 2021)

-   Update pulumi dependency to remove unused Go types (https://github.com/pulumi/pulumi-kubernetes/pull/1450)

## 2.7.7 (January 20, 2021)

-   Expand allowed Python pyyaml dependency versions (https://github.com/pulumi/pulumi-kubernetes/pull/1435)

## 2.7.6 (January 13, 2021)

-   Upgrade helm and k8s deps (https://github.com/pulumi/pulumi-kubernetes/pull/1414)
-   Fix bug with Go Helm v3 transformation marshaling (https://github.com/pulumi/pulumi-kubernetes/pull/1420)

## 2.7.5 (December 16, 2020)

-   Add enum for kubernetes.core.v1.Service.Spec.Type (https://github.com/pulumi/pulumi-kubernetes/pull/1408)
-   Update pulumi deps to v2.15.5 (https://github.com/pulumi/pulumi-kubernetes/pull/1402)
-   Fix Go resource Input/Output methods (https://github.com/pulumi/pulumi-kubernetes/pull/1406)

## 2.7.4 (December 8, 2020)

-   Add support for k8s v1.20.0. (https://github.com/pulumi/pulumi-kubernetes/pull/1330)

## 2.7.3 (December 3, 2020)

-   Replace workload resources if any field in `.spec.selector` changes. (https://github.com/pulumi/pulumi-kubernetes/pull/1387)
-   Update pulumi deps to v2.15.0 (https://github.com/pulumi/pulumi-kubernetes/pull/1393)
-   Add package/module registration for NodeJS and Python (https://github.com/pulumi/pulumi-kubernetes/pull/1394)

## 2.7.2 (November 19, 2020)

-   Fixed a gRPC error for larger Helm charts in the .NET SDK [#4224](https://github.com/pulumi/pulumi/issues/4224)
-   Update pulumi deps to v2.14.0 (https://github.com/pulumi/pulumi-kubernetes/pull/1385)

## 2.7.1 (November 18, 2020)

-   Error on delete if cluster is unreachable (https://github.com/pulumi/pulumi-kubernetes/pull/1379)
-   Update pulumi deps to v2.13.2 (https://github.com/pulumi/pulumi-kubernetes/pull/1383)

## 2.7.0 (November 12, 2020)

-   Add support for previewing Create and Update operations for API servers that support dry-run (https://github.com/pulumi/pulumi-kubernetes/pull/1355)
-   Fix panic introduced in #1355 (https://github.com/pulumi/pulumi-kubernetes/pull/1368)
-   (NodeJS) Add ready attribute to await Helm charts (https://github.com/pulumi/pulumi-kubernetes/pull/1364)
-   Update Helm to v3.4.0 and client-go to v1.19.2 (https://github.com/pulumi/pulumi-kubernetes/pull/1360)
-   Update Helm to v3.4.1 and client-go to v1.19.3 (https://github.com/pulumi/pulumi-kubernetes/pull/1365)
-   Fix panic when provider is given kubeconfig as an object instead of string (https://github.com/pulumi/pulumi-kubernetes/pull/1373)
-   Fix concurrency issue in Helm + .NET SDK [#1311](https://github.com/pulumi/pulumi-kubernetes/issues/1311) and [#1374](https://github.com/pulumi/pulumi-kubernetes/issues/1374)

## 2.6.3 (October 12, 2020)

-   Revert Helm v2 deprecation warnings (https://github.com/pulumi/pulumi-kubernetes/pull/1352)

## 2.6.2 (October 7, 2020)

## Important Note

Helm v2 support is [EOL](https://helm.sh/blog/helm-v2-deprecation-timeline/), and will no longer be supported upstream
as of next month. Furthermore, the stable/incubator chart repos will likely
[stop working](https://github.com/helm/charts#deprecation-timeline) after November 13, 2020. Deprecation warnings have
been added for any usage of Pulumi's `helm.v2` API, and this API will be removed at a future date. Our `helm.v3` API is
backward compatible, so you should be able to update without disruption to existing resources.

### Bug Fixes

-   Set plugin version for Go SDK invoke calls (https://github.com/pulumi/pulumi-kubernetes/pull/1325)
-   Python: Fix generated examples and docs to prefer input/output classes (https://github.com/pulumi/pulumi-kubernetes/pull/1346)

### Improvements

-   Update Helm v3 mod to v3.3.2 (https://github.com/pulumi/pulumi-kubernetes/pull/1326)
-   Update Helm v3 mod to v3.3.3 (https://github.com/pulumi/pulumi-kubernetes/pull/1328)
-   Change error to warning if internal autoname annotation is set (https://github.com/pulumi/pulumi-kubernetes/pull/1337)
-   Deprecate Helm v2 SDKs (https://github.com/pulumi/pulumi-kubernetes/pull/1344)

## 2.6.1 (September 16, 2020)

### Bug Fixes

-   Fix Python type hints for lists (https://github.com/pulumi/pulumi-kubernetes/pull/1313)
-   Fix Python type hints for integers (https://github.com/pulumi/pulumi-kubernetes/pull/1317)
-   Fix Helm v3 default namespace handling (https://github.com/pulumi/pulumi-kubernetes/pull/1323)

### Improvements

-   Update Helm v3 mod to v3.3.1 (https://github.com/pulumi/pulumi-kubernetes/pull/1320)

## 2.6.0 (September 10, 2020)

Note: There is a minor breaking change in the .NET SDK for Helm v3. As part of the switch to using native
Helm libraries in #1291, the Helm.V3.Chart class no longer inherits from the ChartBase class. Most users should
not be affected by this change.

### Bug Fixes

-   Upgrade version of pyyaml to fix a [security vulnerability](https://nvd.nist.gov/vuln/detail/CVE-2019-20477) (https://github.com/pulumi/pulumi-kubernetes/pull/1230)
-   Fix Helm api-versions handling in all SDKs. (https://github.com/pulumi/pulumi-kubernetes/pull/1307)

### Improvements

-   Update .NET Helm v3 to use native client. (https://github.com/pulumi/pulumi-kubernetes/pull/1291)
-   Update Go Helm v3 to use native client. (https://github.com/pulumi/pulumi-kubernetes/pull/1296)
-   Python: Allow type annotations on transformation functions. (https://github.com/pulumi/pulumi-kubernetes/pull/1298)

## 2.5.1 (September 2, 2020)

### Bug Fixes

-   Fix regression of .get methods in NodeJS SDK. (https://github.com/pulumi/pulumi-kubernetes/pull/1285)

### Improvements

-   Upgrade to Pulumi v2.9.0, which adds type annotations and input/output classes to Python (https://github.com/pulumi/pulumi-kubernetes/pull/1276)
-   Switch Helm v3 logic to use native library. (https://github.com/pulumi/pulumi-kubernetes/pull/1263)
-   Bump python requests version dependency. (https://github.com/pulumi/pulumi-kubernetes/pull/1274)
-   Update NodeJS Helm v3 to use native client. (https://github.com/pulumi/pulumi-kubernetes/pull/1279)
-   [sdk/nodejs] Remove unneccessary constructor overloads. (https://github.com/pulumi/pulumi-kubernetes/pull/1286)

## 2.5.0 (August 26, 2020)

### Improvements

-   Add support for k8s v1.19.0. (https://github.com/pulumi/pulumi-kubernetes/pull/996)
-   Handle kubeconfig contents or path in provider. (https://github.com/pulumi/pulumi-kubernetes/pull/1255)
-   Add type annotations to Python SDK for API Extensions, Helm, Kustomize, and YAML. (https://github.com/pulumi/pulumi-kubernetes/pull/1259)
-   Update k8s package deps to v0.18.8. (https://github.com/pulumi/pulumi-kubernetes/pull/1265)
-   Move back to upstream json-patch module. (https://github.com/pulumi/pulumi-kubernetes/pull/1266)

## 2.4.3 (August 14, 2020)

### Bug Fixes

-   Rename Python's yaml.ConfigFile file_id parameter to file. (https://github.com/pulumi/pulumi-kubernetes/pull/1248)

### Improvements

-   Remove the ComponentStatus resource type. (https://github.com/pulumi/pulumi-kubernetes/pull/1234)

## 2.4.2 (August 3, 2020)

### Bug Fixes

-   Fix server-side diff when immutable fields change. (https://github.com/pulumi/pulumi-kubernetes/pull/988)
-   Update json-patch mod to fix hangs on pulumi update. (https://github.com/pulumi/pulumi-kubernetes/pull/1223)

## 2.4.1 (July 24, 2020)

### Bug Fixes

-   Handle networking/v1beta1 Ingress resources. (https://github.com/pulumi/pulumi-kubernetes/pull/1221)

### Improvements

-   Add NodeJS usage examples for Helm, Kustomize, and YAML resources. (https://github.com/pulumi/pulumi-kubernetes/pull/1205)
-   Add Python usage examples for Helm, Kustomize, and YAML resources. (https://github.com/pulumi/pulumi-kubernetes/pull/1209)
-   Add v3 Helm package for Go SDK. (https://github.com/pulumi/pulumi-kubernetes/pull/1211)
-   Add Go usage examples for Helm, Kustomize, and YAML resources. (https://github.com/pulumi/pulumi-kubernetes/pull/1212)
-   Add yaml.ConfigGroup to Python SDK. (https://github.com/pulumi/pulumi-kubernetes/pull/1217)
-   Add C# usage examples for Helm, Kustomize, and YAML resources. (https://github.com/pulumi/pulumi-kubernetes/pull/1213)

## 2.4.0 (July 7, 2020)

### Bug Fixes

-   Fix error parsing Helm version (https://github.com/pulumi/pulumi-kubernetes/pull/1170)
-   Fix prometheus-operator test to wait for the CRD to be ready before use (https://github.com/pulumi/pulumi-kubernetes/pull/1172)
-   Fix suppress deprecation warnings flag (https://github.com/pulumi/pulumi-kubernetes/pull/1189)
-   Set additionalSecretOutputs on Secret data fields (https://github.com/pulumi/pulumi-kubernetes/pull/1194)

### Improvements

-   Set supported environment variables in SDK Provider classes (https://github.com/pulumi/pulumi-kubernetes/pull/1166)
-   Python SDK updated to align with other Pulumi Python SDKs. (https://github.com/pulumi/pulumi-kubernetes/pull/1160)
-   Add support for Kustomize. (https://github.com/pulumi/pulumi-kubernetes/pull/1178)
-   Implement GetSchema to enable example and import code generation. (https://github.com/pulumi/pulumi-kubernetes/pull/1181)
-   Only show deprecation messages when new API versions exist in current cluster version (https://github.com/pulumi/pulumi-kubernetes/pull/1182)

## 2.3.1 (June 17, 2020)

### Improvements

-   Update resource deprecation/removal warnings. (https://github.com/pulumi/pulumi-kubernetes/pull/1162)

### Bug Fixes

-   Fix regression in TypeScript YAML SDK (https://github.com/pulumi/pulumi-kubernetes/pull/1157)

## 2.3.0 (June 9, 2020)

### Improvements

- NodeJS SDK updated to align with other Pulumi NodeJS SDKs. (https://github.com/pulumi/pulumi-kubernetes/pull/1151)
- .NET SDK updated to align with other Pulumi .NET SDKs. (https://github.com/pulumi/pulumi-kubernetes/pull/1132)
    - Deprecated resources are now marked as `Obsolete`.
    - Many classes are moved to new locations on disk while preserving the public namespaces and API.
    - Several unused argument/output classes were removed without any impact on resources (e.g. `DeploymentRollbackArgs`).
    - Fixed the type of some properties in `JSONSchemaPropsArgs` (there's no need to have 2nd-level inputs there):
        - `InputList<InputJson>` -> `InputList<JsonElement>`
        - `InputMap<Union<TArgs, InputList<string>>>` -> `InputMap<Union<TArgs, ImmutableArray<string>>>`

### Bug Fixes

-   Fix incorrect schema consts for apiVersion and kind (https://github.com/pulumi/pulumi-kubernetes/pull/1153)

## 2.2.2 (May 27, 2020)

-   2.2.1 SDK release process failed, so pushing a new tag.

## 2.2.1 (May 27, 2020)

### Improvements

-   Update deprecated/removed resource warnings. (https://github.com/pulumi/pulumi-kubernetes/pull/1135)
-   Update to client-go 1.18. (https://github.com/pulumi/pulumi-kubernetes/pull/1136)
-   Don't replace Service on .spec.type change. (https://github.com/pulumi/pulumi-kubernetes/pull/1139)

### Bug Fixes

-   Fix regex in python `include-crds` logic (https://github.com/pulumi/pulumi-kubernetes/pull/1145)

## 2.2.0 (May 15, 2020)

### Improvements

-   Support helm v3 `include-crds` argument. (https://github.com/pulumi/pulumi-kubernetes/pull/1102)
-   Bump python requests version dependency. (https://github.com/pulumi/pulumi-kubernetes/pull/1121)
-   Add apiextensions.CustomResource to Go SDK. (https://github.com/pulumi/pulumi-kubernetes/pull/1125)

## 2.1.1 (May 8, 2020)

-   Python and .NET packages failed to publish for 2.1.0, so bumping release version.

## 2.1.0 (May 8, 2020)

### Improvements

-   Add YAML support to Go SDK. (https://github.com/pulumi/pulumi-kubernetes/pull/1093).
-   Add Helm support to Go SDK. (https://github.com/pulumi/pulumi-kubernetes/pull/1105).

### Bug Fixes

-   fix(customresources): use a 3-way merge patch instead of strategic merge. (https://github.com/pulumi/pulumi-kubernetes/pull/1095)
-   Fix required input props in Go SDK. (https://github.com/pulumi/pulumi-kubernetes/pull/1090)
-   Update Go SDK using latest codegen packages. (https://github.com/pulumi/pulumi-kubernetes/pull/1089)
-   Fix schema type for Fields and RawExtension. (https://github.com/pulumi/pulumi-kubernetes/pull/1086)
-   Fix error parsing YAML in python 3.8 (https://github.com/pulumi/pulumi-kubernetes/pull/1079)
-   Fix HELM_HOME handling for Helm v3. (https://github.com/pulumi/pulumi-kubernetes/pull/1076)

## 2.0.0 (April 16, 2020)

### Improvements

-   Add consts to Go SDK. (https://github.com/pulumi/pulumi-kubernetes/pull/1062).
-   Add `CustomResource` to .NET SDK (https://github.com/pulumi/pulumi-kubernetes/pull/1067).
-   Upgrade to Pulumi v2.0.0

### Bug fixes

-   Sort fetched helm charts into alphabetical order. (https://github.com/pulumi/pulumi-kubernetes/pull/1064)

## 1.6.0 (March 25, 2020)

### Improvements

-   Add a Go SDK. (https://github.com/pulumi/pulumi-kubernetes/pull/1029) (https://github.com/pulumi/pulumi-kubernetes/pull/1042).
-   Add support for Kubernetes 1.18. (https://github.com/pulumi/pulumi-kubernetes/pull/872) (https://github.com/pulumi/pulumi-kubernetes/pull/1042).

### Bug fixes

-   Update the Python `Provider` class to use parameter naming consistent with other resources. (https://github.com/pulumi/pulumi-kubernetes/pull/1039).
-   Change URN for apiregistration resources. (https://github.com/pulumi/pulumi-kubernetes/pull/1021).

## 1.5.8 (March 16, 2020)

### Improvements

-   Automatically populate type aliases and additional secret outputs in the .NET SDK.  (https://github.com/pulumi/pulumi-kubernetes/pull/1026).
-   Update to Pulumi NuGet 1.12.1 and .NET Core 3.1.  (https://github.com/pulumi/pulumi-kubernetes/pull/1030).

## 1.5.7 (March 10, 2020)

### Bug fixes

-   Change URN for apiregistration resources. (https://github.com/pulumi/pulumi-kubernetes/pull/1021).
-   Replace PersistentVolume if volume source changes. (https://github.com/pulumi/pulumi-kubernetes/pull/1015).
-   Fix bool Python provider opts. (https://github.com/pulumi/pulumi-kubernetes/pull/1027).

## 1.5.6 (February 28, 2020)

### Bug fixes

-   Replace Daemonset if .spec.selector changes. (https://github.com/pulumi/pulumi-kubernetes/pull/1008).
-   Display error when pulumi plugin install fails. (https://github.com/pulumi/pulumi-kubernetes/pull/1010).

## 1.5.5 (February 25, 2020)

### Bug fixes

-   Upgrade pulumi/pulumi dep to 1.11.0 (fixes #984). (https://github.com/pulumi/pulumi-kubernetes/pull/1005).

## 1.5.4 (February 19, 2020)

### Improvements

-   Auto-generate aliases for all resource kinds. (https://github.com/pulumi/pulumi-kubernetes/pull/991).

### Bug fixes

-   Fix aliases for several resource kinds. (https://github.com/pulumi/pulumi-kubernetes/pull/990).
-   Don't require valid cluster for YAML render mode. (https://github.com/pulumi/pulumi-kubernetes/pull/997).
-   Fix .NET resources with empty arguments. (https://github.com/pulumi/pulumi-kubernetes/pull/983).
-   Fix panic condition in Pod await logic. (https://github.com/pulumi/pulumi-kubernetes/pull/998).

### Improvements

-   .NET SDK supports resources to work with YAML Kubernetes files and Helm charts.
(https://github.com/pulumi/pulumi-kubernetes/pull/980).

## 1.5.3 (February 11, 2020)

### Bug fixes

-   Change invoke call to always use latest version. (https://github.com/pulumi/pulumi-kubernetes/pull/987).

## 1.5.2 (February 10, 2020)

### Improvements

-   Optionally render YAML for k8s resources. (https://github.com/pulumi/pulumi-kubernetes/pull/936).

## 1.5.1 (February 7, 2020)

### Bug fixes

-   Specify provider version for invokes. (https://github.com/pulumi/pulumi-kubernetes/pull/982).

## 1.5.0 (February 4, 2020)

### Improvements

-   Update nodejs SDK to use optional chaining in constructor. (https://github.com/pulumi/pulumi-kubernetes/pull/959).
-   Automatically set Secret inputs as pulumi.secret. (https://github.com/pulumi/pulumi-kubernetes/pull/961).
-   Create helm.v3 alias. (https://github.com/pulumi/pulumi-kubernetes/pull/970).

### Bug fixes

-   Fix hang on large YAML files. (https://github.com/pulumi/pulumi-kubernetes/pull/974).
-   Use resourcePrefix all code paths. (https://github.com/pulumi/pulumi-kubernetes/pull/977).

## 1.4.5 (January 22, 2020)

### Bug fixes

-   Handle invalid kubeconfig context. (https://github.com/pulumi/pulumi-kubernetes/pull/960).

## 1.4.4 (January 21, 2020)

### Improvements

-   Improve namespaced Kind check. (https://github.com/pulumi/pulumi-kubernetes/pull/947).
-   Add helm template `apiVersions` flag. (https://github.com/pulumi/pulumi-kubernetes/pull/894)
-   Move YAML decode logic into provider and improve handling of default namespaces for Helm charts. (https://github.com
/pulumi/pulumi-kubernetes/pull/952).

### Bug fixes

-   Gracefully handle unreachable k8s cluster. (https://github.com/pulumi/pulumi-kubernetes/pull/946).
-   Fix deprecation notice for CSINode. (https://github.com/pulumi/pulumi-kubernetes/pull/944).

## 1.4.3 (January 8, 2020)

### Bug fixes

-   Revert invoke changes. (https://github.com/pulumi/pulumi-kubernetes/pull/941).

## 1.4.2 (January 7, 2020)

### Improvements

-   Move YAML decode logic into provider. (https://github.com/pulumi/pulumi-kubernetes/pull/925).
-   Improve handling of default namespaces for Helm charts. (https://github.com/pulumi/pulumi-kubernetes/pull/934).

### Bug fixes

-   Fix panic condition in Ingress await logic. (https://github.com/pulumi/pulumi-kubernetes/pull/928).
-   Fix deprecation warnings and docs. (https://github.com/pulumi/pulumi-kubernetes/pull/929).
-   Fix projection of array-valued output properties in .NET. (https://github.com/pulumi/pulumi-kubernetes/pull/931)

## 1.4.1 (December 17, 2019)

### Bug fixes

-   Fix deprecation warnings and docs. (https://github.com/pulumi/pulumi-kubernetes/pull/918 and https://github.com /pulumi/pulumi-kubernetes/pull/921).

## 1.4.0 (December 9, 2019)

### Important

The discovery.v1alpha1.EndpointSlice and discovery.v1alpha1.EndpointSliceList APIs were removed in k8s 1.17,
and no longer appear in the Pulumi Kubernetes SDKs. These resources can now be found at
discovery.v1beta1.EndpointSlice and discovery.v1beta1.EndpointSliceList.

### Major changes

-   Add support for Kubernetes v1.17.0 (https://github.com/pulumi/pulumi-kubernetes/pull/706)

## 1.3.4 (December 5, 2019)

### Improvements

-   Use HELM_HOME as default if set. (https://github.com/pulumi/pulumi-kubernetes/pull/855).
-   Use `namespace` provided by `KUBECONFIG`, if it is not explicitly set in the provider (https://github.com/pulumi/pulumi-kubernetes/pull/903).

## 1.3.3 (November 29, 2019)

### Improvements

-   Add `Provider` for .NET. (https://github.com/pulumi/pulumi-kubernetes/pull/897)

## 1.3.2 (November 26, 2019)

### Improvements

-   Add support for .NET. (https://github.com/pulumi/pulumi-kubernetes/pull/885)

## 1.3.1 (November 18, 2019)

### Improvements

-   Add support for helm 3 CLI tool. (https://github.com/pulumi/pulumi-kubernetes/pull/882).

## 1.3.0 (November 13, 2019)

### Improvements

-   Increase maxBuffer for helm template exec. (https://github.com/pulumi/pulumi-kubernetes/pull/864).
-   Add StreamInvoke RPC call, along with stream invoke implementations for
    kubernetes:kubernetes:watch, kubernetes:kubernetes:list, and kubernetes:kubernetes:logs. (#858, #873, #876).

## 1.2.3 (October 17, 2019)

### Bug fixes

-   Correctly merge provided opts for k8s resources. (https://github.com/pulumi/pulumi-kubernetes/pull/850).
-   Fix a bug that causes helm crash when referencing 'scoped packages' that start with '@'. (https://github.com/pulumi/pulumi-kubernetes/pull/846)

## 1.2.2 (October 10, 2019)

### Improvements

-   Stop using initialApiVersion annotation. (https://github.com/pulumi/pulumi-kubernetes/pull/837).
-   Cache the parsed OpenAPI schema to improve performance. (https://github.com/pulumi/pulumi-kubernetes/pull/836).

## 1.2.1 (October 8, 2019)

### Improvements

-   Cache the OpenAPI schema to improve performance. (https://github.com/pulumi/pulumi-kubernetes/pull/833).
-   Aggregate error messages from Pods on Job Read. (https://github.com/pulumi/pulumi-kubernetes/pull/831).
-   Improve interactive status for Jobs. (https://github.com/pulumi/pulumi-kubernetes/pull/832).

## 1.2.0 (October 4, 2019)

### Improvements

-   Add logic to check for Job readiness. (https://github.com/pulumi/pulumi-kubernetes/pull/633).
-   Automatically mark Secret data and stringData as secret. (https://github.com/pulumi/pulumi-kubernetes/pull/803).
-   Auto-alias resource apiVersions. (https://github.com/pulumi/pulumi-kubernetes/pull/798).
-   Provide detailed error for removed apiVersions. (https://github.com/pulumi/pulumi-kubernetes/pull/809).

## 1.1.0 (September 18, 2019)

### Major changes

-   Add support for Kubernetes v1.16.0 (https://github.com/pulumi/pulumi-kubernetes/pull/669)

### Improvements

-   Implement customTimeout for resource deletion. (https://github.com/pulumi/pulumi-kubernetes/pull/802).
-   Increase default readiness timeouts to 10 mins. (https://github.com/pulumi/pulumi-kubernetes/pull/721).
-   Add suppressDeprecationWarnings flag. (https://github.com/pulumi/pulumi-kubernetes/pull/808).
-   Warn for invalid usage of Helm repo parameter. (https://github.com/pulumi/pulumi-kubernetes/pull/805).
-   Add PodAggregator for use by resource awaiters. (https://github.com/pulumi/pulumi-kubernetes/pull/785).

## 1.0.1 (September 11, 2019)

### Improvements

-   Warn for deprecated apiVersions.
    (https://github.com/pulumi/pulumi-kubernetes/pull/779).

### Bug fixes

-   Fix await logic for extensions/v1beta1/Deployment
    (https://github.com/pulumi/pulumi-kubernetes/pull/794).
-   Fix error reporting
    (https://github.com/pulumi/pulumi-kubernetes/pull/782).

## 1.0.0 (September 3, 2019)

### Bug fixes

-   Fix name collisions in the Charts/YAML Python packages
    (https://github.com/pulumi/pulumi-kubernetes/pull/771).
-   Implement `{ConfigFile, ConfigGroup, Chart}#get_resource`
    (https://github.com/pulumi/pulumi-kubernetes/pull/771).
-   Upgrade Pulumi dependency to 1.0.0.

## 1.0.0-rc.1 (August 28, 2019)

### Improvements

### Bug fixes

-   Do not leak unencrypted secret values into the state file (fixes https://github.com/pulumi/pulumi-kubernetes/issues/734).

## 1.0.0-beta.2 (August 26, 2019)

### Improvements

-   Refactor and update the docs of the repo for 1.0. (https://github.com/pulumi/pulumi-kubernetes/pull/736).
-   Document await logic in the SDKs. (https://github.com/pulumi/pulumi-kubernetes/pull/711).
-   Document await timeouts and how to override. (https://github.com/pulumi/pulumi-kubernetes/pull/718).
-   Improve CustomResource for Python SDK. (https://github.com/pulumi/pulumi-kubernetes/pull/700).
-   Clean up Python SDK get methods. (https://github.com/pulumi/pulumi-kubernetes/pull/740).
-   Remove undocumented kubectl replace invoke method. (https://github.com/pulumi/pulumi-kubernetes/pull/738).
-   Don't populate `.status` in input types (https://github.com/pulumi/pulumi-kubernetes/pull/635).
-   Allow a user to pass CustomTimeouts as part of ResourceOptions (fixes https://github.com/pulumi/pulumi-kubernetes/issues/672)
-   Don't panic when an Asset or an Archive are passed into a resource definition (https://github.com/pulumi/pulumi-kubernetes/pull/751).

### Bug fixes

-   Fix error messages for resources with default namespace. (https://github.com/pulumi/pulumi-kubernetes/pull/749).
-   Correctly compute version number for plugin to send with registration requests (fixes https://github.com/pulumi/pulumi-kubernetes/issues/732).

## 1.0.0-beta.1 (August 13, 2019)

### Improvements

-   Add .get() to Python SDK. (https://github.com/pulumi/pulumi-kubernetes/pull/435).

## 0.25.6 (August 7, 2019)

### Bug fixes

-   Align YAML parsing with core Kubernetes supported YAML subset. (https://github.com/pulumi/pulumi-kubernetes/pull/690).
-   Handle string values in the equalNumbers function. (https://github.com/pulumi/pulumi-kubernetes/pull/691).
-   Properly detect readiness for Deployment scaled to 0. (https://github.com/pulumi/pulumi-kubernetes/pull/688).
-   Fix a bug that caused crashes when empty array values were added to resource inputs. (https://github.com/pulumi/pulumi-kubernetes/pull/696)

## 0.25.5 (August 2, 2019)

### Bug fixes

-   Fall back to client-side diff if server-side diff fails. (https://github.com/pulumi/pulumi-kubernetes/pull/685).
-   Fix namespace arg for Python Helm SDK (https://github.com/pulumi/pulumi-kubernetes/pull/670).
-   Detect namespace diff for first-class providers. (https://github.com/pulumi/pulumi-kubernetes/pull/674).
-   Fix values arg for Python Helm SDK (https://github.com/pulumi/pulumi-kubernetes/pull/678).
-   Fix Python Helm LocalChartOpts to inherit from BaseChartOpts (https://github.com/pulumi/pulumi-kubernetes/pull/681).

## 0.25.4 (August 1, 2019)

### Important

This release reverts the default diff behavior back to the pre-`0.25.3` behavior. A new flag has
been added to the provider options called `enableDryRun`, that can be used to opt in to the new
diff behavior. This will eventually become the default behavior after further testing to ensure
that this change is not disruptive.

### Major changes

-   Disable dryRun diff behavior by default. (https://github.com/pulumi/pulumi-kubernetes/pull/686)

### Improvements

-   Improve error messages for StatefulSet. (https://github.com/pulumi/pulumi-kubernetes/pull/673)

### Bug fixes

-   Properly reference override values in Python Helm SDK (https://github.com/pulumi/pulumi-kubernetes/pull/676).
-   Handle Output values in diffs. (https://github.com/pulumi/pulumi-kubernetes/pull/682).

## 0.25.3 (July 29, 2019)

### Bug fixes

-   Allow `yaml.ConfigGroup` to take URLs as argument
    (https://github.com/pulumi/pulumi-kubernetes/pull/638).
-   Return useful errors when we fail to fetch URL YAML
    (https://github.com/pulumi/pulumi-kubernetes/pull/638).
-   Use JSON_SCHEMA when parsing Kubernetes YAML, to conform with the expectations of the Kubernetes
    core resource types. (https://github.com/pulumi/pulumi-kubernetes/pull/638).
-   Don't render emoji on Windows. (https://github.com/pulumi/pulumi-kubernetes/pull/634)
-   Emit a useful error message (rather than a useless one) if we fail to parse the YAML data in
    `kubernetes:config:kubeconfig` (https://github.com/pulumi/pulumi-kubernetes/pull/636).
-   Provide useful contexts in provider errors, particularly those that originate from the API
    server (https://github.com/pulumi/pulumi-kubernetes/pull/636).
-   Expose all Kubernetes types through the SDK
    (https://github.com/pulumi/pulumi-kubernetes/pull/637).
-   Use `opts` instead of `__opts__` and `resource_name` instead of `__name__` in Python SDK
    (https://github.com/pulumi/pulumi-kubernetes/pull/639).
-   Properly detect failed Deployment on rollout. (https://github.com/pulumi/pulumi-kubernetes/pull/646
    and https://github.com/pulumi/pulumi-kubernetes/pull/657).
-   Use dry-run support if available when diffing the actual and desired state of a resource
    (https://github.com/pulumi/pulumi-kubernetes/pull/649)
-   Fix panic when `.metadata.label` is mistyped
    (https://github.com/pulumi/pulumi-kubernetes/pull/655).
-   Fix unexpected diffs when running against an API server that does not support dry-run.
    (https://github.com/pulumi/pulumi-kubernetes/pull/658)

## 0.25.2 (July 11, 2019)

### Improvements

-   The Kubernetes provider can now communicate detailed information about the difference between a resource's
desired and actual state during a Pulumi update. (https://github.com/pulumi/pulumi-kubernetes/pull/618).
-   Refactor Pod await logic for easier testing and maintenance (https://github.com/pulumi/pulumi-kubernetes/pull/590).
-   Update to client-go v12.0.0 (https://github.com/pulumi/pulumi-kubernetes/pull/621).
-   Fallback to JSON merge if strategic merge fails (https://github.com/pulumi/pulumi-kubernetes/pull/622).

### Bug fixes

-   Fix Helm Chart resource by passing `resourcePrefix` to the yaml template resources (https://github.com/pulumi/pulumi-kubernetes/pull/625).

## 0.25.1 (July 2, 2019)

### Improvements

-   Unify diff behavior between `Diff` and `Update`. This should result in better detection of state drift as
    well as behavior that is more consistent with respect to `kubectl`. (https://github.com/pulumi/pulumi-kubernetes/pull/604)
-   The Kubernetes provider now supports the internal features necessary for the Pulumi engine to detect diffs between the actual and desired state of a resource after a `pulumi refresh` (https://github.com/pulumi/pulumi-kubernetes/pull/477).
-   The Kubernetes provider now sets the `"kubectl.kubernetes.io/last-applied-configuration"` annotation to the last deployed configuration for a resource. This enables better interoperability with `kubectl`.

### Bug fixes

-   Add more props that force replacement of Pods (https://github.com/pulumi/pulumi-kubernetes/pull/613)

## 0.25.0 (June 19, 2019)

### Major changes

-   Add support for Kubernetes v1.15.0 (https://github.com/pulumi/pulumi-kubernetes/pull/557)

### Improvements

-   Enable multiple instances of Helm charts per stack (https://github.com/pulumi/pulumi-kubernetes/pull/599).
-   Enable multiple instances of YAML manifests per stack (https://github.com/pulumi/pulumi-kubernetes/pull/594).

### Bug fixes

-   None

## 0.24.0 (June 5, 2019)

### Important

BREAKING: This release changes the behavior of the provider `namespace` flag introduced
in `0.23.0`. Previously, this flag was treated as an override, which ignored namespace
values set directly on resources. Now, the flag is a default, and will only set the
namespace if one is not already set. If you have created resources using a provider
with the `namespace` flag set, this change may cause these resources to be recreated
on the next update.

### Major changes

-   BREAKING: Change the recently added `transformations` callback in Python to match JavaScript API (https://github.com/pulumi/pulumi-kubernetes/pull/575)
-   BREAKING: Remove `getInputs` from Kubernetes resource implementations. (https://github.com/pulumi/pulumi-kubernetes/pull/580)
-   BREAKING: Change provider namespace from override to default. (https://github.com/pulumi/pulumi-kubernetes/pull/585)

### Improvements

-   Enable configuring `ResourceOptions` via `transformations` (https://github.com/pulumi/pulumi-kubernetes/pull/575).
-   Changing k8s cluster config now correctly causes dependent resources to be replaced (https://github.com/pulumi/pulumi-kubernetes/pull/577).
-   Add user-defined type guard `isInstance` to all Kubernetes `CustomResource` implementations (https://github.com/pulumi/pulumi-kubernetes/pull/582).

### Bug fixes

-   Fix panics during preview when `metadata` is a computed value (https://github.com/pulumi/pulumi-kubernetes/pull/572)

## 0.23.1 (May 10, 2019)

### Major changes

-   None

### Improvements

-   Update to use client-go v11.0.0 (https://github.com/pulumi/pulumi-kubernetes/pull/549)
-   Deduplicate provider logs (https://github.com/pulumi/pulumi-kubernetes/pull/558)

### Bug fixes

-   Fix namespaceable check for diff (https://github.com/pulumi/pulumi-kubernetes/pull/554)

## 0.23.0 (April 30, 2019)

### Important

This release fixes a longstanding issue with the provider namespace flag. Previously, this
flag was erroneously ignored, but will now cause any resources using this provider to be
created in the specified namespace. **This may cause resources to be recreated!** Unset the
namespace parameter to avoid this behavior. Also note that this parameter takes precedence
over any namespace defined on the underlying resource.

The Python SDK now supports YAML manifests and Helm charts, including `CustomResourceDefinitions`
and `CustomResources`!

### Major changes

-   Put all resources in specified provider namespace (https://github.com/pulumi/pulumi-kubernetes/pull/538)
-   Add Helm support to Python SDK (https://github.com/pulumi/pulumi-kubernetes/pull/544)

### Bug fixes

-   Fix Helm repo quoting for Windows (https://github.com/pulumi/pulumi-kubernetes/pull/540)
-   Fix Python YAML SDK (https://github.com/pulumi/pulumi-kubernetes/pull/545)

## 0.22.2 (April 11, 2019)

### Important

This release improves handling for CustomResources (CRs) and CustomResourceDefinitions (CRDs).
CRs without a matching CRD will now be considered deleted during `pulumi refresh`, and `pulumi destroy`
will not fail to delete a CR if the related CRD is missing.
See https://github.com/pulumi/pulumi-kubernetes/pull/530 for details.

### Major changes

-   None

### Improvements

-   Improve error handling for "no match found" errors (https://github.com/pulumi/pulumi-kubernetes/pull/530)

### Bug fixes

-   None

## 0.22.1 (April 9, 2019)

### Major changes

-   Add basic YAML support to Python SDK (https://github.com/pulumi/pulumi-kubernetes/pull/499)
-   Add transforms to YAML support for Python SDK (https://github.com/pulumi/pulumi-kubernetes/pull/500)

### Improvements

-   Move helm module into a directory (https://github.com/pulumi/pulumi-kubernetes/pull/512)
-   Move yaml module into a directory (https://github.com/pulumi/pulumi-kubernetes/pull/513)

### Bug fixes

-   Fix Deployment await logic for old API schema (https://github.com/pulumi/pulumi-kubernetes/pull/523)
-   Replace PodDisruptionBudget if spec changes (https://github.com/pulumi/pulumi-kubernetes/pull/527)

## 0.22.0 (March 25, 2019)

### Major changes

-   Add support for Kubernetes v1.14.0 (https://github.com/pulumi/pulumi-kubernetes/pull/371)

### Improvements

-   Add CustomResource to Python SDK (https://github.com/pulumi/pulumi-kubernetes/pull/543)

### Bug fixes

-   None

## 0.21.1 (March 18, 2019)

### Major changes

-   None

### Improvements

-   Split up nodejs SDK into multiple files (https://github.com/pulumi/pulumi-kubernetes/pull/480)

### Bug fixes

-   Check for unexpected RPC ID and return an error (https://github.com/pulumi/pulumi-kubernetes/pull/475)
-   Fix an issue where the Python `pulumi_kubernetes` package was depending on an older `pulumi` package.
-   Fix YAML parsing for computed namespaces (https://github.com/pulumi/pulumi-kubernetes/pull/483)

## 0.21.0 (Released March 6, 2019)

### Important

Updating to v0.17.0 version of `@pulumi/pulumi`.  This is an update that will not play nicely
in side-by-side applications that pull in prior versions of this package.

See https://github.com/pulumi/pulumi/commit/7f5e089f043a70c02f7e03600d6404ff0e27cc9d for more details.

As such, we are rev'ing the minor version of the package from 0.16 to 0.17.  Recent version of `pulumi` will now detect, and warn, if different versions of `@pulumi/pulumi` are loaded into the same application.  If you encounter this warning, it is recommended you move to versions of the `@pulumi/...` packages that are compatible.  i.e. keep everything on 0.16.x until you are ready to move everything to 0.17.x.

## 0.20.4 (March 1, 2019)

### Major changes

-   None

### Improvements

-   Allow the default timeout for awaiters to be overridden (https://github.com/pulumi/pulumi-kubernetes/pull/457)

### Bug fixes

-   Properly handle computed values in labels and annotations (https://github.com/pulumi/pulumi-kubernetes/pull/461)

## 0.20.3 (February 20, 2019)

### Major changes

-   None

### Improvements

-   None

### Bug fixes

-   Move mocha dependencies to devDependencies (https://github.com/pulumi/pulumi-kubernetes/pull/441)
-   Include managed-by label in diff preview (https://github.com/pulumi/pulumi-kubernetes/pull/431)

## 0.20.2 (Released February 13, 2019)

### Major changes

-   None

### Improvements

-   Allow awaiters to be skipped by setting an annotation (https://github.com/pulumi/pulumi-kubernetes/pull/417)
-   Set managed-by: pulumi label on all created resources (https://github.com/pulumi/pulumi-kubernetes/pull/418)
-   Clean up docstrings for Helm package (https://github.com/pulumi/pulumi-kubernetes/pull/396)
-   Support explicit `deleteBeforeReplace` (https://github.com/pulumi/pulumi/pull/2415)

### Bug fixes

-   Fix an issue with variable casing (https://github.com/pulumi/pulumi-kubernetes/pull/412)
-   Use modified copy of memcache client (https://github.com/pulumi/pulumi-kubernetes/pull/414)

## 0.20.1 (Released February 6, 2019)

### Bug fixes

-   Fix namespace handling regression (https://github.com/pulumi/pulumi-kubernetes/pull/403)
-   Nest Input<T> inside arrays (https://github.com/pulumi/pulumi-kubernetes/pull/395)

## 0.20.0 (Released February 1, 2019)

### Major changes

-   Add support for first-class Python providers (https://github.com/pulumi/pulumi-kubernetes/pull/350)
-   Upgrade to client-go 0.10.0 (https://github.com/pulumi/pulumi-kubernetes/pull/348)

### Improvements

-   Consider PVC events in Deployment await logic (https://github.com/pulumi/pulumi-kubernetes/pull/355)
-   Improve info message for Ingress with default path (https://github.com/pulumi/pulumi-kubernetes/pull/388)
-   Autogenerate Python casing table from OpenAPI spec (https://github.com/pulumi/pulumi-kubernetes/pull/387)

### Bug fixes

-   Use `node-fetch` rather than `got` to support Node 6 (https://github.com/pulumi/pulumi-kubernetes/pull/390)
-   Prevent orphaned resources on cancellation during delete (https://github.com/pulumi/pulumi-kubernetes/pull/368)
-   Handle buggy case for headless Service with no port (https://github.com/pulumi/pulumi-kubernetes/pull/366)


## 0.19.0 (Released January 15, 2019)

### Major changes

-   Implement incremental status updates for `StatefulSet`
    (https://github.com/pulumi/pulumi-kubernetes/pull/307)
-   Allow the `@pulumi/kubernetes` YAML API to understand arbitrary URLs
    (https://github.com/pulumi/pulumi-kubernetes/pull/328)
-   Add support for `.get` on CustomResources
    (https://github.com/pulumi/pulumi-kubernetes/pull/329)
-   Add support for `.get` for first-class providers
    (https://github.com/pulumi/pulumi-kubernetes/pull/340)

### Improvements

-   Fix Ingress await logic for ExternalName Services
    (https://github.com/pulumi/pulumi-kubernetes/pull/320)
-   Fix replacement logic for Job
    (https://github.com/pulumi/pulumi-kubernetes/pull/324 and https://github.com/pulumi/pulumi-kubernetes/pull/324)
-   Fix Cluster/RoleBinding replace semantics
    (https://github.com/pulumi/pulumi-kubernetes/pull/337)
-   Improve typing for `apiVersion` and `kind`
    (https://github.com/pulumi/pulumi-kubernetes/pull/341)

## 0.18.0 (Released December 4, 2018)

### Major changes

-   Allow Helm Charts to have `pulumi.Input` in their `values`
    (https://github.com/pulumi/pulumi-kubernetes/pull/241)

### Improvements

-   Retry REST calls to Kubernetes if they fail, greatly improving resiliance against resorce
    operation ordering problems.
-   Add support for creating CRDs and CRs in the same app
    (https://github.com/pulumi/pulumi-kubernetes/pull/271,
    https://github.com/pulumi/pulumi-kubernetes/pull/280)
-   Add incremental await for logic for `Ingress`
    (https://github.com/pulumi/pulumi-kubernetes/pull/283)
-   Allow users to specify a Chart's source any way they can do it from the CLI
    (https://github.com/pulumi/pulumi-kubernetes/pull/284)
-   "Fix" "bug" that cases Pulumi to crash if there is a duplicate key in a YAML template, to conform
    with Helm's behavior (https://github.com/pulumi/pulumi-kubernetes/pull/289)
-   Emit better error when the API server is unreachable
    (https://github.com/pulumi/pulumi-kubernetes/pull/291)
-   Add support for Kubernetes v0.12.\* (https://github.com/pulumi/pulumi-kubernetes/pull/293)
-   Fix bug that spuriously requires `.metadata.name` to be specified in Kubernetes list types
    (_e.g._, `v1/List`) (https://github.com/pulumi/pulumi-kubernetes/pull/294,
    https://github.com/pulumi/pulumi-kubernetes/pull/296)
-   Add Kubernetes v0.13.\* support (https://github.com/pulumi/pulumi-kubernetes/pull/306)
-   Improve error message when `Service` fails to initialized
    (https://github.com/pulumi/pulumi-kubernetes/pull/309)
-   Fix bug that causes us to erroneously report `Pod`'s owner
    (https://github.com/pulumi/pulumi-kubernetes/pull/311)<|MERGE_RESOLUTION|>--- conflicted
+++ resolved
@@ -1,13 +1,10 @@
 ## Unreleased
 
 - Fix Release behavior to deep merge `valueYamlFiles` to match Helm. (https://github.com/pulumi/pulumi-kubernetes/pull/2963)
-<<<<<<< HEAD
-- Add await logic for DaemonSets. (https://github.com/pulumi/pulumi-kubernetes/pull/2953)
-=======
 - Fix Chart previews when the cluster is unreachable. (https://github.com/pulumi/pulumi-kubernetes/pull/2992)
 - Fix a panic that could occur when a missing field became `null`. (https://github.com/pulumi/pulumi-kubernetes/issues/1970)
 - Add field manager's name to server-side apply conflict errors. (https://github.com/pulumi/pulumi-kubernetes/pull/2983)
->>>>>>> ad587325
+- Add await logic for DaemonSets. (https://github.com/pulumi/pulumi-kubernetes/pull/2953)
 
 ## 4.11.0 (April 17, 2024)
 
