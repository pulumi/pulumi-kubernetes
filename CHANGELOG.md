## Unreleased

## 3.23.1 (December 19, 2022)

- Add `PULUMI_K8S_ENABLE_PATCH_FORCE` env var support (https://github.com/pulumi/pulumi-kubernetes/pulls/2260)
- Add link to resolution guide for SSA conflicts (https://github.com/pulumi/pulumi-kubernetes/pulls/2265)
<<<<<<< HEAD
- Add isUpgrade flag to helm chart options. (https://github.com/pulumi/pulumi-kubernetes/pull/2276)
=======
- Always set a field manager name to avoid conflicts in Client-Side Apply mode (https://github.com/pulumi/pulumi-kubernetes/pulls/2271)
>>>>>>> bd447d55

## 3.23.0 (December 8, 2022)

- Expose the allowNullValues boolean as an InputProperty so that it can be set in SDKs (https://github.com/pulumi/pulumi-kubernetes/pulls/2255)
- Update Kubernetes support to Kubernetes v1.26.0 (https://github.com/pulumi/pulumi-kubernetes/pull/2230)

## 3.22.2 (November 30, 2022)

- Add allowNullValues boolean option to pass Null values through helm configs without having them
  scrubbed (https://github.com/pulumi/pulumi-kubernetes/issues/2089)
- Fix replacement behavior for immutable fields in SSA mode
  (https://github.com/pulumi/pulumi-kubernetes/issues/2235)
- For SSA conflicts, add a note to the error message about how to resolve
  (https://github.com/pulumi/pulumi-kubernetes/issues/2235)
- Make room for the `resource` API in Kubernetes 1.26.0 by qualifying the type of the same name in
  .NET code templates (https://github.com/pulumi/pulumi-kubernetes/pull/2237)

## 3.22.1 (October 26, 2022)

Note: Enabling SSA mode by default was causing problems for a number of users, so we decided to revert this change.
We plan to re-enable this as the default behavior in the next major (`v4.0.0`) release with additional documentation
about the expected differences.

- Revert: Enable Server-Side Apply mode by default (https://github.com/pulumi/pulumi-kubernetes/pull/2216)

## 3.22.0 (October 21, 2022)

Important Note -- This release changes the Provider default to enable Server-Side Apply mode. This change is
backward compatible, and should not require further action from users. The `enableServerSideApply` flag is
still present, so you may explicitly opt out if you run into any problems using one of the following methods:

1. Set the [enableServerSideApply](https://www.pulumi.com/registry/packages/kubernetes/api-docs/provider/#enable_server_side_apply_python)  parameter to `false` on your Provider resource.
2. Set the environment variable `PULUMI_K8S_ENABLE_SERVER_SIDE_APPLY="false"`
3. Set the stack config `pulumi config set kubernetes:enableServerSideApply false`

See the [how-to guide](https://www.pulumi.com/registry/packages/kubernetes/how-to-guides/managing-resources-with-server-side-apply/) for additional information about using Server-Side Apply with Pulumi's Kubernetes provider.

- Fix values precedence in helm release (https://github.com/pulumi/pulumi-kubernetes/pull/2191)
- Enable Server-Side Apply mode by default (https://github.com/pulumi/pulumi-kubernetes/pull/2206)

## 3.21.4 (September 22, 2022)

New tag to fix a publishing error for the Java SDK

## 3.21.3 (September 22, 2022)

- Fix Helm Chart preview with unconfigured provider (C#) (https://github.com/pulumi/pulumi-kubernetes/issues/2162)
- Load default kubeconfig if not specified in provider (https://github.com/pulumi/pulumi-kubernetes/issues/2180)
- Skip computing a preview for Patch resources (https://github.com/pulumi/pulumi-kubernetes/issues/2182)
- [sdk/python] Handle CRDs with status field input (https://github.com/pulumi/pulumi-kubernetes/issues/2183)
- Upgrade Kubernetes and Helm dependencies (https://github.com/pulumi/pulumi-kubernetes/issues/2186)

## 3.21.2 (September 1, 2022)

- Fix yaml bug resulting in `TypeError: Cannot read properties of undefined` (https://github.com/pulumi/pulumi-kubernetes/pull/2156)

## 3.21.1 (August 31, 2022)

- Update Helm and Kubernetes module dependencies (https://github.com/pulumi/pulumi-kubernetes/pull/2152)
- Automatically fill in .Capabilities in Helm Charts (https://github.com/pulumi/pulumi-kubernetes/pull/2155)

## 3.21.0 (August 23, 2022)

- Update Kubernetes support to Kubernetes v1.25.0 (https://github.com/pulumi/pulumi-kubernetes/pull/2129)

Breaking change note --
Kubernetes v1.25 dropped a few alpha and beta fields from the API, so the following fields are no longer available in
the provider SDKs:

* Type "kubernetes:batch/v1beta1:CronJobSpec" dropped property "timeZone"
* Type "kubernetes:batch/v1beta1:CronJobStatus" dropped property "lastSuccessfulTime"
* Type "kubernetes:discovery.k8s.io/v1beta1:ForZone" was dropped
* Type "kubernetes:discovery.k8s.io/v1beta1:Endpoint" dropped property "hints"
* Type "kubernetes:discovery.k8s.io/v1beta1:EndpointHints" dropped
* Type "kubernetes:policy/v1beta1:PodDisruptionBudgetStatus" dropped property "conditions"

## 3.20.5 (August 16, 2022)

- Update autonaming to use NewUniqueName for deterministic update plans. (https://github.com/pulumi/pulumi-kubernetes/pull/2137)
- Another fix for managed-by label in SSA mode. (https://github.com/pulumi/pulumi-kubernetes/pull/2140)

## 3.20.4 (August 15, 2022)

- Fix Helm charts being ignored by policy packs. (https://github.com/pulumi/pulumi-kubernetes/pull/2133)
- Fixes to allow import of helm release (https://github.com/pulumi/pulumi-kubernetes/pull/2136)
- Keep managed-by label in SSA mode if already present (https://github.com/pulumi/pulumi-kubernetes/pull/2138)

## 3.20.3 (August 9, 2022)

- Add chart v2 deprecation note to schema/docs (https://github.com/pulumi/pulumi-kubernetes/pull/2114)
- Add a descriptive message for an invalid Patch delete (https://github.com/pulumi/pulumi-kubernetes/pull/2111)
- Fix erroneous resourceVersion diff for CRDs managed with SSA (https://github.com/pulumi/pulumi-kubernetes/pull/2121)
- Update C# YAML GetResource implementation to compile with .NET v6 (https://github.com/pulumi/pulumi-kubernetes/pull/2122)
- Change .metadata.name to optional for all Patch resources (https://github.com/pulumi/pulumi-kubernetes/pull/2126)
- Fix field names in CRD schemas (https://github.com/pulumi/pulumi-kubernetes/pull/2128)

## 3.20.2 (July 25, 2022)

- Add Java SDK (https://github.com/pulumi/pulumi-kubernetes/pull/2096)
- Fix ServiceAccount readiness logic for k8s v1.24+ (https://github.com/pulumi/pulumi-kubernetes/issues/2099)

## 3.20.1 (July 19, 2022)

- Update the provider and tests to use Go 1.18. (https://github.com/pulumi/pulumi-kubernetes/pull/2073)
- Fix Helm Chart not working with Crossguard (https://github.com/pulumi/pulumi-kubernetes/pull/2057)
- Handle ignoreChanges for Server-Side Apply mode (https://github.com/pulumi/pulumi-kubernetes/pull/2074)

## 3.20.0 (July 12, 2022)

- Implement Server-Side Apply mode (https://github.com/pulumi/pulumi-kubernetes/pull/2029)
- Add Patch resources to all SDKs (https://github.com/pulumi/pulumi-kubernetes/pull/2043) (https://github.com/pulumi/pulumi-kubernetes/pull/2068)
- Add awaiter for service-account-token secret (https://github.com/pulumi/pulumi-kubernetes/pull/2048)
- Add Java packages overrides to schema (https://github.com/pulumi/pulumi-kubernetes/pull/2055)

## 3.19.4 (June 21, 2022)

- Use fully-qualified resource name for generating manifests, to avoid conflicts (https://github.com/pulumi/pulumi-kubernetes/pull/2007)
- Upgrade helm and k8s client-go module dependencies (https://github.com/pulumi/pulumi-kubernetes/pull/2008)
- Allow a user to opt-in to removing resources from Pulumi state when a cluster is unreachable (https://github.com/pulumi/pulumi-kubernetes/pull/2037)

## 3.19.3 (June 8, 2022)

- Fix a bug where the specified provider was not used for some operations on kustomize, helm, and yaml resources (https://github.com/pulumi/pulumi-kubernetes/pull/2005)

## 3.19.2 (May 25, 2022)

### Deprecations

- The `kubernetes:helm/v2:Chart` API is deprecated in this update and will be removed in a future release. The
  `kubernetes:helm/v3:Chart` resource is backward compatible, so changing the import path should not cause any resource
  updates.
- The `enableReplaceCRD` option on the Provider is deprecated in the update and will be removed in a future release.
  The behavior formerly enabled by this option is now default, and this option is ignored by the provider.

### Improvements

- Deprecate helm/v2:Chart resources (https://github.com/pulumi/pulumi-kubernetes/pull/1990)
- Don't use the last-applied-configuration annotation for CRDs (https://github.com/pulumi/pulumi-kubernetes/pull/1882)

## 3.19.1 (May 4, 2022)

- Upgrade pulumi/pulumi deps to v3.31.1 (https://github.com/pulumi/pulumi-kubernetes/pull/1980)

## 3.19.0 (May 3, 2022)

Note: The `kubernetes:storage.k8s.io/v1alpha1:CSIStorageCapacity` API was removed in this update.

- Update Kubernetes support to Kubernetes v1.24.0 (https://github.com/pulumi/pulumi-kubernetes/pull/1911)

## 3.18.3 (April 21, 2022)
- Fix fetching remote yaml files (https://github.com/pulumi/pulumi-kubernetes/pull/1962)
- Support attach
  [#1977](https://github.com/pulumi/pulumi-kubernetes/pull/1977)

## 3.18.2 (April 6, 2022)
- Only add keyring default value when verification is turned on (https://github.com/pulumi/pulumi-kubernetes/pull/1961)
  Regression introduced in 3.18.1
- Fix the DaemonSet name on diff which prevented pulumi to replace the resource (https://github.com/pulumi/pulumi-kubernetes/pull/1951)

## 3.18.1 (April 5, 2022)
- Fix autonaming panic for helm release (https://github.com/pulumi/pulumi-kubernetes/pull/1953)
  This change also adds support for deterministic autonaming through sequence numbers to the kubernetes provider.

## 3.18.0 (March 31, 2022)
- Pass provider options to helm invokes in Python, Go and TS (https://github.com/pulumi/pulumi-kubernetes/pull/1919)
- Fix panic in helm release update() (https://github.com/pulumi/pulumi-kubernetes/pull/1948)

## 3.17.0 (March 14, 2022)
-  Make ConfigMaps mutable unless marked explicitly (enabled with provider config option) (https://github.com/pulumi/pulumi-kubernetes/pull/1926)
   *NOTE*: With this change, once `enableConfigMapMutable` is enabled, all ConfigMaps will be seen as mutable. In this mode, you can opt-in to the previous replacement behavior for a particular ConfigMap by setting its `replaceOnChanges` resource option to `[".binaryData", ".data"]`.
   By default, the provider will continue to treat ConfigMaps as immutable, and will replace them if the `binaryData` or `data` properties are changed.

## 3.16.0 (February 16, 2022)
- Bump to v3.8.0 of Helm (https://github.com/pulumi/pulumi-kubernetes/pull/1892)
- [Helm/Release][Helm/V3] Add initial support for OCI registries (https://github.com/pulumi/pulumi-kubernetes/pull/1892)

## 3.15.2 (February 9, 2022)
- Infer default namespace from kubeconfig when not configured via the provider (https://github.com/pulumi/pulumi-kubernetes/pull/1896)
- Fix an error handling bug in await logic (https://github.com/pulumi/pulumi-kubernetes/pull/1899)

## 3.15.1 (February 2, 2022)
- [Helm/Release] Add import docs (https://github.com/pulumi/pulumi-kubernetes/pull/1893)

## 3.15.0 (January 27, 2022)
- [Helm/Release] Remove beta warnings (https://github.com/pulumi/pulumi-kubernetes/pull/1885)
- [Helm/Release] Handle partial failure during create/update (https://github.com/pulumi/pulumi-kubernetes/pull/1880)
- [Helm/Release] Improve support for helm release operations when cluster is unreachable (https://github.com/pulumi/pulumi-kubernetes/pull/1886)
- [Helm/Release] Add examples to API reference docs and sdks (https://github.com/pulumi/pulumi-kubernetes/pull/1887)
- Fix detailed diff for server-side apply (https://github.com/pulumi/pulumi-kubernetes/pull/1873)
- Update to latest pulumi dependencies (https://github.com/pulumi/pulumi-kubernetes/pull/1888)

## 3.14.1 (January 18, 2022)

- Disable last-applied-configuration annotation for replaced CRDs (https://github.com/pulumi/pulumi-kubernetes/pull/1868)
- Fix Provider config diffs (https://github.com/pulumi/pulumi-kubernetes/pull/1869)
- Fix replace for named resource using server-side diff (https://github.com/pulumi/pulumi-kubernetes/pull/1870)
- Fix import for Provider using server-side diff (https://github.com/pulumi/pulumi-kubernetes/pull/1872)

## 3.14.0 (January 12, 2022)

- Fix panic for deletions from virtual fields in Helm Release (https://github.com/pulumi/pulumi-kubernetes/pull/1850)
- Switch Pod and Job await logic to external lib (https://github.com/pulumi/pulumi-kubernetes/pull/1856)
- Upgrade kubernetes provider module deps (https://github.com/pulumi/pulumi-kubernetes/pull/1861)

## 3.13.0 (January 7, 2022)
- Change await log type to cloud-ready-check lib (https://github.com/pulumi/pulumi-kubernetes/pull/1855)
- Populate inputs from live state for imports (https://github.com/pulumi/pulumi-kubernetes/pull/1846)
- Elide last-applied-configuration annotation when server-side support is enabled (https://github.com/pulumi/pulumi-kubernetes/pull/1863)
- Fix panic for deletions from virtual fields in Helm Release (https://github.com/pulumi/pulumi-kubernetes/pull/1850)

## 3.12.2 (January 5, 2022)

- Relax ingress await restrictions (https://github.com/pulumi/pulumi-kubernetes/pull/1832)
- Exclude nil entries from values (https://github.com/pulumi/pulumi-kubernetes/pull/1845)

## 3.12.1 (December 9, 2021)

- Helm Release: Helm Release imports support (https://github.com/pulumi/pulumi-kubernetes/pull/1818)
- Helm Release: fix username fetch option (https://github.com/pulumi/pulumi-kubernetes/pull/1824)
- Helm Release: Use URN name as base for autonaming, Drop warning, fix default value for
  keyring (https://github.com/pulumi/pulumi-kubernetes/pull/1826)
- Helm Release: Add support for loading values from yaml files (https://github.com/pulumi/pulumi-kubernetes/pull/1828)

- Fix CRD upgrades (https://github.com/pulumi/pulumi-kubernetes/pull/1819)

## 3.12.0 (December 7, 2021)

- Add support for k8s v1.23.0. (https://github.com/pulumi/pulumi-kubernetes/pull/1681)

## 3.11.0 (December 6, 2021)

Breaking change note:

[#1817](https://github.com/pulumi/pulumi-kubernetes/pull/1817) removed the deprecated providers/Provider
resource definition from the Go SDK. Following this change, use the Provider resource at
`github.com/pulumi/pulumi-kubernetes/sdk/v3/go/kubernetes` instead.

- Helm Release: Make RepositoryOpts optional (https://github.com/pulumi/pulumi-kubernetes/pull/1806)
- Helm Release: Support local charts (https://github.com/pulumi/pulumi-kubernetes/pull/1809)
- Update pulumi dependencies v3.19.0 (https://github.com/pulumi/pulumi-kubernetes/pull/1816)
- [go/sdk] Remove deprecated providers/Provider resource (https://github.com/pulumi/pulumi-kubernetes/pull/1817)

## 3.10.1 (November 19, 2021)

- Remove unused helm ReleaseType type (https://github.com/pulumi/pulumi-kubernetes/pull/1805)
- Fix Helm Release Panic "Helm uninstall returned information" (https://github.com/pulumi/pulumi-kubernetes/pull/1807)

## 3.10.0 (November 12, 2021)

- Add await support for networking.k8s.io/v1 variant of ingress (https://github.com/pulumi/pulumi-kubernetes/pull/1795)
- Schematize overlay types (https://github.com/pulumi/pulumi-kubernetes/pull/1793)

## 3.9.0 (November 5, 2021)

- [sdk/python] Add ready attribute to await Helm charts (https://github.com/pulumi/pulumi-kubernetes/pull/1782)
- [sdk/go] Add ready attribute to await Helm charts (https://github.com/pulumi/pulumi-kubernetes/pull/1784)
- [sdk/dotnet] Add ready attribute to await Helm charts (https://github.com/pulumi/pulumi-kubernetes/pull/1785)
- [sdk/python] Update CustomResource python implementation to pickup snake-case updates (https://github.com/pulumi/pulumi-kubernetes/pull/1786)
- Update pulumi dependencies v3.16.0 (https://github.com/pulumi/pulumi-kubernetes/pull/1790)

## 3.8.3 (October 29, 2021)

- Add env variable lookup for k8s client settings (https://github.com/pulumi/pulumi-kubernetes/pull/1777)
- Fix diff logic for CRD kinds with the same name as a built-in (https://github.com/pulumi/pulumi-kubernetes/pull/1779)

## 3.8.2 (October 18, 2021)

- [sdk/python] Relax PyYaml dependency to allow upgrade to PyYaml 6.0 (https://github.com/pulumi/pulumi-kubernetes/pull/1768)
- [go/sdk] Add missing types for deprecated Provider (https://github.com/pulumi/pulumi-kubernetes/pull/1771)

## 3.8.1 (October 8, 2021)

- Fix error for helm.Release previews with computed values (https://github.com/pulumi/pulumi-kubernetes/pull/1760)
- Don't require values for helm.Release (https://github.com/pulumi/pulumi-kubernetes/pull/1761)

## 3.8.0 (October 6, 2021)

Breaking change note:

[#1751](https://github.com/pulumi/pulumi-kubernetes/pull/1751) moved the Helm Release (beta) Provider options into a
complex type called `helmReleaseSettings`. Following this change, you can set these options in the following ways:

1. As arguments to a first-class Provider
   ```typescript
   new k8s.Provider("test", { helmReleaseSettings: { driver: "secret" } });
   ```

1. Stack configuration for the default Provider
   ```
   pulumi config set --path kubernetes:helmReleaseSettings.driver "secret"
   ```

1. As environment variables
   ```
   EXPORT PULUMI_K8S_HELM_DRIVER="secret"
   ```

- [sdk/dotnet] Fix creation of CustomResources (https://github.com/pulumi/pulumi-kubernetes/pull/1741)
- Always override namespace for helm release operations (https://github.com/pulumi/pulumi-kubernetes/pull/1747)
- Add k8s client tuning settings to Provider (https://github.com/pulumi/pulumi-kubernetes/pull/1748)
- Nest helm.Release Provider settings (https://github.com/pulumi/pulumi-kubernetes/pull/1751)
- Change await logic client to use target apiVersion on updates (https://github.com/pulumi/pulumi-kubernetes/pull/1758)

## 3.7.3 (September 30, 2021)
- Use helm release's namespace on templates where namespace is left unspecified (https://github.com/pulumi/pulumi-kubernetes/pull/1733)
- Upgrade Helm dependency to v3.7.0 (https://github.com/pulumi/pulumi-kubernetes/pull/1742)
- Helm Release: Await deletion if skipAwait is unset or atomic is specific (https://github.com/pulumi/pulumi-kubernetes/pull/1742)

## 3.7.2 (September 17, 2021)
- Fix handling of charts with empty manifests (https://github.com/pulumi/pulumi-kubernetes/pull/1717)
- Use existing helm template logic to populate manifests instead of relying on `dry-run` support (https://github.com/pulumi/pulumi-kubernetes/pull/1718)

## 3.7.1 (September 10, 2021)
- Don't replace PVC on .spec.resources.requests or .limits change. (https://github.com/pulumi/pulumi-kubernetes/pull/1705)
    - *NOTE*: User's will now need to use the `replaceOnChanges` resource option for PVCs if modifying requests or limits to trigger replacement

## 3.7.0 (September 3, 2021)
- Add initial support for a Helm release resource - `kubernetes:helm.sh/v3:Release. Currently available in Beta (https://github.com/pulumi/pulumi-kubernetes/pull/1677)

## 3.6.3 (August 23, 2021)

- [sdk/go] Re-add deprecated Provider file (https://github.com/pulumi/pulumi-kubernetes/pull/1687)

## 3.6.2 (August 20, 2021)

- Fix environment variable name in disable Helm hook warnings message (https://github.com/pulumi/pulumi-kubernetes/pull/1683)

## 3.6.1 (August 19, 2021)

- [sdk/python] Fix wait for metadata in `yaml._parse_yaml_object`. (https://github.com/pulumi/pulumi-kubernetes/pull/1675)
- Fix diff logic for server-side apply mode (https://github.com/pulumi/pulumi-kubernetes/pull/1679)
- Add option to disable Helm hook warnings (https://github.com/pulumi/pulumi-kubernetes/pull/1682)
- For renderToYamlDirectory, treat an empty directory as unset (https://github.com/pulumi/pulumi-kubernetes/pull/1678)

## 3.6.0 (August 4, 2021)

The following breaking changes are part of the Kubernetes v1.22 update:
- The alpha `EphemeralContainers` kind [has been removed](https://github.com/kubernetes/kubernetes/pull/101034)
- [.NET SDK] `Networking.V1Beta1.IngressClassParametersReferenceArgs` -> `Core.V1.TypedLocalObjectReferenceArgs`

- Update Helm and client-go deps (https://github.com/pulumi/pulumi-kubernetes/pull/1662)
- Add support for k8s v1.22.0. (https://github.com/pulumi/pulumi-kubernetes/pull/1551)

## 3.5.2 (July 29, 2021)

- Update pulumi dependencies v3.7.0 (https://github.com/pulumi/pulumi-kubernetes/pull/1651)
- Update pulumi dependencies v3.9.0 (https://github.com/pulumi/pulumi-kubernetes/pull/1660)

## 3.5.1 (July 14, 2021)

- Use shared informer for await logic for all resources (https://github.com/pulumi/pulumi-kubernetes/pull/1647)

## 3.5.0 (June 30, 2021)

- Update pulumi dependencies v3.5.1 (https://github.com/pulumi/pulumi-kubernetes/pull/1623)
- Skip cluster connectivity check in yamlRenderMode (https://github.com/pulumi/pulumi-kubernetes/pull/1629)
- Handle different namespaces for server-side diff (https://github.com/pulumi/pulumi-kubernetes/pull/1631)
- Handle auto-named namespaces for server-side diff (https://github.com/pulumi/pulumi-kubernetes/pull/1633)
- *Revert* Fix hanging updates for deployment await logic (https://github.com/pulumi/pulumi-kubernetes/pull/1596)
- Use shared informer for await logic for deployments (https://github.com/pulumi/pulumi-kubernetes/pull/1639)

## 3.4.1 (June 24, 2021)

- *Revert* Fix hanging updates for deployment await logic (https://github.com/pulumi/pulumi-kubernetes/pull/1596)

## 3.4.0 (June 17, 2021)

- Add skipAwait option to helm.v3 SDKs. (https://github.com/pulumi/pulumi-kubernetes/pull/1603)
- Add skipAwait option to YAML SDKs. (https://github.com/pulumi/pulumi-kubernetes/pull/1610)
- [sdk/go] `ConfigGroup` now respects explicit provider instances when parsing YAML. (https://github.com/pulumi/pulumi-kubernetes/pull/1601)
- Fix hanging updates for deployment await logic (https://github.com/pulumi/pulumi-kubernetes/pull/1596)
- Fix auto-naming bug for computed names (https://github.com/pulumi/pulumi-kubernetes/pull/1618)
- [sdk/python] Revert pulumi dependency to <4.0.0. (https://github.com/pulumi/pulumi-kubernetes/pull/1619)
- [sdk/dotnet] Unpin System.Collections.Immutable dependency (https://github.com/pulumi/pulumi-kubernetes/pull/1621)

## 3.3.1 (June 8, 2021)

- [sdk/python] Fix YAML regression by pinning pulumi dependency to <3.4.0. (https://github.com/pulumi/pulumi-kubernetes/pull/1605)

## 3.3.0 (May 26, 2021)

- Automatically mark Secret data as Pulumi secrets. (https://github.com/pulumi/pulumi-kubernetes/pull/1577)
- Update pulumi dependency (https://github.com/pulumi/pulumi-kubernetes/pull/1588)
    - [codegen] Automatically encrypt secret input parameters (https://github.com/pulumi/pulumi/pull/7128)
    - [sdk/python] Nondeterministic import ordering fix from (https://github.com/pulumi/pulumi/pull/7126)

## 3.2.0 (May 19, 2021)

- Allow opting out of CRD rendering for Helm v3 by specifying `SkipCRDRendering` argument to Helm charts. (https://github.com/pulumi/pulumi-kubernetes/pull/1572)
- Add replaceUnready annotation for Jobs. (https://github.com/pulumi/pulumi-kubernetes/pull/1575)
- Read live Job state for replaceUnready check. (https://github.com/pulumi/pulumi-kubernetes/pull/1578)
- Fix diff panic for malformed kubeconfig. (https://github.com/pulumi/pulumi-kubernetes/pull/1581)

## 3.1.2 (May 12, 2021)

- Update pulumi dependencies to fix Python regression from 3.1.1 (https://github.com/pulumi/pulumi-kubernetes/pull/1573)

## 3.1.1 (May 5, 2021)

- Avoid circular dependencies in NodeJS SDK modules (https://github.com/pulumi/pulumi-kubernetes/pull/1558)
- Update pulumi dependencies v3.2.0 (https://github.com/pulumi/pulumi-kubernetes/pull/1564)

## 3.1.0 (April 29, 2021)

- Update Helm to v3.5.4 and client-go to v0.20.4 (https://github.com/pulumi/pulumi-kubernetes/pull/1536)
- In Python helmv2 and helmv3, and Node.js helmv3, no longer pass `Chart` resource options to child resources explicitly.
  (https://github.com/pulumi/pulumi-kubernetes/pull/1539)

## 3.0.0 (April 19, 2021)

- Depend on Pulumi 3.0, which includes improvements to Python resource arguments and key translation, Go SDK performance,
  Node SDK performance, general availability of Automation API, and more.

- Update pulumi dependency (https://github.com/pulumi/pulumi-kubernetes/pull/1521)
    - [sdk/go] Fix Go resource registrations (https://github.com/pulumi/pulumi/pull/6641)
    - [sdk/python] Support `<Resource>Args` classes (https://github.com/pulumi/pulumi/pull/6525)

- Do not return an ID when previewing the creation of a resource. (https://github.com/pulumi/pulumi-kubernetes/pull/1526)

## 2.9.1 (April 12, 2021)

- Fix refresh for render-yaml resources (https://github.com/pulumi/pulumi-kubernetes/pull/1523)
- Behavior change: Error on refresh for an unreachable cluster. (https://github.com/pulumi/pulumi-kubernetes/pull/1522)

## 2.9.0 (April 8, 2021)

- Add support for k8s v1.21.0. (https://github.com/pulumi/pulumi-kubernetes/pull/1449)
- [sdk/go] Fix plugin versioning for invoke calls (https://github.com/pulumi/pulumi-kubernetes/pull/1520)

## 2.8.4 (March 29, 2021)

- Ensure using `PULUMI_KUBERNETES_MANAGED_BY_LABEL` doesn't cause diffs on further stack updates (https://github.com/pulumi/pulumi-kubernetes/pull/1508)
- [sdk/ts] Update CustomResource to match current codegen (https://github.com/pulumi/pulumi-kubernetes/pull/1510)

## 2.8.3 (March 17, 2021)

- Fix bug where rendering manifests results in files being overwritten by subsequent resources with the same kind and name, but different namespace (https://github.com/pulumi/pulumi-kubernetes/pull/1429)
- Update pulumi dependency to fix python Resource.get() functions (https://github.com/pulumi/pulumi-kubernetes/pull/1480)
- Upgrade to Go1.16 (https://github.com/pulumi/pulumi-kubernetes/pull/1486)
- Adding arm64 plugin builds (https://github.com/pulumi/pulumi-kubernetes/pull/1490)
- Fix bug preventing helm chart being located in bitnami repo (https://github.com/pulumi/pulumi-kubernetes/pull/1491)

## 2.8.2 (February 23, 2021)

-   Postpone the removal of admissionregistration/v1beta1, which has been retargeted at 1.22 (https://github.com/pulumi/pulumi-kubernetes/pull/1474)
-   Change k8s API removals from error to warning (https://github.com/pulumi/pulumi-kubernetes/pull/1475)

## 2.8.1 (February 12, 2021)

-   Skip Helm test hook resources by default (https://github.com/pulumi/pulumi-kubernetes/pull/1467)
-   Ensure no panic when a kubernetes provider is used with an incompatible resource type (https://github.com/pulumi/pulumi-kubernetes/pull/1469)
-   Allow users to set `PULUMI_KUBERNETES_MANAGED_BY_LABEL` environment variable to control `app.kubernetes.io/managed-by` label (https://github.com/pulumi/pulumi-kubernetes/pull/1471)

## 2.8.0 (February 3, 2021)

Note: This release fixes a bug with the Helm v3 SDK that omitted any chart resources that included a hook annotation.
If you have existing charts deployed with the v3 SDK that include hook resources, the next update will create these
resources.

-   [Go SDK] Fix bug with v1/List in YAML parsing (https://github.com/pulumi/pulumi-kubernetes/pull/1457)
-   Fix bug rendering Helm v3 resources that include hooks (https://github.com/pulumi/pulumi-kubernetes/pull/1459)
-   Print warning for Helm resources using unsupported hooks (https://github.com/pulumi/pulumi-kubernetes/pull/1460)

## 2.7.8 (January 27, 2021)

-   Update pulumi dependency to remove unused Go types (https://github.com/pulumi/pulumi-kubernetes/pull/1450)

## 2.7.7 (January 20, 2021)

-   Expand allowed Python pyyaml dependency versions (https://github.com/pulumi/pulumi-kubernetes/pull/1435)

## 2.7.6 (January 13, 2021)

-   Upgrade helm and k8s deps (https://github.com/pulumi/pulumi-kubernetes/pull/1414)
-   Fix bug with Go Helm v3 transformation marshaling (https://github.com/pulumi/pulumi-kubernetes/pull/1420)

## 2.7.5 (December 16, 2020)

-   Add enum for kubernetes.core.v1.Service.Spec.Type (https://github.com/pulumi/pulumi-kubernetes/pull/1408)
-   Update pulumi deps to v2.15.5 (https://github.com/pulumi/pulumi-kubernetes/pull/1402)
-   Fix Go resource Input/Output methods (https://github.com/pulumi/pulumi-kubernetes/pull/1406)

## 2.7.4 (December 8, 2020)

-   Add support for k8s v1.20.0. (https://github.com/pulumi/pulumi-kubernetes/pull/1330)

## 2.7.3 (December 3, 2020)

-   Replace workload resources if any field in `.spec.selector` changes. (https://github.com/pulumi/pulumi-kubernetes/pull/1387)
-   Update pulumi deps to v2.15.0 (https://github.com/pulumi/pulumi-kubernetes/pull/1393)
-   Add package/module registration for NodeJS and Python (https://github.com/pulumi/pulumi-kubernetes/pull/1394)

## 2.7.2 (November 19, 2020)

-   Fixed a gRPC error for larger Helm charts in the .NET SDK [#4224](https://github.com/pulumi/pulumi/issues/4224)
-   Update pulumi deps to v2.14.0 (https://github.com/pulumi/pulumi-kubernetes/pull/1385)

## 2.7.1 (November 18, 2020)

-   Error on delete if cluster is unreachable (https://github.com/pulumi/pulumi-kubernetes/pull/1379)
-   Update pulumi deps to v2.13.2 (https://github.com/pulumi/pulumi-kubernetes/pull/1383)

## 2.7.0 (November 12, 2020)

-   Add support for previewing Create and Update operations for API servers that support dry-run (https://github.com/pulumi/pulumi-kubernetes/pull/1355)
-   Fix panic introduced in #1355 (https://github.com/pulumi/pulumi-kubernetes/pull/1368)
-   (NodeJS) Add ready attribute to await Helm charts (https://github.com/pulumi/pulumi-kubernetes/pull/1364)
-   Update Helm to v3.4.0 and client-go to v1.19.2 (https://github.com/pulumi/pulumi-kubernetes/pull/1360)
-   Update Helm to v3.4.1 and client-go to v1.19.3 (https://github.com/pulumi/pulumi-kubernetes/pull/1365)
-   Fix panic when provider is given kubeconfig as an object instead of string (https://github.com/pulumi/pulumi-kubernetes/pull/1373)
-   Fix concurrency issue in Helm + .NET SDK [#1311](https://github.com/pulumi/pulumi-kubernetes/issues/1311) and [#1374](https://github.com/pulumi/pulumi-kubernetes/issues/1374)

## 2.6.3 (October 12, 2020)

-   Revert Helm v2 deprecation warnings (https://github.com/pulumi/pulumi-kubernetes/pull/1352)

## 2.6.2 (October 7, 2020)

## Important Note

Helm v2 support is [EOL](https://helm.sh/blog/helm-v2-deprecation-timeline/), and will no longer be supported upstream
as of next month. Furthermore, the stable/incubator chart repos will likely
[stop working](https://github.com/helm/charts#deprecation-timeline) after November 13, 2020. Deprecation warnings have
been added for any usage of Pulumi's `helm.v2` API, and this API will be removed at a future date. Our `helm.v3` API is
backward compatible, so you should be able to update without disruption to existing resources.

### Bug Fixes

-   Set plugin version for Go SDK invoke calls (https://github.com/pulumi/pulumi-kubernetes/pull/1325)
-   Python: Fix generated examples and docs to prefer input/output classes (https://github.com/pulumi/pulumi-kubernetes/pull/1346)

### Improvements

-   Update Helm v3 mod to v3.3.2 (https://github.com/pulumi/pulumi-kubernetes/pull/1326)
-   Update Helm v3 mod to v3.3.3 (https://github.com/pulumi/pulumi-kubernetes/pull/1328)
-   Change error to warning if internal autoname annotation is set (https://github.com/pulumi/pulumi-kubernetes/pull/1337)
-   Deprecate Helm v2 SDKs (https://github.com/pulumi/pulumi-kubernetes/pull/1344)

## 2.6.1 (September 16, 2020)

### Bug Fixes

-   Fix Python type hints for lists (https://github.com/pulumi/pulumi-kubernetes/pull/1313)
-   Fix Python type hints for integers (https://github.com/pulumi/pulumi-kubernetes/pull/1317)
-   Fix Helm v3 default namespace handling (https://github.com/pulumi/pulumi-kubernetes/pull/1323)

### Improvements

-   Update Helm v3 mod to v3.3.1 (https://github.com/pulumi/pulumi-kubernetes/pull/1320)

## 2.6.0 (September 10, 2020)

Note: There is a minor breaking change in the .NET SDK for Helm v3. As part of the switch to using native
Helm libraries in #1291, the Helm.V3.Chart class no longer inherits from the ChartBase class. Most users should
not be affected by this change.

### Bug Fixes

-   Upgrade version of pyyaml to fix a [security vulnerability](https://nvd.nist.gov/vuln/detail/CVE-2019-20477) (https://github.com/pulumi/pulumi-kubernetes/pull/1230)
-   Fix Helm api-versions handling in all SDKs. (https://github.com/pulumi/pulumi-kubernetes/pull/1307)

### Improvements

-   Update .NET Helm v3 to use native client. (https://github.com/pulumi/pulumi-kubernetes/pull/1291)
-   Update Go Helm v3 to use native client. (https://github.com/pulumi/pulumi-kubernetes/pull/1296)
-   Python: Allow type annotations on transformation functions. (https://github.com/pulumi/pulumi-kubernetes/pull/1298)

## 2.5.1 (September 2, 2020)

### Bug Fixes

-   Fix regression of .get methods in NodeJS SDK. (https://github.com/pulumi/pulumi-kubernetes/pull/1285)

### Improvements

-   Upgrade to Pulumi v2.9.0, which adds type annotations and input/output classes to Python (https://github.com/pulumi/pulumi-kubernetes/pull/1276)
-   Switch Helm v3 logic to use native library. (https://github.com/pulumi/pulumi-kubernetes/pull/1263)
-   Bump python requests version dependency. (https://github.com/pulumi/pulumi-kubernetes/pull/1274)
-   Update NodeJS Helm v3 to use native client. (https://github.com/pulumi/pulumi-kubernetes/pull/1279)
-   [sdk/nodejs] Remove unneccessary constructor overloads. (https://github.com/pulumi/pulumi-kubernetes/pull/1286)

## 2.5.0 (August 26, 2020)

### Improvements

-   Add support for k8s v1.19.0. (https://github.com/pulumi/pulumi-kubernetes/pull/996)
-   Handle kubeconfig contents or path in provider. (https://github.com/pulumi/pulumi-kubernetes/pull/1255)
-   Add type annotations to Python SDK for API Extensions, Helm, Kustomize, and YAML. (https://github.com/pulumi/pulumi-kubernetes/pull/1259)
-   Update k8s package deps to v0.18.8. (https://github.com/pulumi/pulumi-kubernetes/pull/1265)
-   Move back to upstream json-patch module. (https://github.com/pulumi/pulumi-kubernetes/pull/1266)

## 2.4.3 (August 14, 2020)

### Bug Fixes

-   Rename Python's yaml.ConfigFile file_id parameter to file. (https://github.com/pulumi/pulumi-kubernetes/pull/1248)

### Improvements

-   Remove the ComponentStatus resource type. (https://github.com/pulumi/pulumi-kubernetes/pull/1234)

## 2.4.2 (August 3, 2020)

### Bug Fixes

-   Fix server-side diff when immutable fields change. (https://github.com/pulumi/pulumi-kubernetes/pull/988)
-   Update json-patch mod to fix hangs on pulumi update. (https://github.com/pulumi/pulumi-kubernetes/pull/1223)

## 2.4.1 (July 24, 2020)

### Bug Fixes

-   Handle networking/v1beta1 Ingress resources. (https://github.com/pulumi/pulumi-kubernetes/pull/1221)

### Improvements

-   Add NodeJS usage examples for Helm, Kustomize, and YAML resources. (https://github.com/pulumi/pulumi-kubernetes/pull/1205)
-   Add Python usage examples for Helm, Kustomize, and YAML resources. (https://github.com/pulumi/pulumi-kubernetes/pull/1209)
-   Add v3 Helm package for Go SDK. (https://github.com/pulumi/pulumi-kubernetes/pull/1211)
-   Add Go usage examples for Helm, Kustomize, and YAML resources. (https://github.com/pulumi/pulumi-kubernetes/pull/1212)
-   Add yaml.ConfigGroup to Python SDK. (https://github.com/pulumi/pulumi-kubernetes/pull/1217)
-   Add C# usage examples for Helm, Kustomize, and YAML resources. (https://github.com/pulumi/pulumi-kubernetes/pull/1213)

## 2.4.0 (July 7, 2020)

### Bug Fixes

-   Fix error parsing Helm version (https://github.com/pulumi/pulumi-kubernetes/pull/1170)
-   Fix prometheus-operator test to wait for the CRD to be ready before use (https://github.com/pulumi/pulumi-kubernetes/pull/1172)
-   Fix suppress deprecation warnings flag (https://github.com/pulumi/pulumi-kubernetes/pull/1189)
-   Set additionalSecretOutputs on Secret data fields (https://github.com/pulumi/pulumi-kubernetes/pull/1194)

### Improvements

-   Set supported environment variables in SDK Provider classes (https://github.com/pulumi/pulumi-kubernetes/pull/1166)
-   Python SDK updated to align with other Pulumi Python SDKs. (https://github.com/pulumi/pulumi-kubernetes/pull/1160)
-   Add support for Kustomize. (https://github.com/pulumi/pulumi-kubernetes/pull/1178)
-   Implement GetSchema to enable example and import code generation. (https://github.com/pulumi/pulumi-kubernetes/pull/1181)
-   Only show deprecation messages when new API versions exist in current cluster version (https://github.com/pulumi/pulumi-kubernetes/pull/1182)

## 2.3.1 (June 17, 2020)

### Improvements

-   Update resource deprecation/removal warnings. (https://github.com/pulumi/pulumi-kubernetes/pull/1162)

### Bug Fixes

-   Fix regression in TypeScript YAML SDK (https://github.com/pulumi/pulumi-kubernetes/pull/1157)

## 2.3.0 (June 9, 2020)

### Improvements

- NodeJS SDK updated to align with other Pulumi NodeJS SDKs. (https://github.com/pulumi/pulumi-kubernetes/pull/1151)
- .NET SDK updated to align with other Pulumi .NET SDKs. (https://github.com/pulumi/pulumi-kubernetes/pull/1132)
    - Deprecated resources are now marked as `Obsolete`.
    - Many classes are moved to new locations on disk while preserving the public namespaces and API.
    - Several unused argument/output classes were removed without any impact on resources (e.g. `DeploymentRollbackArgs`).
    - Fixed the type of some properties in `JSONSchemaPropsArgs` (there's no need to have 2nd-level inputs there):
        - `InputList<InputJson>` -> `InputList<JsonElement>`
        - `InputMap<Union<TArgs, InputList<string>>>` -> `InputMap<Union<TArgs, ImmutableArray<string>>>`

### Bug Fixes

-   Fix incorrect schema consts for apiVersion and kind (https://github.com/pulumi/pulumi-kubernetes/pull/1153)

## 2.2.2 (May 27, 2020)

-   2.2.1 SDK release process failed, so pushing a new tag.

## 2.2.1 (May 27, 2020)

### Improvements

-   Update deprecated/removed resource warnings. (https://github.com/pulumi/pulumi-kubernetes/pull/1135)
-   Update to client-go 1.18. (https://github.com/pulumi/pulumi-kubernetes/pull/1136)
-   Don't replace Service on .spec.type change. (https://github.com/pulumi/pulumi-kubernetes/pull/1139)

### Bug Fixes

-   Fix regex in python `include-crds` logic (https://github.com/pulumi/pulumi-kubernetes/pull/1145)

## 2.2.0 (May 15, 2020)

### Improvements

-   Support helm v3 `include-crds` argument. (https://github.com/pulumi/pulumi-kubernetes/pull/1102)
-   Bump python requests version dependency. (https://github.com/pulumi/pulumi-kubernetes/pull/1121)
-   Add apiextensions.CustomResource to Go SDK. (https://github.com/pulumi/pulumi-kubernetes/pull/1125)

## 2.1.1 (May 8, 2020)

-   Python and .NET packages failed to publish for 2.1.0, so bumping release version.

## 2.1.0 (May 8, 2020)

### Improvements

-   Add YAML support to Go SDK. (https://github.com/pulumi/pulumi-kubernetes/pull/1093).
-   Add Helm support to Go SDK. (https://github.com/pulumi/pulumi-kubernetes/pull/1105).

### Bug Fixes

-   fix(customresources): use a 3-way merge patch instead of strategic merge. (https://github.com/pulumi/pulumi-kubernetes/pull/1095)
-   Fix required input props in Go SDK. (https://github.com/pulumi/pulumi-kubernetes/pull/1090)
-   Update Go SDK using latest codegen packages. (https://github.com/pulumi/pulumi-kubernetes/pull/1089)
-   Fix schema type for Fields and RawExtension. (https://github.com/pulumi/pulumi-kubernetes/pull/1086)
-   Fix error parsing YAML in python 3.8 (https://github.com/pulumi/pulumi-kubernetes/pull/1079)
-   Fix HELM_HOME handling for Helm v3. (https://github.com/pulumi/pulumi-kubernetes/pull/1076)

## 2.0.0 (April 16, 2020)

### Improvements

-   Add consts to Go SDK. (https://github.com/pulumi/pulumi-kubernetes/pull/1062).
-   Add `CustomResource` to .NET SDK (https://github.com/pulumi/pulumi-kubernetes/pull/1067).
-   Upgrade to Pulumi v2.0.0

### Bug fixes

-   Sort fetched helm charts into alphabetical order. (https://github.com/pulumi/pulumi-kubernetes/pull/1064)

## 1.6.0 (March 25, 2020)

### Improvements

-   Add a Go SDK. (https://github.com/pulumi/pulumi-kubernetes/pull/1029) (https://github.com/pulumi/pulumi-kubernetes/pull/1042).
-   Add support for Kubernetes 1.18. (https://github.com/pulumi/pulumi-kubernetes/pull/872) (https://github.com/pulumi/pulumi-kubernetes/pull/1042).

### Bug fixes

-   Update the Python `Provider` class to use parameter naming consistent with other resources. (https://github.com/pulumi/pulumi-kubernetes/pull/1039).
-   Change URN for apiregistration resources. (https://github.com/pulumi/pulumi-kubernetes/pull/1021).

## 1.5.8 (March 16, 2020)

### Improvements

-   Automatically populate type aliases and additional secret outputs in the .NET SDK.  (https://github.com/pulumi/pulumi-kubernetes/pull/1026).
-   Update to Pulumi NuGet 1.12.1 and .NET Core 3.1.  (https://github.com/pulumi/pulumi-kubernetes/pull/1030).

## 1.5.7 (March 10, 2020)

### Bug fixes

-   Change URN for apiregistration resources. (https://github.com/pulumi/pulumi-kubernetes/pull/1021).
-   Replace PersistentVolume if volume source changes. (https://github.com/pulumi/pulumi-kubernetes/pull/1015).
-   Fix bool Python provider opts. (https://github.com/pulumi/pulumi-kubernetes/pull/1027).

## 1.5.6 (February 28, 2020)

### Bug fixes

-   Replace Daemonset if .spec.selector changes. (https://github.com/pulumi/pulumi-kubernetes/pull/1008).
-   Display error when pulumi plugin install fails. (https://github.com/pulumi/pulumi-kubernetes/pull/1010).

## 1.5.5 (February 25, 2020)

### Bug fixes

-   Upgrade pulumi/pulumi dep to 1.11.0 (fixes #984). (https://github.com/pulumi/pulumi-kubernetes/pull/1005).

## 1.5.4 (February 19, 2020)

### Improvements

-   Auto-generate aliases for all resource kinds. (https://github.com/pulumi/pulumi-kubernetes/pull/991).

### Bug fixes

-   Fix aliases for several resource kinds. (https://github.com/pulumi/pulumi-kubernetes/pull/990).
-   Don't require valid cluster for YAML render mode. (https://github.com/pulumi/pulumi-kubernetes/pull/997).
-   Fix .NET resources with empty arguments. (https://github.com/pulumi/pulumi-kubernetes/pull/983).
-   Fix panic condition in Pod await logic. (https://github.com/pulumi/pulumi-kubernetes/pull/998).

### Improvements

-   .NET SDK supports resources to work with YAML Kubernetes files and Helm charts.
(https://github.com/pulumi/pulumi-kubernetes/pull/980).

## 1.5.3 (February 11, 2020)

### Bug fixes

-   Change invoke call to always use latest version. (https://github.com/pulumi/pulumi-kubernetes/pull/987).

## 1.5.2 (February 10, 2020)

### Improvements

-   Optionally render YAML for k8s resources. (https://github.com/pulumi/pulumi-kubernetes/pull/936).

## 1.5.1 (February 7, 2020)

### Bug fixes

-   Specify provider version for invokes. (https://github.com/pulumi/pulumi-kubernetes/pull/982).

## 1.5.0 (February 4, 2020)

### Improvements

-   Update nodejs SDK to use optional chaining in constructor. (https://github.com/pulumi/pulumi-kubernetes/pull/959).
-   Automatically set Secret inputs as pulumi.secret. (https://github.com/pulumi/pulumi-kubernetes/pull/961).
-   Create helm.v3 alias. (https://github.com/pulumi/pulumi-kubernetes/pull/970).

### Bug fixes

-   Fix hang on large YAML files. (https://github.com/pulumi/pulumi-kubernetes/pull/974).
-   Use resourcePrefix all code paths. (https://github.com/pulumi/pulumi-kubernetes/pull/977).

## 1.4.5 (January 22, 2020)

### Bug fixes

-   Handle invalid kubeconfig context. (https://github.com/pulumi/pulumi-kubernetes/pull/960).

## 1.4.4 (January 21, 2020)

### Improvements

-   Improve namespaced Kind check. (https://github.com/pulumi/pulumi-kubernetes/pull/947).
-   Add helm template `apiVersions` flag. (https://github.com/pulumi/pulumi-kubernetes/pull/894)
-   Move YAML decode logic into provider and improve handling of default namespaces for Helm charts. (https://github.com
/pulumi/pulumi-kubernetes/pull/952).

### Bug fixes

-   Gracefully handle unreachable k8s cluster. (https://github.com/pulumi/pulumi-kubernetes/pull/946).
-   Fix deprecation notice for CSINode. (https://github.com/pulumi/pulumi-kubernetes/pull/944).

## 1.4.3 (January 8, 2020)

### Bug fixes

-   Revert invoke changes. (https://github.com/pulumi/pulumi-kubernetes/pull/941).

## 1.4.2 (January 7, 2020)

### Improvements

-   Move YAML decode logic into provider. (https://github.com/pulumi/pulumi-kubernetes/pull/925).
-   Improve handling of default namespaces for Helm charts. (https://github.com/pulumi/pulumi-kubernetes/pull/934).

### Bug fixes

-   Fix panic condition in Ingress await logic. (https://github.com/pulumi/pulumi-kubernetes/pull/928).
-   Fix deprecation warnings and docs. (https://github.com/pulumi/pulumi-kubernetes/pull/929).
-   Fix projection of array-valued output properties in .NET. (https://github.com/pulumi/pulumi-kubernetes/pull/931)

## 1.4.1 (December 17, 2019)

### Bug fixes

-   Fix deprecation warnings and docs. (https://github.com/pulumi/pulumi-kubernetes/pull/918 and https://github.com /pulumi/pulumi-kubernetes/pull/921).

## 1.4.0 (December 9, 2019)

### Important

The discovery.v1alpha1.EndpointSlice and discovery.v1alpha1.EndpointSliceList APIs were removed in k8s 1.17,
and no longer appear in the Pulumi Kubernetes SDKs. These resources can now be found at
discovery.v1beta1.EndpointSlice and discovery.v1beta1.EndpointSliceList.

### Major changes

-   Add support for Kubernetes v1.17.0 (https://github.com/pulumi/pulumi-kubernetes/pull/706)

## 1.3.4 (December 5, 2019)

### Improvements

-   Use HELM_HOME as default if set. (https://github.com/pulumi/pulumi-kubernetes/pull/855).
-   Use `namespace` provided by `KUBECONFIG`, if it is not explicitly set in the provider (https://github.com/pulumi/pulumi-kubernetes/pull/903).

## 1.3.3 (November 29, 2019)

### Improvements

-   Add `Provider` for .NET. (https://github.com/pulumi/pulumi-kubernetes/pull/897)

## 1.3.2 (November 26, 2019)

### Improvements

-   Add support for .NET. (https://github.com/pulumi/pulumi-kubernetes/pull/885)

## 1.3.1 (November 18, 2019)

### Improvements

-   Add support for helm 3 CLI tool. (https://github.com/pulumi/pulumi-kubernetes/pull/882).

## 1.3.0 (November 13, 2019)

### Improvements

-   Increase maxBuffer for helm template exec. (https://github.com/pulumi/pulumi-kubernetes/pull/864).
-   Add StreamInvoke RPC call, along with stream invoke implementations for
    kubernetes:kubernetes:watch, kubernetes:kubernetes:list, and kubernetes:kubernetes:logs. (#858, #873, #876).

## 1.2.3 (October 17, 2019)

### Bug fixes

-   Correctly merge provided opts for k8s resources. (https://github.com/pulumi/pulumi-kubernetes/pull/850).
-   Fix a bug that causes helm crash when referencing 'scoped packages' that start with '@'. (https://github.com/pulumi/pulumi-kubernetes/pull/846)

## 1.2.2 (October 10, 2019)

### Improvements

-   Stop using initialApiVersion annotation. (https://github.com/pulumi/pulumi-kubernetes/pull/837).
-   Cache the parsed OpenAPI schema to improve performance. (https://github.com/pulumi/pulumi-kubernetes/pull/836).

## 1.2.1 (October 8, 2019)

### Improvements

-   Cache the OpenAPI schema to improve performance. (https://github.com/pulumi/pulumi-kubernetes/pull/833).
-   Aggregate error messages from Pods on Job Read. (https://github.com/pulumi/pulumi-kubernetes/pull/831).
-   Improve interactive status for Jobs. (https://github.com/pulumi/pulumi-kubernetes/pull/832).

## 1.2.0 (October 4, 2019)

### Improvements

-   Add logic to check for Job readiness. (https://github.com/pulumi/pulumi-kubernetes/pull/633).
-   Automatically mark Secret data and stringData as secret. (https://github.com/pulumi/pulumi-kubernetes/pull/803).
-   Auto-alias resource apiVersions. (https://github.com/pulumi/pulumi-kubernetes/pull/798).
-   Provide detailed error for removed apiVersions. (https://github.com/pulumi/pulumi-kubernetes/pull/809).

## 1.1.0 (September 18, 2019)

### Major changes

-   Add support for Kubernetes v1.16.0 (https://github.com/pulumi/pulumi-kubernetes/pull/669)

### Improvements

-   Implement customTimeout for resource deletion. (https://github.com/pulumi/pulumi-kubernetes/pull/802).
-   Increase default readiness timeouts to 10 mins. (https://github.com/pulumi/pulumi-kubernetes/pull/721).
-   Add suppressDeprecationWarnings flag. (https://github.com/pulumi/pulumi-kubernetes/pull/808).
-   Warn for invalid usage of Helm repo parameter. (https://github.com/pulumi/pulumi-kubernetes/pull/805).
-   Add PodAggregator for use by resource awaiters. (https://github.com/pulumi/pulumi-kubernetes/pull/785).

## 1.0.1 (September 11, 2019)

### Improvements

-   Warn for deprecated apiVersions.
    (https://github.com/pulumi/pulumi-kubernetes/pull/779).

### Bug fixes

-   Fix await logic for extensions/v1beta1/Deployment
    (https://github.com/pulumi/pulumi-kubernetes/pull/794).
-   Fix error reporting
    (https://github.com/pulumi/pulumi-kubernetes/pull/782).

## 1.0.0 (September 3, 2019)

### Bug fixes

-   Fix name collisions in the Charts/YAML Python packages
    (https://github.com/pulumi/pulumi-kubernetes/pull/771).
-   Implement `{ConfigFile, ConfigGroup, Chart}#get_resource`
    (https://github.com/pulumi/pulumi-kubernetes/pull/771).
-   Upgrade Pulumi dependency to 1.0.0.

## 1.0.0-rc.1 (August 28, 2019)

### Improvements

### Bug fixes

-   Do not leak unencrypted secret values into the state file (fixes https://github.com/pulumi/pulumi-kubernetes/issues/734).

## 1.0.0-beta.2 (August 26, 2019)

### Improvements

-   Refactor and update the docs of the repo for 1.0. (https://github.com/pulumi/pulumi-kubernetes/pull/736).
-   Document await logic in the SDKs. (https://github.com/pulumi/pulumi-kubernetes/pull/711).
-   Document await timeouts and how to override. (https://github.com/pulumi/pulumi-kubernetes/pull/718).
-   Improve CustomResource for Python SDK. (https://github.com/pulumi/pulumi-kubernetes/pull/700).
-   Clean up Python SDK get methods. (https://github.com/pulumi/pulumi-kubernetes/pull/740).
-   Remove undocumented kubectl replace invoke method. (https://github.com/pulumi/pulumi-kubernetes/pull/738).
-   Don't populate `.status` in input types (https://github.com/pulumi/pulumi-kubernetes/pull/635).
-   Allow a user to pass CustomTimeouts as part of ResourceOptions (fixes https://github.com/pulumi/pulumi-kubernetes/issues/672)
-   Don't panic when an Asset or an Archive are passed into a resource definition (https://github.com/pulumi/pulumi-kubernetes/pull/751).

### Bug fixes

-   Fix error messages for resources with default namespace. (https://github.com/pulumi/pulumi-kubernetes/pull/749).
-   Correctly compute version number for plugin to send with registration requests (fixes https://github.com/pulumi/pulumi-kubernetes/issues/732).

## 1.0.0-beta.1 (August 13, 2019)

### Improvements

-   Add .get() to Python SDK. (https://github.com/pulumi/pulumi-kubernetes/pull/435).

## 0.25.6 (August 7, 2019)

### Bug fixes

-   Align YAML parsing with core Kubernetes supported YAML subset. (https://github.com/pulumi/pulumi-kubernetes/pull/690).
-   Handle string values in the equalNumbers function. (https://github.com/pulumi/pulumi-kubernetes/pull/691).
-   Properly detect readiness for Deployment scaled to 0. (https://github.com/pulumi/pulumi-kubernetes/pull/688).
-   Fix a bug that caused crashes when empty array values were added to resource inputs. (https://github.com/pulumi/pulumi-kubernetes/pull/696)

## 0.25.5 (August 2, 2019)

### Bug fixes

-   Fall back to client-side diff if server-side diff fails. (https://github.com/pulumi/pulumi-kubernetes/pull/685).
-   Fix namespace arg for Python Helm SDK (https://github.com/pulumi/pulumi-kubernetes/pull/670).
-   Detect namespace diff for first-class providers. (https://github.com/pulumi/pulumi-kubernetes/pull/674).
-   Fix values arg for Python Helm SDK (https://github.com/pulumi/pulumi-kubernetes/pull/678).
-   Fix Python Helm LocalChartOpts to inherit from BaseChartOpts (https://github.com/pulumi/pulumi-kubernetes/pull/681).

## 0.25.4 (August 1, 2019)

### Important

This release reverts the default diff behavior back to the pre-`0.25.3` behavior. A new flag has
been added to the provider options called `enableDryRun`, that can be used to opt in to the new
diff behavior. This will eventually become the default behavior after further testing to ensure
that this change is not disruptive.

### Major changes

-   Disable dryRun diff behavior by default. (https://github.com/pulumi/pulumi-kubernetes/pull/686)

### Improvements

-   Improve error messages for StatefulSet. (https://github.com/pulumi/pulumi-kubernetes/pull/673)

### Bug fixes

-   Properly reference override values in Python Helm SDK (https://github.com/pulumi/pulumi-kubernetes/pull/676).
-   Handle Output values in diffs. (https://github.com/pulumi/pulumi-kubernetes/pull/682).

## 0.25.3 (July 29, 2019)

### Bug fixes

-   Allow `yaml.ConfigGroup` to take URLs as argument
    (https://github.com/pulumi/pulumi-kubernetes/pull/638).
-   Return useful errors when we fail to fetch URL YAML
    (https://github.com/pulumi/pulumi-kubernetes/pull/638).
-   Use JSON_SCHEMA when parsing Kubernetes YAML, to conform with the expectations of the Kubernetes
    core resource types. (https://github.com/pulumi/pulumi-kubernetes/pull/638).
-   Don't render emoji on Windows. (https://github.com/pulumi/pulumi-kubernetes/pull/634)
-   Emit a useful error message (rather than a useless one) if we fail to parse the YAML data in
    `kubernetes:config:kubeconfig` (https://github.com/pulumi/pulumi-kubernetes/pull/636).
-   Provide useful contexts in provider errors, particularly those that originate from the API
    server (https://github.com/pulumi/pulumi-kubernetes/pull/636).
-   Expose all Kubernetes types through the SDK
    (https://github.com/pulumi/pulumi-kubernetes/pull/637).
-   Use `opts` instead of `__opts__` and `resource_name` instead of `__name__` in Python SDK
    (https://github.com/pulumi/pulumi-kubernetes/pull/639).
-   Properly detect failed Deployment on rollout. (https://github.com/pulumi/pulumi-kubernetes/pull/646
    and https://github.com/pulumi/pulumi-kubernetes/pull/657).
-   Use dry-run support if available when diffing the actual and desired state of a resource
    (https://github.com/pulumi/pulumi-kubernetes/pull/649)
-   Fix panic when `.metadata.label` is mistyped
    (https://github.com/pulumi/pulumi-kubernetes/pull/655).
-   Fix unexpected diffs when running against an API server that does not support dry-run.
    (https://github.com/pulumi/pulumi-kubernetes/pull/658)

## 0.25.2 (July 11, 2019)

### Improvements

-   The Kubernetes provider can now communicate detailed information about the difference between a resource's
desired and actual state during a Pulumi update. (https://github.com/pulumi/pulumi-kubernetes/pull/618).
-   Refactor Pod await logic for easier testing and maintenance (https://github.com/pulumi/pulumi-kubernetes/pull/590).
-   Update to client-go v12.0.0 (https://github.com/pulumi/pulumi-kubernetes/pull/621).
-   Fallback to JSON merge if strategic merge fails (https://github.com/pulumi/pulumi-kubernetes/pull/622).

### Bug fixes

-   Fix Helm Chart resource by passing `resourcePrefix` to the yaml template resources (https://github.com/pulumi/pulumi-kubernetes/pull/625).

## 0.25.1 (July 2, 2019)

### Improvements

-   Unify diff behavior between `Diff` and `Update`. This should result in better detection of state drift as
    well as behavior that is more consistent with respect to `kubectl`. (https://github.com/pulumi/pulumi-kubernetes/pull/604)
-   The Kubernetes provider now supports the internal features necessary for the Pulumi engine to detect diffs between the actual and desired state of a resource after a `pulumi refresh` (https://github.com/pulumi/pulumi-kubernetes/pull/477).
-   The Kubernetes provider now sets the `"kubectl.kubernetes.io/last-applied-configuration"` annotation to the last deployed configuration for a resource. This enables better interoperability with `kubectl`.

### Bug fixes

-   Add more props that force replacement of Pods (https://github.com/pulumi/pulumi-kubernetes/pull/613)

## 0.25.0 (June 19, 2019)

### Major changes

-   Add support for Kubernetes v1.15.0 (https://github.com/pulumi/pulumi-kubernetes/pull/557)

### Improvements

-   Enable multiple instances of Helm charts per stack (https://github.com/pulumi/pulumi-kubernetes/pull/599).
-   Enable multiple instances of YAML manifests per stack (https://github.com/pulumi/pulumi-kubernetes/pull/594).

### Bug fixes

-   None

## 0.24.0 (June 5, 2019)

### Important

BREAKING: This release changes the behavior of the provider `namespace` flag introduced
in `0.23.0`. Previously, this flag was treated as an override, which ignored namespace
values set directly on resources. Now, the flag is a default, and will only set the
namespace if one is not already set. If you have created resources using a provider
with the `namespace` flag set, this change may cause these resources to be recreated
on the next update.

### Major changes

-   BREAKING: Change the recently added `transformations` callback in Python to match JavaScript API (https://github.com/pulumi/pulumi-kubernetes/pull/575)
-   BREAKING: Remove `getInputs` from Kubernetes resource implementations. (https://github.com/pulumi/pulumi-kubernetes/pull/580)
-   BREAKING: Change provider namespace from override to default. (https://github.com/pulumi/pulumi-kubernetes/pull/585)

### Improvements

-   Enable configuring `ResourceOptions` via `transformations` (https://github.com/pulumi/pulumi-kubernetes/pull/575).
-   Changing k8s cluster config now correctly causes dependent resources to be replaced (https://github.com/pulumi/pulumi-kubernetes/pull/577).
-   Add user-defined type guard `isInstance` to all Kubernetes `CustomResource` implementations (https://github.com/pulumi/pulumi-kubernetes/pull/582).

### Bug fixes

-   Fix panics during preview when `metadata` is a computed value (https://github.com/pulumi/pulumi-kubernetes/pull/572)

## 0.23.1 (May 10, 2019)

### Major changes

-   None

### Improvements

-   Update to use client-go v11.0.0 (https://github.com/pulumi/pulumi-kubernetes/pull/549)
-   Deduplicate provider logs (https://github.com/pulumi/pulumi-kubernetes/pull/558)

### Bug fixes

-   Fix namespaceable check for diff (https://github.com/pulumi/pulumi-kubernetes/pull/554)

## 0.23.0 (April 30, 2019)

### Important

This release fixes a longstanding issue with the provider namespace flag. Previously, this
flag was erroneously ignored, but will now cause any resources using this provider to be
created in the specified namespace. **This may cause resources to be recreated!** Unset the
namespace parameter to avoid this behavior. Also note that this parameter takes precedence
over any namespace defined on the underlying resource.

The Python SDK now supports YAML manifests and Helm charts, including `CustomResourceDefinitions`
and `CustomResources`!

### Major changes

-   Put all resources in specified provider namespace (https://github.com/pulumi/pulumi-kubernetes/pull/538)
-   Add Helm support to Python SDK (https://github.com/pulumi/pulumi-kubernetes/pull/544)

### Bug fixes

-   Fix Helm repo quoting for Windows (https://github.com/pulumi/pulumi-kubernetes/pull/540)
-   Fix Python YAML SDK (https://github.com/pulumi/pulumi-kubernetes/pull/545)

## 0.22.2 (April 11, 2019)

### Important

This release improves handling for CustomResources (CRs) and CustomResourceDefinitions (CRDs).
CRs without a matching CRD will now be considered deleted during `pulumi refresh`, and `pulumi destroy`
will not fail to delete a CR if the related CRD is missing.
See https://github.com/pulumi/pulumi-kubernetes/pull/530 for details.

### Major changes

-   None

### Improvements

-   Improve error handling for "no match found" errors (https://github.com/pulumi/pulumi-kubernetes/pull/530)

### Bug fixes

-   None

## 0.22.1 (April 9, 2019)

### Major changes

-   Add basic YAML support to Python SDK (https://github.com/pulumi/pulumi-kubernetes/pull/499)
-   Add transforms to YAML support for Python SDK (https://github.com/pulumi/pulumi-kubernetes/pull/500)

### Improvements

-   Move helm module into a directory (https://github.com/pulumi/pulumi-kubernetes/pull/512)
-   Move yaml module into a directory (https://github.com/pulumi/pulumi-kubernetes/pull/513)

### Bug fixes

-   Fix Deployment await logic for old API schema (https://github.com/pulumi/pulumi-kubernetes/pull/523)
-   Replace PodDisruptionBudget if spec changes (https://github.com/pulumi/pulumi-kubernetes/pull/527)

## 0.22.0 (March 25, 2019)

### Major changes

-   Add support for Kubernetes v1.14.0 (https://github.com/pulumi/pulumi-kubernetes/pull/371)

### Improvements

-   Add CustomResource to Python SDK (https://github.com/pulumi/pulumi-kubernetes/pull/543)

### Bug fixes

-   None

## 0.21.1 (March 18, 2019)

### Major changes

-   None

### Improvements

-   Split up nodejs SDK into multiple files (https://github.com/pulumi/pulumi-kubernetes/pull/480)

### Bug fixes

-   Check for unexpected RPC ID and return an error (https://github.com/pulumi/pulumi-kubernetes/pull/475)
-   Fix an issue where the Python `pulumi_kubernetes` package was depending on an older `pulumi` package.
-   Fix YAML parsing for computed namespaces (https://github.com/pulumi/pulumi-kubernetes/pull/483)

## 0.21.0 (Released March 6, 2019)

### Important

Updating to v0.17.0 version of `@pulumi/pulumi`.  This is an update that will not play nicely
in side-by-side applications that pull in prior versions of this package.

See https://github.com/pulumi/pulumi/commit/7f5e089f043a70c02f7e03600d6404ff0e27cc9d for more details.

As such, we are rev'ing the minor version of the package from 0.16 to 0.17.  Recent version of `pulumi` will now detect, and warn, if different versions of `@pulumi/pulumi` are loaded into the same application.  If you encounter this warning, it is recommended you move to versions of the `@pulumi/...` packages that are compatible.  i.e. keep everything on 0.16.x until you are ready to move everything to 0.17.x.

## 0.20.4 (March 1, 2019)

### Major changes

-   None

### Improvements

-   Allow the default timeout for awaiters to be overridden (https://github.com/pulumi/pulumi-kubernetes/pull/457)

### Bug fixes

-   Properly handle computed values in labels and annotations (https://github.com/pulumi/pulumi-kubernetes/pull/461)

## 0.20.3 (February 20, 2019)

### Major changes

-   None

### Improvements

-   None

### Bug fixes

-   Move mocha dependencies to devDependencies (https://github.com/pulumi/pulumi-kubernetes/pull/441)
-   Include managed-by label in diff preview (https://github.com/pulumi/pulumi-kubernetes/pull/431)

## 0.20.2 (Released February 13, 2019)

### Major changes

-   None

### Improvements

-   Allow awaiters to be skipped by setting an annotation (https://github.com/pulumi/pulumi-kubernetes/pull/417)
-   Set managed-by: pulumi label on all created resources (https://github.com/pulumi/pulumi-kubernetes/pull/418)
-   Clean up docstrings for Helm package (https://github.com/pulumi/pulumi-kubernetes/pull/396)
-   Support explicit `deleteBeforeReplace` (https://github.com/pulumi/pulumi/pull/2415)

### Bug fixes

-   Fix an issue with variable casing (https://github.com/pulumi/pulumi-kubernetes/pull/412)
-   Use modified copy of memcache client (https://github.com/pulumi/pulumi-kubernetes/pull/414)

## 0.20.1 (Released February 6, 2019)

### Bug fixes

-   Fix namespace handling regression (https://github.com/pulumi/pulumi-kubernetes/pull/403)
-   Nest Input<T> inside arrays (https://github.com/pulumi/pulumi-kubernetes/pull/395)

## 0.20.0 (Released February 1, 2019)

### Major changes

-   Add support for first-class Python providers (https://github.com/pulumi/pulumi-kubernetes/pull/350)
-   Upgrade to client-go 0.10.0 (https://github.com/pulumi/pulumi-kubernetes/pull/348)

### Improvements

-   Consider PVC events in Deployment await logic (https://github.com/pulumi/pulumi-kubernetes/pull/355)
-   Improve info message for Ingress with default path (https://github.com/pulumi/pulumi-kubernetes/pull/388)
-   Autogenerate Python casing table from OpenAPI spec (https://github.com/pulumi/pulumi-kubernetes/pull/387)

### Bug fixes

-   Use `node-fetch` rather than `got` to support Node 6 (https://github.com/pulumi/pulumi-kubernetes/pull/390)
-   Prevent orphaned resources on cancellation during delete (https://github.com/pulumi/pulumi-kubernetes/pull/368)
-   Handle buggy case for headless Service with no port (https://github.com/pulumi/pulumi-kubernetes/pull/366)


## 0.19.0 (Released January 15, 2019)

### Major changes

-   Implement incremental status updates for `StatefulSet`
    (https://github.com/pulumi/pulumi-kubernetes/pull/307)
-   Allow the `@pulumi/kubernetes` YAML API to understand arbitrary URLs
    (https://github.com/pulumi/pulumi-kubernetes/pull/328)
-   Add support for `.get` on CustomResources
    (https://github.com/pulumi/pulumi-kubernetes/pull/329)
-   Add support for `.get` for first-class providers
    (https://github.com/pulumi/pulumi-kubernetes/pull/340)

### Improvements

-   Fix Ingress await logic for ExternalName Services
    (https://github.com/pulumi/pulumi-kubernetes/pull/320)
-   Fix replacement logic for Job
    (https://github.com/pulumi/pulumi-kubernetes/pull/324 and https://github.com/pulumi/pulumi-kubernetes/pull/324)
-   Fix Cluster/RoleBinding replace semantics
    (https://github.com/pulumi/pulumi-kubernetes/pull/337)
-   Improve typing for `apiVersion` and `kind`
    (https://github.com/pulumi/pulumi-kubernetes/pull/341)

## 0.18.0 (Released December 4, 2018)

### Major changes

-   Allow Helm Charts to have `pulumi.Input` in their `values`
    (https://github.com/pulumi/pulumi-kubernetes/pull/241)

### Improvements

-   Retry REST calls to Kubernetes if they fail, greatly improving resiliance against resorce
    operation ordering problems.
-   Add support for creating CRDs and CRs in the same app
    (https://github.com/pulumi/pulumi-kubernetes/pull/271,
    https://github.com/pulumi/pulumi-kubernetes/pull/280)
-   Add incremental await for logic for `Ingress`
    (https://github.com/pulumi/pulumi-kubernetes/pull/283)
-   Allow users to specify a Chart's source any way they can do it from the CLI
    (https://github.com/pulumi/pulumi-kubernetes/pull/284)
-   "Fix" "bug" that cases Pulumi to crash if there is a duplicate key in a YAML template, to conform
    with Helm's behavior (https://github.com/pulumi/pulumi-kubernetes/pull/289)
-   Emit better error when the API server is unreachable
    (https://github.com/pulumi/pulumi-kubernetes/pull/291)
-   Add support for Kubernetes v0.12.\* (https://github.com/pulumi/pulumi-kubernetes/pull/293)
-   Fix bug that spuriously requires `.metadata.name` to be specified in Kubernetes list types
    (_e.g._, `v1/List`) (https://github.com/pulumi/pulumi-kubernetes/pull/294,
    https://github.com/pulumi/pulumi-kubernetes/pull/296)
-   Add Kubernetes v0.13.\* support (https://github.com/pulumi/pulumi-kubernetes/pull/306)
-   Improve error message when `Service` fails to initialized
    (https://github.com/pulumi/pulumi-kubernetes/pull/309)
-   Fix bug that causes us to erroneously report `Pod`'s owner
    (https://github.com/pulumi/pulumi-kubernetes/pull/311)<|MERGE_RESOLUTION|>--- conflicted
+++ resolved
@@ -4,11 +4,8 @@
 
 - Add `PULUMI_K8S_ENABLE_PATCH_FORCE` env var support (https://github.com/pulumi/pulumi-kubernetes/pulls/2260)
 - Add link to resolution guide for SSA conflicts (https://github.com/pulumi/pulumi-kubernetes/pulls/2265)
-<<<<<<< HEAD
 - Add isUpgrade flag to helm chart options. (https://github.com/pulumi/pulumi-kubernetes/pull/2276)
-=======
 - Always set a field manager name to avoid conflicts in Client-Side Apply mode (https://github.com/pulumi/pulumi-kubernetes/pulls/2271)
->>>>>>> bd447d55
 
 ## 3.23.0 (December 8, 2022)
 
