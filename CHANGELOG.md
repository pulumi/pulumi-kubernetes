--- conflicted
+++ resolved
@@ -1,11 +1,8 @@
 ## Unreleased
 
 - Fix Release behavior to deep merge `valueYamlFiles` to match Helm. (https://github.com/pulumi/pulumi-kubernetes/pull/2963)
-<<<<<<< HEAD
 - Fix Chart previews when the cluster is unreachable. (https://github.com/pulumi/pulumi-kubernetes/pull/2992)
-=======
 - Add field manager's name to server-side apply conflict errors. (https://github.com/pulumi/pulumi-kubernetes/pull/2983)
->>>>>>> 09be004b
 
 ## 4.11.0 (April 17, 2024)
 
