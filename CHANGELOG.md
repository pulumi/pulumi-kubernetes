--- conflicted
+++ resolved
@@ -1,11 +1,8 @@
 ## Unreleased
 
 - fix: ensure CSA does not hit API Server for preview (https://github.com/pulumi/pulumi-kubernetes/pull/2522)
-<<<<<<< HEAD
 - Fix helm.v3.Release replace behavior (https://github.com/pulumi/pulumi-kubernetes/pull/2532)
-=======
 - [sdk/python] Switch to pyproject.toml and wheel-based PyPI publishing (https://github.com/pulumi/pulumi-kubernetes/pull/2493)
->>>>>>> 0dadcf41
 
 ## 4.0.3 (July 21, 2023)
 
