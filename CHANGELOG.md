--- conflicted
+++ resolved
@@ -1,15 +1,13 @@
 ## Unreleased
+
+- helm.v3.ChartOpts: Add KubeVersion field that can be passed to avoid asking the kubernetes API server for the version (https://github.com/pulumi/pulumi-kubernetes/pull/2593)
 
 ## 4.4.0 (October 12, 2023)
 
 - Fix normalizing fields with empty objects/slices (https://github.com/pulumi/pulumi-kubernetes/pull/2576)
 - helm.v3.Release: Improved cancellation support (https://github.com/pulumi/pulumi-kubernetes/pull/2579)
 - Update Kubernetes client library to v0.28.2 (https://github.com/pulumi/pulumi-kubernetes/pull/2585)
-<<<<<<< HEAD
-- helm.v3.ChartOpts: Add KubeVersion field that can be passed to avoid asking the kubernetes API server for the version.
-=======
 - Normalize provider inputs and make available as outputs (https://github.com/pulumi/pulumi-kubernetes/pull/2598)
->>>>>>> 0f84cfec
 
 ## 4.3.0 (September 25, 2023)
 
