## HEAD (Unreleased)

### Improvements

<<<<<<< HEAD
-   Set supported environment variables in SDK Provider classes (https://github.com/pulumi/pulumi-kubernetes/pull/1166)
=======
-   Fix prometheus-operator test to wait for the CRD to be ready before use (https://github.com/pulumi/pulumi-kubernetes/pull/1172)
>>>>>>> 4c10d596

## 2.3.1 (June 17, 2020)

### Improvements

-   Update resource deprecation/removal warnings. (https://github.com/pulumi/pulumi-kubernetes/pull/1162)

### Bug Fixes

-   Fix regression in TypeScript YAML SDK (https://github.com/pulumi/pulumi-kubernetes/pull/1157)

## 2.3.0 (June 9, 2020)

### Improvements

- NodeJS SDK updated to align with other Pulumi NodeJS SDKs. (https://github.com/pulumi/pulumi-kubernetes/pull/1151)
- .NET SDK updated to align with other Pulumi .NET SDKs. (https://github.com/pulumi/pulumi-kubernetes/pull/1132)
    - Deprecated resources are now marked as `Obsolete`.
    - Many classes are moved to new locations on disk while preserving the public namespaces and API.
    - Several unused argument/output classes were removed without any impact on resources (e.g. `DeploymentRollbackArgs`).
    - Fixed the type of some properties in `JSONSchemaPropsArgs` (there's no need to have 2nd-level inputs there):
        - `InputList<InputJson>` -> `InputList<JsonElement>`
        - `InputMap<Union<TArgs, InputList<string>>>` -> `InputMap<Union<TArgs, ImmutableArray<string>>>`
        
### Bug Fixes

-   Fix incorrect schema consts for apiVersion and kind (https://github.com/pulumi/pulumi-kubernetes/pull/1153)

## 2.2.2 (May 27, 2020)

-   2.2.1 SDK release process failed, so pushing a new tag.

## 2.2.1 (May 27, 2020)

### Improvements

-   Update deprecated/removed resource warnings. (https://github.com/pulumi/pulumi-kubernetes/pull/1135)
-   Update to client-go 1.18. (https://github.com/pulumi/pulumi-kubernetes/pull/1136)
-   Don't replace Service on .spec.type change. (https://github.com/pulumi/pulumi-kubernetes/pull/1139)

### Bug Fixes

-   Fix regex in python `include-crds` logic (https://github.com/pulumi/pulumi-kubernetes/pull/1145)

## 2.2.0 (May 15, 2020)

### Improvements

-   Support helm v3 `include-crds` argument. (https://github.com/pulumi/pulumi-kubernetes/pull/1102)
-   Bump python requests version dependency. (https://github.com/pulumi/pulumi-kubernetes/pull/1121)
-   Add apiextensions.CustomResource to Go SDK. (https://github.com/pulumi/pulumi-kubernetes/pull/1125)

## 2.1.1 (May 8, 2020)

-   Python and .NET packages failed to publish for 2.1.0, so bumping release version.

## 2.1.0 (May 8, 2020)

### Improvements

-   Add YAML support to Go SDK. (https://github.com/pulumi/pulumi-kubernetes/pull/1093).
-   Add Helm support to Go SDK. (https://github.com/pulumi/pulumi-kubernetes/pull/1105).

### Bug Fixes

-   fix(customresources): use a 3-way merge patch instead of strategic merge. (https://github.com/pulumi/pulumi-kubernetes/pull/1095)
-   Fix required input props in Go SDK. (https://github.com/pulumi/pulumi-kubernetes/pull/1090)
-   Update Go SDK using latest codegen packages. (https://github.com/pulumi/pulumi-kubernetes/pull/1089)
-   Fix schema type for Fields and RawExtension. (https://github.com/pulumi/pulumi-kubernetes/pull/1086)
-   Fix error parsing YAML in python 3.8 (https://github.com/pulumi/pulumi-kubernetes/pull/1079)
-   Fix HELM_HOME handling for Helm v3. (https://github.com/pulumi/pulumi-kubernetes/pull/1076)

## 2.0.0 (April 16, 2020)

### Improvements

-   Add consts to Go SDK. (https://github.com/pulumi/pulumi-kubernetes/pull/1062).
-   Add `CustomResource` to .NET SDK (https://github.com/pulumi/pulumi-kubernetes/pull/1067).
-   Upgrade to Pulumi v2.0.0

### Bug fixes

-   Sort fetched helm charts into alphabetical order. (https://github.com/pulumi/pulumi-kubernetes/pull/1064)

## 1.6.0 (March 25, 2020)

### Improvements

-   Add a Go SDK. (https://github.com/pulumi/pulumi-kubernetes/pull/1029) (https://github.com/pulumi/pulumi-kubernetes/pull/1042).
-   Add support for Kubernetes 1.18. (https://github.com/pulumi/pulumi-kubernetes/pull/872) (https://github.com/pulumi/pulumi-kubernetes/pull/1042).

### Bug fixes

-   Update the Python `Provider` class to use parameter naming consistent with other resources. (https://github.com/pulumi/pulumi-kubernetes/pull/1039).
-   Change URN for apiregistration resources. (https://github.com/pulumi/pulumi-kubernetes/pull/1021).

## 1.5.8 (March 16, 2020)

### Improvements

-   Automatically populate type aliases and additional secret outputs in the .NET SDK.  (https://github.com/pulumi/pulumi-kubernetes/pull/1026).
-   Update to Pulumi NuGet 1.12.1 and .NET Core 3.1.  (https://github.com/pulumi/pulumi-kubernetes/pull/1030).

## 1.5.7 (March 10, 2020)

### Bug fixes

-   Change URN for apiregistration resources. (https://github.com/pulumi/pulumi-kubernetes/pull/1021).
-   Replace PersistentVolume if volume source changes. (https://github.com/pulumi/pulumi-kubernetes/pull/1015).
-   Fix bool Python provider opts. (https://github.com/pulumi/pulumi-kubernetes/pull/1027).

## 1.5.6 (February 28, 2020)

### Bug fixes

-   Replace Daemonset if .spec.selector changes. (https://github.com/pulumi/pulumi-kubernetes/pull/1008).
-   Display error when pulumi plugin install fails. (https://github.com/pulumi/pulumi-kubernetes/pull/1010).

## 1.5.5 (February 25, 2020)

### Bug fixes

-   Upgrade pulumi/pulumi dep to 1.11.0 (fixes #984). (https://github.com/pulumi/pulumi-kubernetes/pull/1005).

## 1.5.4 (February 19, 2020)

### Improvements

-   Auto-generate aliases for all resource kinds. (https://github.com/pulumi/pulumi-kubernetes/pull/991).

### Bug fixes

-   Fix aliases for several resource kinds. (https://github.com/pulumi/pulumi-kubernetes/pull/990).
-   Don't require valid cluster for YAML render mode. (https://github.com/pulumi/pulumi-kubernetes/pull/997).
-   Fix .NET resources with empty arguments. (https://github.com/pulumi/pulumi-kubernetes/pull/983).
-   Fix panic condition in Pod await logic. (https://github.com/pulumi/pulumi-kubernetes/pull/998).

### Improvements

-   .NET SDK supports resources to work with YAML Kubernetes files and Helm charts.
(https://github.com/pulumi/pulumi-kubernetes/pull/980).

## 1.5.3 (February 11, 2020)

### Bug fixes

-   Change invoke call to always use latest version. (https://github.com/pulumi/pulumi-kubernetes/pull/987).

## 1.5.2 (February 10, 2020)

### Improvements

-   Optionally render YAML for k8s resources. (https://github.com/pulumi/pulumi-kubernetes/pull/936).

## 1.5.1 (February 7, 2020)

### Bug fixes

-   Specify provider version for invokes. (https://github.com/pulumi/pulumi-kubernetes/pull/982).

## 1.5.0 (February 4, 2020)

### Improvements

-   Update nodejs SDK to use optional chaining in constructor. (https://github.com/pulumi/pulumi-kubernetes/pull/959).
-   Automatically set Secret inputs as pulumi.secret. (https://github.com/pulumi/pulumi-kubernetes/pull/961).
-   Create helm.v3 alias. (https://github.com/pulumi/pulumi-kubernetes/pull/970).

### Bug fixes

-   Fix hang on large YAML files. (https://github.com/pulumi/pulumi-kubernetes/pull/974).
-   Use resourcePrefix all code paths. (https://github.com/pulumi/pulumi-kubernetes/pull/977).

## 1.4.5 (January 22, 2020)

### Bug fixes

-   Handle invalid kubeconfig context. (https://github.com/pulumi/pulumi-kubernetes/pull/960).

## 1.4.4 (January 21, 2020)

### Improvements

-   Improve namespaced Kind check. (https://github.com/pulumi/pulumi-kubernetes/pull/947).
-   Add helm template `apiVersions` flag. (https://github.com/pulumi/pulumi-kubernetes/pull/894)
-   Move YAML decode logic into provider and improve handling of default namespaces for Helm charts. (https://github.com
/pulumi/pulumi-kubernetes/pull/952).

### Bug fixes

-   Gracefully handle unreachable k8s cluster. (https://github.com/pulumi/pulumi-kubernetes/pull/946).
-   Fix deprecation notice for CSINode. (https://github.com/pulumi/pulumi-kubernetes/pull/944).

## 1.4.3 (January 8, 2020)

### Bug fixes

-   Revert invoke changes. (https://github.com/pulumi/pulumi-kubernetes/pull/941).

## 1.4.2 (January 7, 2020)

### Improvements

-   Move YAML decode logic into provider. (https://github.com/pulumi/pulumi-kubernetes/pull/925).
-   Improve handling of default namespaces for Helm charts. (https://github.com/pulumi/pulumi-kubernetes/pull/934).

### Bug fixes

-   Fix panic condition in Ingress await logic. (https://github.com/pulumi/pulumi-kubernetes/pull/928).
-   Fix deprecation warnings and docs. (https://github.com/pulumi/pulumi-kubernetes/pull/929).
-   Fix projection of array-valued output properties in .NET. (https://github.com/pulumi/pulumi-kubernetes/pull/931)

## 1.4.1 (December 17, 2019)

### Bug fixes

-   Fix deprecation warnings and docs. (https://github.com/pulumi/pulumi-kubernetes/pull/918 and https://github.com /pulumi/pulumi-kubernetes/pull/921).

## 1.4.0 (December 9, 2019)

### Important

The discovery.v1alpha1.EndpointSlice and discovery.v1alpha1.EndpointSliceList APIs were removed in k8s 1.17,
and no longer appear in the Pulumi Kubernetes SDKs. These resources can now be found at
discovery.v1beta1.EndpointSlice and discovery.v1beta1.EndpointSliceList.

### Major changes

-   Add support for Kubernetes v1.17.0 (https://github.com/pulumi/pulumi-kubernetes/pull/706)

## 1.3.4 (December 5, 2019)

### Improvements

-   Use HELM_HOME as default if set. (https://github.com/pulumi/pulumi-kubernetes/pull/855).
-   Use `namespace` provided by `KUBECONFIG`, if it is not explicitly set in the provider (https://github.com/pulumi/pulumi-kubernetes/pull/903).

## 1.3.3 (November 29, 2019)

### Improvements

-   Add `Provider` for .NET. (https://github.com/pulumi/pulumi-kubernetes/pull/897)

## 1.3.2 (November 26, 2019)

### Improvements

-   Add support for .NET. (https://github.com/pulumi/pulumi-kubernetes/pull/885)

## 1.3.1 (November 18, 2019)

### Improvements

-   Add support for helm 3 CLI tool. (https://github.com/pulumi/pulumi-kubernetes/pull/882).

## 1.3.0 (November 13, 2019)

### Improvements

-   Increase maxBuffer for helm template exec. (https://github.com/pulumi/pulumi-kubernetes/pull/864).
-   Add StreamInvoke RPC call, along with stream invoke implementations for
    kubernetes:kubernetes:watch, kubernetes:kubernetes:list, and kubernetes:kubernetes:logs. (#858, #873, #876).

## 1.2.3 (October 17, 2019)

### Bug fixes

-   Correctly merge provided opts for k8s resources. (https://github.com/pulumi/pulumi-kubernetes/pull/850).
-   Fix a bug that causes helm crash when referencing 'scoped packages' that start with '@'. (https://github.com/pulumi/pulumi-kubernetes/pull/846)

## 1.2.2 (October 10, 2019)

### Improvements

-   Stop using initialApiVersion annotation. (https://github.com/pulumi/pulumi-kubernetes/pull/837).
-   Cache the parsed OpenAPI schema to improve performance. (https://github.com/pulumi/pulumi-kubernetes/pull/836).

## 1.2.1 (October 8, 2019)

### Improvements

-   Cache the OpenAPI schema to improve performance. (https://github.com/pulumi/pulumi-kubernetes/pull/833).
-   Aggregate error messages from Pods on Job Read. (https://github.com/pulumi/pulumi-kubernetes/pull/831).
-   Improve interactive status for Jobs. (https://github.com/pulumi/pulumi-kubernetes/pull/832).

## 1.2.0 (October 4, 2019)

### Improvements

-   Add logic to check for Job readiness. (https://github.com/pulumi/pulumi-kubernetes/pull/633).
-   Automatically mark Secret data and stringData as secret. (https://github.com/pulumi/pulumi-kubernetes/pull/803).
-   Auto-alias resource apiVersions. (https://github.com/pulumi/pulumi-kubernetes/pull/798).
-   Provide detailed error for removed apiVersions. (https://github.com/pulumi/pulumi-kubernetes/pull/809).

## 1.1.0 (September 18, 2019)

### Major changes

-   Add support for Kubernetes v1.16.0 (https://github.com/pulumi/pulumi-kubernetes/pull/669)

### Improvements

-   Implement customTimeout for resource deletion. (https://github.com/pulumi/pulumi-kubernetes/pull/802).
-   Increase default readiness timeouts to 10 mins. (https://github.com/pulumi/pulumi-kubernetes/pull/721).
-   Add suppressDeprecationWarnings flag. (https://github.com/pulumi/pulumi-kubernetes/pull/808).
-   Warn for invalid usage of Helm repo parameter. (https://github.com/pulumi/pulumi-kubernetes/pull/805).
-   Add PodAggregator for use by resource awaiters. (https://github.com/pulumi/pulumi-kubernetes/pull/785).

## 1.0.1 (September 11, 2019)

### Improvements

-   Warn for deprecated apiVersions.
    (https://github.com/pulumi/pulumi-kubernetes/pull/779).

### Bug fixes

-   Fix await logic for extensions/v1beta1/Deployment
    (https://github.com/pulumi/pulumi-kubernetes/pull/794).
-   Fix error reporting
    (https://github.com/pulumi/pulumi-kubernetes/pull/782).

## 1.0.0 (September 3, 2019)

### Bug fixes

-   Fix name collisions in the Charts/YAML Python packages
    (https://github.com/pulumi/pulumi-kubernetes/pull/771).
-   Implement `{ConfigFile, ConfigGroup, Chart}#get_resource`
    (https://github.com/pulumi/pulumi-kubernetes/pull/771).
-   Upgrade Pulumi dependency to 1.0.0.

## 1.0.0-rc.1 (August 28, 2019)

### Improvements

### Bug fixes

-   Do not leak unencrypted secret values into the state file (fixes https://github.com/pulumi/pulumi-kubernetes/issues/734).

## 1.0.0-beta.2 (August 26, 2019)

### Improvements

-   Refactor and update the docs of the repo for 1.0. (https://github.com/pulumi/pulumi-kubernetes/pull/736).
-   Document await logic in the SDKs. (https://github.com/pulumi/pulumi-kubernetes/pull/711).
-   Document await timeouts and how to override. (https://github.com/pulumi/pulumi-kubernetes/pull/718).
-   Improve CustomResource for Python SDK. (https://github.com/pulumi/pulumi-kubernetes/pull/700).
-   Clean up Python SDK get methods. (https://github.com/pulumi/pulumi-kubernetes/pull/740).
-   Remove undocumented kubectl replace invoke method. (https://github.com/pulumi/pulumi-kubernetes/pull/738).
-   Don't populate `.status` in input types (https://github.com/pulumi/pulumi-kubernetes/pull/635).
-   Allow a user to pass CustomTimeouts as part of ResourceOptions (fixes https://github.com/pulumi/pulumi-kubernetes/issues/672)
-   Don't panic when an Asset or an Archive are passed into a resource definition (https://github.com/pulumi/pulumi-kubernetes/pull/751).

### Bug fixes

-   Fix error messages for resources with default namespace. (https://github.com/pulumi/pulumi-kubernetes/pull/749).
-   Correctly compute version number for plugin to send with registration requests (fixes https://github.com/pulumi/pulumi-kubernetes/issues/732).

## 1.0.0-beta.1 (August 13, 2019)

### Improvements

-   Add .get() to Python SDK. (https://github.com/pulumi/pulumi-kubernetes/pull/435).

## 0.25.6 (August 7, 2019)

### Bug fixes

-   Align YAML parsing with core Kubernetes supported YAML subset. (https://github.com/pulumi/pulumi-kubernetes/pull/690).
-   Handle string values in the equalNumbers function. (https://github.com/pulumi/pulumi-kubernetes/pull/691).
-   Properly detect readiness for Deployment scaled to 0. (https://github.com/pulumi/pulumi-kubernetes/pull/688).
-   Fix a bug that caused crashes when empty array values were added to resource inputs. (https://github.com/pulumi/pulumi-kubernetes/pull/696)

## 0.25.5 (August 2, 2019)

### Bug fixes

-   Fall back to client-side diff if server-side diff fails. (https://github.com/pulumi/pulumi-kubernetes/pull/685).
-   Fix namespace arg for Python Helm SDK (https://github.com/pulumi/pulumi-kubernetes/pull/670).
-   Detect namespace diff for first-class providers. (https://github.com/pulumi/pulumi-kubernetes/pull/674).
-   Fix values arg for Python Helm SDK (https://github.com/pulumi/pulumi-kubernetes/pull/678).
-   Fix Python Helm LocalChartOpts to inherit from BaseChartOpts (https://github.com/pulumi/pulumi-kubernetes/pull/681).

## 0.25.4 (August 1, 2019)

### Important

This release reverts the default diff behavior back to the pre-`0.25.3` behavior. A new flag has
been added to the provider options called `enableDryRun`, that can be used to opt in to the new
diff behavior. This will eventually become the default behavior after further testing to ensure
that this change is not disruptive.

### Major changes

-   Disable dryRun diff behavior by default. (https://github.com/pulumi/pulumi-kubernetes/pull/686)

### Improvements

-   Improve error messages for StatefulSet. (https://github.com/pulumi/pulumi-kubernetes/pull/673)

### Bug fixes

-   Properly reference override values in Python Helm SDK (https://github.com/pulumi/pulumi-kubernetes/pull/676).
-   Handle Output values in diffs. (https://github.com/pulumi/pulumi-kubernetes/pull/682).

## 0.25.3 (July 29, 2019)

### Bug fixes

-   Allow `yaml.ConfigGroup` to take URLs as argument
    (https://github.com/pulumi/pulumi-kubernetes/pull/638).
-   Return useful errors when we fail to fetch URL YAML
    (https://github.com/pulumi/pulumi-kubernetes/pull/638).
-   Use JSON_SCHEMA when parsing Kubernetes YAML, to conform with the expectations of the Kubernetes
    core resource types. (https://github.com/pulumi/pulumi-kubernetes/pull/638).
-   Don't render emoji on Windows. (https://github.com/pulumi/pulumi-kubernetes/pull/634)
-   Emit a useful error message (rather than a useless one) if we fail to parse the YAML data in
    `kubernetes:config:kubeconfig` (https://github.com/pulumi/pulumi-kubernetes/pull/636).
-   Provide useful contexts in provider errors, particularly those that originate from the API
    server (https://github.com/pulumi/pulumi-kubernetes/pull/636).
-   Expose all Kubernetes types through the SDK
    (https://github.com/pulumi/pulumi-kubernetes/pull/637).
-   Use `opts` instead of `__opts__` and `resource_name` instead of `__name__` in Python SDK
    (https://github.com/pulumi/pulumi-kubernetes/pull/639).
-   Properly detect failed Deployment on rollout. (https://github.com/pulumi/pulumi-kubernetes/pull/646
    and https://github.com/pulumi/pulumi-kubernetes/pull/657).
-   Use dry-run support if available when diffing the actual and desired state of a resource
    (https://github.com/pulumi/pulumi-kubernetes/pull/649)
-   Fix panic when `.metadata.label` is mistyped
    (https://github.com/pulumi/pulumi-kubernetes/pull/655).
-   Fix unexpected diffs when running against an API server that does not support dry-run.
    (https://github.com/pulumi/pulumi-kubernetes/pull/658)

## 0.25.2 (July 11, 2019)

### Improvements

-   The Kubernetes provider can now communicate detailed information about the difference between a resource's
desired and actual state during a Pulumi update. (https://github.com/pulumi/pulumi-kubernetes/pull/618).
-   Refactor Pod await logic for easier testing and maintenance (https://github.com/pulumi/pulumi-kubernetes/pull/590).
-   Update to client-go v12.0.0 (https://github.com/pulumi/pulumi-kubernetes/pull/621).
-   Fallback to JSON merge if strategic merge fails (https://github.com/pulumi/pulumi-kubernetes/pull/622).

### Bug fixes

-   Fix Helm Chart resource by passing `resourcePrefix` to the yaml template resources (https://github.com/pulumi/pulumi-kubernetes/pull/625).

## 0.25.1 (July 2, 2019)

### Improvements

-   Unify diff behavior between `Diff` and `Update`. This should result in better detection of state drift as
    well as behavior that is more consistent with respect to `kubectl`. (https://github.com/pulumi/pulumi-kubernetes/pull/604)
-   The Kubernetes provider now supports the internal features necessary for the Pulumi engine to detect diffs between the actual and desired state of a resource after a `pulumi refresh` (https://github.com/pulumi/pulumi-kubernetes/pull/477).
-   The Kubernetes provider now sets the `"kubectl.kubernetes.io/last-applied-configuration"` annotation to the last deployed configuration for a resource. This enables better interoperability with `kubectl`.

### Bug fixes

-   Add more props that force replacement of Pods (https://github.com/pulumi/pulumi-kubernetes/pull/613)

## 0.25.0 (June 19, 2019)

### Major changes

-   Add support for Kubernetes v1.15.0 (https://github.com/pulumi/pulumi-kubernetes/pull/557)

### Improvements

-   Enable multiple instances of Helm charts per stack (https://github.com/pulumi/pulumi-kubernetes/pull/599).
-   Enable multiple instances of YAML manifests per stack (https://github.com/pulumi/pulumi-kubernetes/pull/594).

### Bug fixes

-   None

## 0.24.0 (June 5, 2019)

### Important

BREAKING: This release changes the behavior of the provider `namespace` flag introduced
in `0.23.0`. Previously, this flag was treated as an override, which ignored namespace
values set directly on resources. Now, the flag is a default, and will only set the
namespace if one is not already set. If you have created resources using a provider
with the `namespace` flag set, this change may cause these resources to be recreated
on the next update.

### Major changes

-   BREAKING: Change the recently added `transformations` callback in Python to match JavaScript API (https://github.com/pulumi/pulumi-kubernetes/pull/575)
-   BREAKING: Remove `getInputs` from Kubernetes resource implementations. (https://github.com/pulumi/pulumi-kubernetes/pull/580)
-   BREAKING: Change provider namespace from override to default. (https://github.com/pulumi/pulumi-kubernetes/pull/585)

### Improvements

-   Enable configuring `ResourceOptions` via `transformations` (https://github.com/pulumi/pulumi-kubernetes/pull/575).
-   Changing k8s cluster config now correctly causes dependent resources to be replaced (https://github.com/pulumi/pulumi-kubernetes/pull/577).
-   Add user-defined type guard `isInstance` to all Kubernetes `CustomResource` implementations (https://github.com/pulumi/pulumi-kubernetes/pull/582).

### Bug fixes

-   Fix panics during preview when `metadata` is a computed value (https://github.com/pulumi/pulumi-kubernetes/pull/572)

## 0.23.1 (May 10, 2019)

### Major changes

-   None

### Improvements

-   Update to use client-go v11.0.0 (https://github.com/pulumi/pulumi-kubernetes/pull/549)
-   Deduplicate provider logs (https://github.com/pulumi/pulumi-kubernetes/pull/558)

### Bug fixes

-   Fix namespaceable check for diff (https://github.com/pulumi/pulumi-kubernetes/pull/554)

## 0.23.0 (April 30, 2019)

### Important

This release fixes a longstanding issue with the provider namespace flag. Previously, this
flag was erroneously ignored, but will now cause any resources using this provider to be
created in the specified namespace. **This may cause resources to be recreated!** Unset the
namespace parameter to avoid this behavior. Also note that this parameter takes precedence
over any namespace defined on the underlying resource.

The Python SDK now supports YAML manifests and Helm charts, including `CustomResourceDefinitions`
and `CustomResources`!

### Major changes

-   Put all resources in specified provider namespace (https://github.com/pulumi/pulumi-kubernetes/pull/538)
-   Add Helm support to Python SDK (https://github.com/pulumi/pulumi-kubernetes/pull/544)

### Bug fixes

-   Fix Helm repo quoting for Windows (https://github.com/pulumi/pulumi-kubernetes/pull/540)
-   Fix Python YAML SDK (https://github.com/pulumi/pulumi-kubernetes/pull/545)

## 0.22.2 (April 11, 2019)

### Important

This release improves handling for CustomResources (CRs) and CustomResourceDefinitions (CRDs).
CRs without a matching CRD will now be considered deleted during `pulumi refresh`, and `pulumi destroy`
will not fail to delete a CR if the related CRD is missing.
See https://github.com/pulumi/pulumi-kubernetes/pull/530 for details.

### Major changes

-   None

### Improvements

-   Improve error handling for "no match found" errors (https://github.com/pulumi/pulumi-kubernetes/pull/530)

### Bug fixes

-   None

## 0.22.1 (April 9, 2019)

### Major changes

-   Add basic YAML support to Python SDK (https://github.com/pulumi/pulumi-kubernetes/pull/499)
-   Add transforms to YAML support for Python SDK (https://github.com/pulumi/pulumi-kubernetes/pull/500)

### Improvements

-   Move helm module into a directory (https://github.com/pulumi/pulumi-kubernetes/pull/512)
-   Move yaml module into a directory (https://github.com/pulumi/pulumi-kubernetes/pull/513)

### Bug fixes

-   Fix Deployment await logic for old API schema (https://github.com/pulumi/pulumi-kubernetes/pull/523)
-   Replace PodDisruptionBudget if spec changes (https://github.com/pulumi/pulumi-kubernetes/pull/527)

## 0.22.0 (March 25, 2019)

### Major changes

-   Add support for Kubernetes v1.14.0 (https://github.com/pulumi/pulumi-kubernetes/pull/371)

### Improvements

-   Add CustomResource to Python SDK (https://github.com/pulumi/pulumi-kubernetes/pull/543)

### Bug fixes

-   None

## 0.21.1 (March 18, 2019)

### Major changes

-   None

### Improvements

-   Split up nodejs SDK into multiple files (https://github.com/pulumi/pulumi-kubernetes/pull/480)

### Bug fixes

-   Check for unexpected RPC ID and return an error (https://github.com/pulumi/pulumi-kubernetes/pull/475)
-   Fix an issue where the Python `pulumi_kubernetes` package was depending on an older `pulumi` package.
-   Fix YAML parsing for computed namespaces (https://github.com/pulumi/pulumi-kubernetes/pull/483)

## 0.21.0 (Released March 6, 2019)

### Important

Updating to v0.17.0 version of `@pulumi/pulumi`.  This is an update that will not play nicely
in side-by-side applications that pull in prior versions of this package.

See https://github.com/pulumi/pulumi/commit/7f5e089f043a70c02f7e03600d6404ff0e27cc9d for more details.

As such, we are rev'ing the minor version of the package from 0.16 to 0.17.  Recent version of `pulumi` will now detect, and warn, if different versions of `@pulumi/pulumi` are loaded into the same application.  If you encounter this warning, it is recommended you move to versions of the `@pulumi/...` packages that are compatible.  i.e. keep everything on 0.16.x until you are ready to move everything to 0.17.x.

## 0.20.4 (March 1, 2019)

### Major changes

-   None

### Improvements

-   Allow the default timeout for awaiters to be overridden (https://github.com/pulumi/pulumi-kubernetes/pull/457)

### Bug fixes

-   Properly handle computed values in labels and annotations (https://github.com/pulumi/pulumi-kubernetes/pull/461)

## 0.20.3 (February 20, 2019)

### Major changes

-   None

### Improvements

-   None

### Bug fixes

-   Move mocha dependencies to devDependencies (https://github.com/pulumi/pulumi-kubernetes/pull/441)
-   Include managed-by label in diff preview (https://github.com/pulumi/pulumi-kubernetes/pull/431)

## 0.20.2 (Released February 13, 2019)

### Major changes

-   None

### Improvements

-   Allow awaiters to be skipped by setting an annotation (https://github.com/pulumi/pulumi-kubernetes/pull/417)
-   Set managed-by: pulumi label on all created resources (https://github.com/pulumi/pulumi-kubernetes/pull/418)
-   Clean up docstrings for Helm package (https://github.com/pulumi/pulumi-kubernetes/pull/396)
-   Support explicit `deleteBeforeReplace` (https://github.com/pulumi/pulumi/pull/2415)

### Bug fixes

-   Fix an issue with variable casing (https://github.com/pulumi/pulumi-kubernetes/pull/412)
-   Use modified copy of memcache client (https://github.com/pulumi/pulumi-kubernetes/pull/414)

## 0.20.1 (Released February 6, 2019)

### Bug fixes

-   Fix namespace handling regression (https://github.com/pulumi/pulumi-kubernetes/pull/403)
-   Nest Input<T> inside arrays (https://github.com/pulumi/pulumi-kubernetes/pull/395)

## 0.20.0 (Released February 1, 2019)

### Major changes

-   Add support for first-class Python providers (https://github.com/pulumi/pulumi-kubernetes/pull/350)
-   Upgrade to client-go 0.10.0 (https://github.com/pulumi/pulumi-kubernetes/pull/348)

### Improvements

-   Consider PVC events in Deployment await logic (https://github.com/pulumi/pulumi-kubernetes/pull/355)
-   Improve info message for Ingress with default path (https://github.com/pulumi/pulumi-kubernetes/pull/388)
-   Autogenerate Python casing table from OpenAPI spec (https://github.com/pulumi/pulumi-kubernetes/pull/387)

### Bug fixes

-   Use `node-fetch` rather than `got` to support Node 6 (https://github.com/pulumi/pulumi-kubernetes/pull/390)
-   Prevent orphaned resources on cancellation during delete (https://github.com/pulumi/pulumi-kubernetes/pull/368)
-   Handle buggy case for headless Service with no port (https://github.com/pulumi/pulumi-kubernetes/pull/366)


## 0.19.0 (Released January 15, 2019)

### Major changes

-   Implement incremental status updates for `StatefulSet`
    (https://github.com/pulumi/pulumi-kubernetes/pull/307)
-   Allow the `@pulumi/kubernetes` YAML API to understand arbitrary URLs
    (https://github.com/pulumi/pulumi-kubernetes/pull/328)
-   Add support for `.get` on CustomResources
    (https://github.com/pulumi/pulumi-kubernetes/pull/329)
-   Add support for `.get` for first-class providers
    (https://github.com/pulumi/pulumi-kubernetes/pull/340)

### Improvements

-   Fix Ingress await logic for ExternalName Services
    (https://github.com/pulumi/pulumi-kubernetes/pull/320)
-   Fix replacement logic for Job
    (https://github.com/pulumi/pulumi-kubernetes/pull/324 and https://github.com/pulumi/pulumi-kubernetes/pull/324)
-   Fix Cluster/RoleBinding replace semantics
    (https://github.com/pulumi/pulumi-kubernetes/pull/337)
-   Improve typing for `apiVersion` and `kind`
    (https://github.com/pulumi/pulumi-kubernetes/pull/341)

## 0.18.0 (Released December 4, 2018)

### Major changes

-   Allow Helm Charts to have `pulumi.Input` in their `values`
    (https://github.com/pulumi/pulumi-kubernetes/pull/241)

### Improvements

-   Retry REST calls to Kubernetes if they fail, greatly improving resiliance against resorce
    operation ordering problems.
-   Add support for creating CRDs and CRs in the same app
    (https://github.com/pulumi/pulumi-kubernetes/pull/271,
    https://github.com/pulumi/pulumi-kubernetes/pull/280)
-   Add incremental await for logic for `Ingress`
    (https://github.com/pulumi/pulumi-kubernetes/pull/283)
-   Allow users to specify a Chart's source any way they can do it from the CLI
    (https://github.com/pulumi/pulumi-kubernetes/pull/284)
-   "Fix" "bug" that cases Pulumi to crash if there is a duplicate key in a YAML template, to conform
    with Helm's behavior (https://github.com/pulumi/pulumi-kubernetes/pull/289)
-   Emit better error when the API server is unreachable
    (https://github.com/pulumi/pulumi-kubernetes/pull/291)
-   Add support for Kubernetes v0.12.\* (https://github.com/pulumi/pulumi-kubernetes/pull/293)
-   Fix bug that spuriously requires `.metadata.name` to be specified in Kubernetes list types
    (_e.g._, `v1/List`) (https://github.com/pulumi/pulumi-kubernetes/pull/294,
    https://github.com/pulumi/pulumi-kubernetes/pull/296)
-   Add Kubernetes v0.13.\* support (https://github.com/pulumi/pulumi-kubernetes/pull/306)
-   Improve error message when `Service` fails to initialized
    (https://github.com/pulumi/pulumi-kubernetes/pull/309)
-   Fix bug that causes us to erroneously report `Pod`'s owner
    (https://github.com/pulumi/pulumi-kubernetes/pull/311)<|MERGE_RESOLUTION|>--- conflicted
+++ resolved
@@ -2,11 +2,8 @@
 
 ### Improvements
 
-<<<<<<< HEAD
+-   Fix prometheus-operator test to wait for the CRD to be ready before use (https://github.com/pulumi/pulumi-kubernetes/pull/1172)
 -   Set supported environment variables in SDK Provider classes (https://github.com/pulumi/pulumi-kubernetes/pull/1166)
-=======
--   Fix prometheus-operator test to wait for the CRD to be ready before use (https://github.com/pulumi/pulumi-kubernetes/pull/1172)
->>>>>>> 4c10d596
 
 ## 2.3.1 (June 17, 2020)
 
