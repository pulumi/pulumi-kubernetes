## HEAD (Unreleased)

<<<<<<< HEAD
-   Postpone the removal of admissionregistration/v1beta1, which has been retargeted at 1.22 (https://github.com/pulumi/pulumi-kubernetes/pull/1474)
=======
-   Change k8s API removals from error to warning (https://github.com/pulumi/pulumi-kubernetes/pull/1475)
>>>>>>> f79d8878

## 2.8.1 (February 12, 2021)

-   Skip Helm test hook resources by default (https://github.com/pulumi/pulumi-kubernetes/pull/1467)
-   Ensure no panic when a kubernetes provider is used with an incompatible resource type (https://github.com/pulumi/pulumi-kubernetes/pull/1469)
-   Allow users to set `PULUMI_KUBERNETES_MANAGED_BY_LABEL` environment variable to control `app.kubernetes.io/managed-by` label (https://github.com/pulumi/pulumi-kubernetes/pull/1471)

## 2.8.0 (February 3, 2021)

Note: This release fixes a bug with the Helm v3 SDK that omitted any chart resources that included a hook annotation.
If you have existing charts deployed with the v3 SDK that include hook resources, the next update will create these
resources.

-   [Go SDK] Fix bug with v1/List in YAML parsing (https://github.com/pulumi/pulumi-kubernetes/pull/1457)
-   Fix bug rendering Helm v3 resources that include hooks (https://github.com/pulumi/pulumi-kubernetes/pull/1459)
-   Print warning for Helm resources using unsupported hooks (https://github.com/pulumi/pulumi-kubernetes/pull/1460)

## 2.7.8 (January 27, 2021)

-   Update pulumi dependency to remove unused Go types (https://github.com/pulumi/pulumi-kubernetes/pull/1450)

## 2.7.7 (January 20, 2021)

-   Expand allowed Python pyyaml dependency versions (https://github.com/pulumi/pulumi-kubernetes/pull/1435)

## 2.7.6 (January 13, 2021)

-   Upgrade helm and k8s deps (https://github.com/pulumi/pulumi-kubernetes/pull/1414)
-   Fix bug with Go Helm v3 transformation marshaling (https://github.com/pulumi/pulumi-kubernetes/pull/1420)

## 2.7.5 (December 16, 2020)

-   Add enum for kubernetes.core.v1.Service.Spec.Type (https://github.com/pulumi/pulumi-kubernetes/pull/1408)
-   Update pulumi deps to v2.15.5 (https://github.com/pulumi/pulumi-kubernetes/pull/1402)
-   Fix Go resource Input/Output methods (https://github.com/pulumi/pulumi-kubernetes/pull/1406)

## 2.7.4 (December 8, 2020)

-   Add support for k8s v1.20.0. (https://github.com/pulumi/pulumi-kubernetes/pull/1330)

## 2.7.3 (December 3, 2020)

-   Replace workload resources if any field in `.spec.selector` changes. (https://github.com/pulumi/pulumi-kubernetes/pull/1387)
-   Update pulumi deps to v2.15.0 (https://github.com/pulumi/pulumi-kubernetes/pull/1393)
-   Add package/module registration for NodeJS and Python (https://github.com/pulumi/pulumi-kubernetes/pull/1394)

## 2.7.2 (November 19, 2020)

-   Fixed a gRPC error for larger Helm charts in the .NET SDK [#4224](https://github.com/pulumi/pulumi/issues/4224)
-   Update pulumi deps to v2.14.0 (https://github.com/pulumi/pulumi-kubernetes/pull/1385)

## 2.7.1 (November 18, 2020)

-   Error on delete if cluster is unreachable (https://github.com/pulumi/pulumi-kubernetes/pull/1379)
-   Update pulumi deps to v2.13.2 (https://github.com/pulumi/pulumi-kubernetes/pull/1383)

## 2.7.0 (November 12, 2020)

-   Add support for previewing Create and Update operations for API servers that support dry-run (https://github.com/pulumi/pulumi-kubernetes/pull/1355)
-   Fix panic introduced in #1355 (https://github.com/pulumi/pulumi-kubernetes/pull/1368)
-   (NodeJS) Add ready attribute to await Helm charts (https://github.com/pulumi/pulumi-kubernetes/pull/1364)
-   Update Helm to v3.4.0 and client-go to v1.19.2 (https://github.com/pulumi/pulumi-kubernetes/pull/1360)
-   Update Helm to v3.4.1 and client-go to v1.19.3 (https://github.com/pulumi/pulumi-kubernetes/pull/1365)
-   Fix panic when provider is given kubeconfig as an object instead of string (https://github.com/pulumi/pulumi-kubernetes/pull/1373)
-   Fix concurrency issue in Helm + .NET SDK [#1311](https://github.com/pulumi/pulumi-kubernetes/issues/1311) and [#1374](https://github.com/pulumi/pulumi-kubernetes/issues/1374)

## 2.6.3 (October 12, 2020)

-   Revert Helm v2 deprecation warnings (https://github.com/pulumi/pulumi-kubernetes/pull/1352)

## 2.6.2 (October 7, 2020)

## Important Note

Helm v2 support is [EOL](https://helm.sh/blog/helm-v2-deprecation-timeline/), and will no longer be supported upstream
as of next month. Furthermore, the stable/incubator chart repos will likely
[stop working](https://github.com/helm/charts#deprecation-timeline) after November 13, 2020. Deprecation warnings have
been added for any usage of Pulumi's `helm.v2` API, and this API will be removed at a future date. Our `helm.v3` API is
backward compatible, so you should be able to update without disruption to existing resources.

### Bug Fixes

-   Set plugin version for Go SDK invoke calls (https://github.com/pulumi/pulumi-kubernetes/pull/1325)
-   Python: Fix generated examples and docs to prefer input/output classes (https://github.com/pulumi/pulumi-kubernetes/pull/1346)

### Improvements

-   Update Helm v3 mod to v3.3.2 (https://github.com/pulumi/pulumi-kubernetes/pull/1326)
-   Update Helm v3 mod to v3.3.3 (https://github.com/pulumi/pulumi-kubernetes/pull/1328)
-   Change error to warning if internal autoname annotation is set (https://github.com/pulumi/pulumi-kubernetes/pull/1337)
-   Deprecate Helm v2 SDKs (https://github.com/pulumi/pulumi-kubernetes/pull/1344)

## 2.6.1 (September 16, 2020)

### Bug Fixes

-   Fix Python type hints for lists (https://github.com/pulumi/pulumi-kubernetes/pull/1313)
-   Fix Python type hints for integers (https://github.com/pulumi/pulumi-kubernetes/pull/1317)
-   Fix Helm v3 default namespace handling (https://github.com/pulumi/pulumi-kubernetes/pull/1323)

### Improvements

-   Update Helm v3 mod to v3.3.1 (https://github.com/pulumi/pulumi-kubernetes/pull/1320)

## 2.6.0 (September 10, 2020)

Note: There is a minor breaking change in the .NET SDK for Helm v3. As part of the switch to using native
Helm libraries in #1291, the Helm.V3.Chart class no longer inherits from the ChartBase class. Most users should
not be affected by this change.

### Bug Fixes

-   Upgrade version of pyyaml to fix a [security vulnerability](https://nvd.nist.gov/vuln/detail/CVE-2019-20477) (https://github.com/pulumi/pulumi-kubernetes/pull/1230)
-   Fix Helm api-versions handling in all SDKs. (https://github.com/pulumi/pulumi-kubernetes/pull/1307)

### Improvements

-   Update .NET Helm v3 to use native client. (https://github.com/pulumi/pulumi-kubernetes/pull/1291)
-   Update Go Helm v3 to use native client. (https://github.com/pulumi/pulumi-kubernetes/pull/1296)
-   Python: Allow type annotations on transformation functions. (https://github.com/pulumi/pulumi-kubernetes/pull/1298)

## 2.5.1 (September 2, 2020)

### Bug Fixes

-   Fix regression of .get methods in NodeJS SDK. (https://github.com/pulumi/pulumi-kubernetes/pull/1285)

### Improvements

-   Upgrade to Pulumi v2.9.0, which adds type annotations and input/output classes to Python (https://github.com/pulumi/pulumi-kubernetes/pull/1276)
-   Switch Helm v3 logic to use native library. (https://github.com/pulumi/pulumi-kubernetes/pull/1263)
-   Bump python requests version dependency. (https://github.com/pulumi/pulumi-kubernetes/pull/1274)
-   Update NodeJS Helm v3 to use native client. (https://github.com/pulumi/pulumi-kubernetes/pull/1279)
-   [sdk/nodejs] Remove unneccessary constructor overloads. (https://github.com/pulumi/pulumi-kubernetes/pull/1286)

## 2.5.0 (August 26, 2020)

### Improvements

-   Add support for k8s v1.19.0. (https://github.com/pulumi/pulumi-kubernetes/pull/996)
-   Handle kubeconfig contents or path in provider. (https://github.com/pulumi/pulumi-kubernetes/pull/1255)
-   Add type annotations to Python SDK for API Extensions, Helm, Kustomize, and YAML. (https://github.com/pulumi/pulumi-kubernetes/pull/1259)
-   Update k8s package deps to v0.18.8. (https://github.com/pulumi/pulumi-kubernetes/pull/1265)
-   Move back to upstream json-patch module. (https://github.com/pulumi/pulumi-kubernetes/pull/1266)

## 2.4.3 (August 14, 2020)

### Bug Fixes

-   Rename Python's yaml.ConfigFile file_id parameter to file. (https://github.com/pulumi/pulumi-kubernetes/pull/1248)

### Improvements

-   Remove the ComponentStatus resource type. (https://github.com/pulumi/pulumi-kubernetes/pull/1234)

## 2.4.2 (August 3, 2020)

### Bug Fixes

-   Fix server-side diff when immutable fields change. (https://github.com/pulumi/pulumi-kubernetes/pull/988)
-   Update json-patch mod to fix hangs on pulumi update. (https://github.com/pulumi/pulumi-kubernetes/pull/1223)

## 2.4.1 (July 24, 2020)

### Bug Fixes

-   Handle networking/v1beta1 Ingress resources. (https://github.com/pulumi/pulumi-kubernetes/pull/1221)

### Improvements

-   Add NodeJS usage examples for Helm, Kustomize, and YAML resources. (https://github.com/pulumi/pulumi-kubernetes/pull/1205)
-   Add Python usage examples for Helm, Kustomize, and YAML resources. (https://github.com/pulumi/pulumi-kubernetes/pull/1209)
-   Add v3 Helm package for Go SDK. (https://github.com/pulumi/pulumi-kubernetes/pull/1211)
-   Add Go usage examples for Helm, Kustomize, and YAML resources. (https://github.com/pulumi/pulumi-kubernetes/pull/1212)
-   Add yaml.ConfigGroup to Python SDK. (https://github.com/pulumi/pulumi-kubernetes/pull/1217)
-   Add C# usage examples for Helm, Kustomize, and YAML resources. (https://github.com/pulumi/pulumi-kubernetes/pull/1213)

## 2.4.0 (July 7, 2020)

### Bug Fixes

-   Fix error parsing Helm version (https://github.com/pulumi/pulumi-kubernetes/pull/1170)
-   Fix prometheus-operator test to wait for the CRD to be ready before use (https://github.com/pulumi/pulumi-kubernetes/pull/1172)
-   Fix suppress deprecation warnings flag (https://github.com/pulumi/pulumi-kubernetes/pull/1189)
-   Set additionalSecretOutputs on Secret data fields (https://github.com/pulumi/pulumi-kubernetes/pull/1194)

### Improvements

-   Set supported environment variables in SDK Provider classes (https://github.com/pulumi/pulumi-kubernetes/pull/1166)
-   Python SDK updated to align with other Pulumi Python SDKs. (https://github.com/pulumi/pulumi-kubernetes/pull/1160)
-   Add support for Kustomize. (https://github.com/pulumi/pulumi-kubernetes/pull/1178)
-   Implement GetSchema to enable example and import code generation. (https://github.com/pulumi/pulumi-kubernetes/pull/1181)
-   Only show deprecation messages when new API versions exist in current cluster version (https://github.com/pulumi/pulumi-kubernetes/pull/1182)

## 2.3.1 (June 17, 2020)

### Improvements

-   Update resource deprecation/removal warnings. (https://github.com/pulumi/pulumi-kubernetes/pull/1162)

### Bug Fixes

-   Fix regression in TypeScript YAML SDK (https://github.com/pulumi/pulumi-kubernetes/pull/1157)

## 2.3.0 (June 9, 2020)

### Improvements

- NodeJS SDK updated to align with other Pulumi NodeJS SDKs. (https://github.com/pulumi/pulumi-kubernetes/pull/1151)
- .NET SDK updated to align with other Pulumi .NET SDKs. (https://github.com/pulumi/pulumi-kubernetes/pull/1132)
    - Deprecated resources are now marked as `Obsolete`.
    - Many classes are moved to new locations on disk while preserving the public namespaces and API.
    - Several unused argument/output classes were removed without any impact on resources (e.g. `DeploymentRollbackArgs`).
    - Fixed the type of some properties in `JSONSchemaPropsArgs` (there's no need to have 2nd-level inputs there):
        - `InputList<InputJson>` -> `InputList<JsonElement>`
        - `InputMap<Union<TArgs, InputList<string>>>` -> `InputMap<Union<TArgs, ImmutableArray<string>>>`

### Bug Fixes

-   Fix incorrect schema consts for apiVersion and kind (https://github.com/pulumi/pulumi-kubernetes/pull/1153)

## 2.2.2 (May 27, 2020)

-   2.2.1 SDK release process failed, so pushing a new tag.

## 2.2.1 (May 27, 2020)

### Improvements

-   Update deprecated/removed resource warnings. (https://github.com/pulumi/pulumi-kubernetes/pull/1135)
-   Update to client-go 1.18. (https://github.com/pulumi/pulumi-kubernetes/pull/1136)
-   Don't replace Service on .spec.type change. (https://github.com/pulumi/pulumi-kubernetes/pull/1139)

### Bug Fixes

-   Fix regex in python `include-crds` logic (https://github.com/pulumi/pulumi-kubernetes/pull/1145)

## 2.2.0 (May 15, 2020)

### Improvements

-   Support helm v3 `include-crds` argument. (https://github.com/pulumi/pulumi-kubernetes/pull/1102)
-   Bump python requests version dependency. (https://github.com/pulumi/pulumi-kubernetes/pull/1121)
-   Add apiextensions.CustomResource to Go SDK. (https://github.com/pulumi/pulumi-kubernetes/pull/1125)

## 2.1.1 (May 8, 2020)

-   Python and .NET packages failed to publish for 2.1.0, so bumping release version.

## 2.1.0 (May 8, 2020)

### Improvements

-   Add YAML support to Go SDK. (https://github.com/pulumi/pulumi-kubernetes/pull/1093).
-   Add Helm support to Go SDK. (https://github.com/pulumi/pulumi-kubernetes/pull/1105).

### Bug Fixes

-   fix(customresources): use a 3-way merge patch instead of strategic merge. (https://github.com/pulumi/pulumi-kubernetes/pull/1095)
-   Fix required input props in Go SDK. (https://github.com/pulumi/pulumi-kubernetes/pull/1090)
-   Update Go SDK using latest codegen packages. (https://github.com/pulumi/pulumi-kubernetes/pull/1089)
-   Fix schema type for Fields and RawExtension. (https://github.com/pulumi/pulumi-kubernetes/pull/1086)
-   Fix error parsing YAML in python 3.8 (https://github.com/pulumi/pulumi-kubernetes/pull/1079)
-   Fix HELM_HOME handling for Helm v3. (https://github.com/pulumi/pulumi-kubernetes/pull/1076)

## 2.0.0 (April 16, 2020)

### Improvements

-   Add consts to Go SDK. (https://github.com/pulumi/pulumi-kubernetes/pull/1062).
-   Add `CustomResource` to .NET SDK (https://github.com/pulumi/pulumi-kubernetes/pull/1067).
-   Upgrade to Pulumi v2.0.0

### Bug fixes

-   Sort fetched helm charts into alphabetical order. (https://github.com/pulumi/pulumi-kubernetes/pull/1064)

## 1.6.0 (March 25, 2020)

### Improvements

-   Add a Go SDK. (https://github.com/pulumi/pulumi-kubernetes/pull/1029) (https://github.com/pulumi/pulumi-kubernetes/pull/1042).
-   Add support for Kubernetes 1.18. (https://github.com/pulumi/pulumi-kubernetes/pull/872) (https://github.com/pulumi/pulumi-kubernetes/pull/1042).

### Bug fixes

-   Update the Python `Provider` class to use parameter naming consistent with other resources. (https://github.com/pulumi/pulumi-kubernetes/pull/1039).
-   Change URN for apiregistration resources. (https://github.com/pulumi/pulumi-kubernetes/pull/1021).

## 1.5.8 (March 16, 2020)

### Improvements

-   Automatically populate type aliases and additional secret outputs in the .NET SDK.  (https://github.com/pulumi/pulumi-kubernetes/pull/1026).
-   Update to Pulumi NuGet 1.12.1 and .NET Core 3.1.  (https://github.com/pulumi/pulumi-kubernetes/pull/1030).

## 1.5.7 (March 10, 2020)

### Bug fixes

-   Change URN for apiregistration resources. (https://github.com/pulumi/pulumi-kubernetes/pull/1021).
-   Replace PersistentVolume if volume source changes. (https://github.com/pulumi/pulumi-kubernetes/pull/1015).
-   Fix bool Python provider opts. (https://github.com/pulumi/pulumi-kubernetes/pull/1027).

## 1.5.6 (February 28, 2020)

### Bug fixes

-   Replace Daemonset if .spec.selector changes. (https://github.com/pulumi/pulumi-kubernetes/pull/1008).
-   Display error when pulumi plugin install fails. (https://github.com/pulumi/pulumi-kubernetes/pull/1010).

## 1.5.5 (February 25, 2020)

### Bug fixes

-   Upgrade pulumi/pulumi dep to 1.11.0 (fixes #984). (https://github.com/pulumi/pulumi-kubernetes/pull/1005).

## 1.5.4 (February 19, 2020)

### Improvements

-   Auto-generate aliases for all resource kinds. (https://github.com/pulumi/pulumi-kubernetes/pull/991).

### Bug fixes

-   Fix aliases for several resource kinds. (https://github.com/pulumi/pulumi-kubernetes/pull/990).
-   Don't require valid cluster for YAML render mode. (https://github.com/pulumi/pulumi-kubernetes/pull/997).
-   Fix .NET resources with empty arguments. (https://github.com/pulumi/pulumi-kubernetes/pull/983).
-   Fix panic condition in Pod await logic. (https://github.com/pulumi/pulumi-kubernetes/pull/998).

### Improvements

-   .NET SDK supports resources to work with YAML Kubernetes files and Helm charts.
(https://github.com/pulumi/pulumi-kubernetes/pull/980).

## 1.5.3 (February 11, 2020)

### Bug fixes

-   Change invoke call to always use latest version. (https://github.com/pulumi/pulumi-kubernetes/pull/987).

## 1.5.2 (February 10, 2020)

### Improvements

-   Optionally render YAML for k8s resources. (https://github.com/pulumi/pulumi-kubernetes/pull/936).

## 1.5.1 (February 7, 2020)

### Bug fixes

-   Specify provider version for invokes. (https://github.com/pulumi/pulumi-kubernetes/pull/982).

## 1.5.0 (February 4, 2020)

### Improvements

-   Update nodejs SDK to use optional chaining in constructor. (https://github.com/pulumi/pulumi-kubernetes/pull/959).
-   Automatically set Secret inputs as pulumi.secret. (https://github.com/pulumi/pulumi-kubernetes/pull/961).
-   Create helm.v3 alias. (https://github.com/pulumi/pulumi-kubernetes/pull/970).

### Bug fixes

-   Fix hang on large YAML files. (https://github.com/pulumi/pulumi-kubernetes/pull/974).
-   Use resourcePrefix all code paths. (https://github.com/pulumi/pulumi-kubernetes/pull/977).

## 1.4.5 (January 22, 2020)

### Bug fixes

-   Handle invalid kubeconfig context. (https://github.com/pulumi/pulumi-kubernetes/pull/960).

## 1.4.4 (January 21, 2020)

### Improvements

-   Improve namespaced Kind check. (https://github.com/pulumi/pulumi-kubernetes/pull/947).
-   Add helm template `apiVersions` flag. (https://github.com/pulumi/pulumi-kubernetes/pull/894)
-   Move YAML decode logic into provider and improve handling of default namespaces for Helm charts. (https://github.com
/pulumi/pulumi-kubernetes/pull/952).

### Bug fixes

-   Gracefully handle unreachable k8s cluster. (https://github.com/pulumi/pulumi-kubernetes/pull/946).
-   Fix deprecation notice for CSINode. (https://github.com/pulumi/pulumi-kubernetes/pull/944).

## 1.4.3 (January 8, 2020)

### Bug fixes

-   Revert invoke changes. (https://github.com/pulumi/pulumi-kubernetes/pull/941).

## 1.4.2 (January 7, 2020)

### Improvements

-   Move YAML decode logic into provider. (https://github.com/pulumi/pulumi-kubernetes/pull/925).
-   Improve handling of default namespaces for Helm charts. (https://github.com/pulumi/pulumi-kubernetes/pull/934).

### Bug fixes

-   Fix panic condition in Ingress await logic. (https://github.com/pulumi/pulumi-kubernetes/pull/928).
-   Fix deprecation warnings and docs. (https://github.com/pulumi/pulumi-kubernetes/pull/929).
-   Fix projection of array-valued output properties in .NET. (https://github.com/pulumi/pulumi-kubernetes/pull/931)

## 1.4.1 (December 17, 2019)

### Bug fixes

-   Fix deprecation warnings and docs. (https://github.com/pulumi/pulumi-kubernetes/pull/918 and https://github.com /pulumi/pulumi-kubernetes/pull/921).

## 1.4.0 (December 9, 2019)

### Important

The discovery.v1alpha1.EndpointSlice and discovery.v1alpha1.EndpointSliceList APIs were removed in k8s 1.17,
and no longer appear in the Pulumi Kubernetes SDKs. These resources can now be found at
discovery.v1beta1.EndpointSlice and discovery.v1beta1.EndpointSliceList.

### Major changes

-   Add support for Kubernetes v1.17.0 (https://github.com/pulumi/pulumi-kubernetes/pull/706)

## 1.3.4 (December 5, 2019)

### Improvements

-   Use HELM_HOME as default if set. (https://github.com/pulumi/pulumi-kubernetes/pull/855).
-   Use `namespace` provided by `KUBECONFIG`, if it is not explicitly set in the provider (https://github.com/pulumi/pulumi-kubernetes/pull/903).

## 1.3.3 (November 29, 2019)

### Improvements

-   Add `Provider` for .NET. (https://github.com/pulumi/pulumi-kubernetes/pull/897)

## 1.3.2 (November 26, 2019)

### Improvements

-   Add support for .NET. (https://github.com/pulumi/pulumi-kubernetes/pull/885)

## 1.3.1 (November 18, 2019)

### Improvements

-   Add support for helm 3 CLI tool. (https://github.com/pulumi/pulumi-kubernetes/pull/882).

## 1.3.0 (November 13, 2019)

### Improvements

-   Increase maxBuffer for helm template exec. (https://github.com/pulumi/pulumi-kubernetes/pull/864).
-   Add StreamInvoke RPC call, along with stream invoke implementations for
    kubernetes:kubernetes:watch, kubernetes:kubernetes:list, and kubernetes:kubernetes:logs. (#858, #873, #876).

## 1.2.3 (October 17, 2019)

### Bug fixes

-   Correctly merge provided opts for k8s resources. (https://github.com/pulumi/pulumi-kubernetes/pull/850).
-   Fix a bug that causes helm crash when referencing 'scoped packages' that start with '@'. (https://github.com/pulumi/pulumi-kubernetes/pull/846)

## 1.2.2 (October 10, 2019)

### Improvements

-   Stop using initialApiVersion annotation. (https://github.com/pulumi/pulumi-kubernetes/pull/837).
-   Cache the parsed OpenAPI schema to improve performance. (https://github.com/pulumi/pulumi-kubernetes/pull/836).

## 1.2.1 (October 8, 2019)

### Improvements

-   Cache the OpenAPI schema to improve performance. (https://github.com/pulumi/pulumi-kubernetes/pull/833).
-   Aggregate error messages from Pods on Job Read. (https://github.com/pulumi/pulumi-kubernetes/pull/831).
-   Improve interactive status for Jobs. (https://github.com/pulumi/pulumi-kubernetes/pull/832).

## 1.2.0 (October 4, 2019)

### Improvements

-   Add logic to check for Job readiness. (https://github.com/pulumi/pulumi-kubernetes/pull/633).
-   Automatically mark Secret data and stringData as secret. (https://github.com/pulumi/pulumi-kubernetes/pull/803).
-   Auto-alias resource apiVersions. (https://github.com/pulumi/pulumi-kubernetes/pull/798).
-   Provide detailed error for removed apiVersions. (https://github.com/pulumi/pulumi-kubernetes/pull/809).

## 1.1.0 (September 18, 2019)

### Major changes

-   Add support for Kubernetes v1.16.0 (https://github.com/pulumi/pulumi-kubernetes/pull/669)

### Improvements

-   Implement customTimeout for resource deletion. (https://github.com/pulumi/pulumi-kubernetes/pull/802).
-   Increase default readiness timeouts to 10 mins. (https://github.com/pulumi/pulumi-kubernetes/pull/721).
-   Add suppressDeprecationWarnings flag. (https://github.com/pulumi/pulumi-kubernetes/pull/808).
-   Warn for invalid usage of Helm repo parameter. (https://github.com/pulumi/pulumi-kubernetes/pull/805).
-   Add PodAggregator for use by resource awaiters. (https://github.com/pulumi/pulumi-kubernetes/pull/785).

## 1.0.1 (September 11, 2019)

### Improvements

-   Warn for deprecated apiVersions.
    (https://github.com/pulumi/pulumi-kubernetes/pull/779).

### Bug fixes

-   Fix await logic for extensions/v1beta1/Deployment
    (https://github.com/pulumi/pulumi-kubernetes/pull/794).
-   Fix error reporting
    (https://github.com/pulumi/pulumi-kubernetes/pull/782).

## 1.0.0 (September 3, 2019)

### Bug fixes

-   Fix name collisions in the Charts/YAML Python packages
    (https://github.com/pulumi/pulumi-kubernetes/pull/771).
-   Implement `{ConfigFile, ConfigGroup, Chart}#get_resource`
    (https://github.com/pulumi/pulumi-kubernetes/pull/771).
-   Upgrade Pulumi dependency to 1.0.0.

## 1.0.0-rc.1 (August 28, 2019)

### Improvements

### Bug fixes

-   Do not leak unencrypted secret values into the state file (fixes https://github.com/pulumi/pulumi-kubernetes/issues/734).

## 1.0.0-beta.2 (August 26, 2019)

### Improvements

-   Refactor and update the docs of the repo for 1.0. (https://github.com/pulumi/pulumi-kubernetes/pull/736).
-   Document await logic in the SDKs. (https://github.com/pulumi/pulumi-kubernetes/pull/711).
-   Document await timeouts and how to override. (https://github.com/pulumi/pulumi-kubernetes/pull/718).
-   Improve CustomResource for Python SDK. (https://github.com/pulumi/pulumi-kubernetes/pull/700).
-   Clean up Python SDK get methods. (https://github.com/pulumi/pulumi-kubernetes/pull/740).
-   Remove undocumented kubectl replace invoke method. (https://github.com/pulumi/pulumi-kubernetes/pull/738).
-   Don't populate `.status` in input types (https://github.com/pulumi/pulumi-kubernetes/pull/635).
-   Allow a user to pass CustomTimeouts as part of ResourceOptions (fixes https://github.com/pulumi/pulumi-kubernetes/issues/672)
-   Don't panic when an Asset or an Archive are passed into a resource definition (https://github.com/pulumi/pulumi-kubernetes/pull/751).

### Bug fixes

-   Fix error messages for resources with default namespace. (https://github.com/pulumi/pulumi-kubernetes/pull/749).
-   Correctly compute version number for plugin to send with registration requests (fixes https://github.com/pulumi/pulumi-kubernetes/issues/732).

## 1.0.0-beta.1 (August 13, 2019)

### Improvements

-   Add .get() to Python SDK. (https://github.com/pulumi/pulumi-kubernetes/pull/435).

## 0.25.6 (August 7, 2019)

### Bug fixes

-   Align YAML parsing with core Kubernetes supported YAML subset. (https://github.com/pulumi/pulumi-kubernetes/pull/690).
-   Handle string values in the equalNumbers function. (https://github.com/pulumi/pulumi-kubernetes/pull/691).
-   Properly detect readiness for Deployment scaled to 0. (https://github.com/pulumi/pulumi-kubernetes/pull/688).
-   Fix a bug that caused crashes when empty array values were added to resource inputs. (https://github.com/pulumi/pulumi-kubernetes/pull/696)

## 0.25.5 (August 2, 2019)

### Bug fixes

-   Fall back to client-side diff if server-side diff fails. (https://github.com/pulumi/pulumi-kubernetes/pull/685).
-   Fix namespace arg for Python Helm SDK (https://github.com/pulumi/pulumi-kubernetes/pull/670).
-   Detect namespace diff for first-class providers. (https://github.com/pulumi/pulumi-kubernetes/pull/674).
-   Fix values arg for Python Helm SDK (https://github.com/pulumi/pulumi-kubernetes/pull/678).
-   Fix Python Helm LocalChartOpts to inherit from BaseChartOpts (https://github.com/pulumi/pulumi-kubernetes/pull/681).

## 0.25.4 (August 1, 2019)

### Important

This release reverts the default diff behavior back to the pre-`0.25.3` behavior. A new flag has
been added to the provider options called `enableDryRun`, that can be used to opt in to the new
diff behavior. This will eventually become the default behavior after further testing to ensure
that this change is not disruptive.

### Major changes

-   Disable dryRun diff behavior by default. (https://github.com/pulumi/pulumi-kubernetes/pull/686)

### Improvements

-   Improve error messages for StatefulSet. (https://github.com/pulumi/pulumi-kubernetes/pull/673)

### Bug fixes

-   Properly reference override values in Python Helm SDK (https://github.com/pulumi/pulumi-kubernetes/pull/676).
-   Handle Output values in diffs. (https://github.com/pulumi/pulumi-kubernetes/pull/682).

## 0.25.3 (July 29, 2019)

### Bug fixes

-   Allow `yaml.ConfigGroup` to take URLs as argument
    (https://github.com/pulumi/pulumi-kubernetes/pull/638).
-   Return useful errors when we fail to fetch URL YAML
    (https://github.com/pulumi/pulumi-kubernetes/pull/638).
-   Use JSON_SCHEMA when parsing Kubernetes YAML, to conform with the expectations of the Kubernetes
    core resource types. (https://github.com/pulumi/pulumi-kubernetes/pull/638).
-   Don't render emoji on Windows. (https://github.com/pulumi/pulumi-kubernetes/pull/634)
-   Emit a useful error message (rather than a useless one) if we fail to parse the YAML data in
    `kubernetes:config:kubeconfig` (https://github.com/pulumi/pulumi-kubernetes/pull/636).
-   Provide useful contexts in provider errors, particularly those that originate from the API
    server (https://github.com/pulumi/pulumi-kubernetes/pull/636).
-   Expose all Kubernetes types through the SDK
    (https://github.com/pulumi/pulumi-kubernetes/pull/637).
-   Use `opts` instead of `__opts__` and `resource_name` instead of `__name__` in Python SDK
    (https://github.com/pulumi/pulumi-kubernetes/pull/639).
-   Properly detect failed Deployment on rollout. (https://github.com/pulumi/pulumi-kubernetes/pull/646
    and https://github.com/pulumi/pulumi-kubernetes/pull/657).
-   Use dry-run support if available when diffing the actual and desired state of a resource
    (https://github.com/pulumi/pulumi-kubernetes/pull/649)
-   Fix panic when `.metadata.label` is mistyped
    (https://github.com/pulumi/pulumi-kubernetes/pull/655).
-   Fix unexpected diffs when running against an API server that does not support dry-run.
    (https://github.com/pulumi/pulumi-kubernetes/pull/658)

## 0.25.2 (July 11, 2019)

### Improvements

-   The Kubernetes provider can now communicate detailed information about the difference between a resource's
desired and actual state during a Pulumi update. (https://github.com/pulumi/pulumi-kubernetes/pull/618).
-   Refactor Pod await logic for easier testing and maintenance (https://github.com/pulumi/pulumi-kubernetes/pull/590).
-   Update to client-go v12.0.0 (https://github.com/pulumi/pulumi-kubernetes/pull/621).
-   Fallback to JSON merge if strategic merge fails (https://github.com/pulumi/pulumi-kubernetes/pull/622).

### Bug fixes

-   Fix Helm Chart resource by passing `resourcePrefix` to the yaml template resources (https://github.com/pulumi/pulumi-kubernetes/pull/625).

## 0.25.1 (July 2, 2019)

### Improvements

-   Unify diff behavior between `Diff` and `Update`. This should result in better detection of state drift as
    well as behavior that is more consistent with respect to `kubectl`. (https://github.com/pulumi/pulumi-kubernetes/pull/604)
-   The Kubernetes provider now supports the internal features necessary for the Pulumi engine to detect diffs between the actual and desired state of a resource after a `pulumi refresh` (https://github.com/pulumi/pulumi-kubernetes/pull/477).
-   The Kubernetes provider now sets the `"kubectl.kubernetes.io/last-applied-configuration"` annotation to the last deployed configuration for a resource. This enables better interoperability with `kubectl`.

### Bug fixes

-   Add more props that force replacement of Pods (https://github.com/pulumi/pulumi-kubernetes/pull/613)

## 0.25.0 (June 19, 2019)

### Major changes

-   Add support for Kubernetes v1.15.0 (https://github.com/pulumi/pulumi-kubernetes/pull/557)

### Improvements

-   Enable multiple instances of Helm charts per stack (https://github.com/pulumi/pulumi-kubernetes/pull/599).
-   Enable multiple instances of YAML manifests per stack (https://github.com/pulumi/pulumi-kubernetes/pull/594).

### Bug fixes

-   None

## 0.24.0 (June 5, 2019)

### Important

BREAKING: This release changes the behavior of the provider `namespace` flag introduced
in `0.23.0`. Previously, this flag was treated as an override, which ignored namespace
values set directly on resources. Now, the flag is a default, and will only set the
namespace if one is not already set. If you have created resources using a provider
with the `namespace` flag set, this change may cause these resources to be recreated
on the next update.

### Major changes

-   BREAKING: Change the recently added `transformations` callback in Python to match JavaScript API (https://github.com/pulumi/pulumi-kubernetes/pull/575)
-   BREAKING: Remove `getInputs` from Kubernetes resource implementations. (https://github.com/pulumi/pulumi-kubernetes/pull/580)
-   BREAKING: Change provider namespace from override to default. (https://github.com/pulumi/pulumi-kubernetes/pull/585)

### Improvements

-   Enable configuring `ResourceOptions` via `transformations` (https://github.com/pulumi/pulumi-kubernetes/pull/575).
-   Changing k8s cluster config now correctly causes dependent resources to be replaced (https://github.com/pulumi/pulumi-kubernetes/pull/577).
-   Add user-defined type guard `isInstance` to all Kubernetes `CustomResource` implementations (https://github.com/pulumi/pulumi-kubernetes/pull/582).

### Bug fixes

-   Fix panics during preview when `metadata` is a computed value (https://github.com/pulumi/pulumi-kubernetes/pull/572)

## 0.23.1 (May 10, 2019)

### Major changes

-   None

### Improvements

-   Update to use client-go v11.0.0 (https://github.com/pulumi/pulumi-kubernetes/pull/549)
-   Deduplicate provider logs (https://github.com/pulumi/pulumi-kubernetes/pull/558)

### Bug fixes

-   Fix namespaceable check for diff (https://github.com/pulumi/pulumi-kubernetes/pull/554)

## 0.23.0 (April 30, 2019)

### Important

This release fixes a longstanding issue with the provider namespace flag. Previously, this
flag was erroneously ignored, but will now cause any resources using this provider to be
created in the specified namespace. **This may cause resources to be recreated!** Unset the
namespace parameter to avoid this behavior. Also note that this parameter takes precedence
over any namespace defined on the underlying resource.

The Python SDK now supports YAML manifests and Helm charts, including `CustomResourceDefinitions`
and `CustomResources`!

### Major changes

-   Put all resources in specified provider namespace (https://github.com/pulumi/pulumi-kubernetes/pull/538)
-   Add Helm support to Python SDK (https://github.com/pulumi/pulumi-kubernetes/pull/544)

### Bug fixes

-   Fix Helm repo quoting for Windows (https://github.com/pulumi/pulumi-kubernetes/pull/540)
-   Fix Python YAML SDK (https://github.com/pulumi/pulumi-kubernetes/pull/545)

## 0.22.2 (April 11, 2019)

### Important

This release improves handling for CustomResources (CRs) and CustomResourceDefinitions (CRDs).
CRs without a matching CRD will now be considered deleted during `pulumi refresh`, and `pulumi destroy`
will not fail to delete a CR if the related CRD is missing.
See https://github.com/pulumi/pulumi-kubernetes/pull/530 for details.

### Major changes

-   None

### Improvements

-   Improve error handling for "no match found" errors (https://github.com/pulumi/pulumi-kubernetes/pull/530)

### Bug fixes

-   None

## 0.22.1 (April 9, 2019)

### Major changes

-   Add basic YAML support to Python SDK (https://github.com/pulumi/pulumi-kubernetes/pull/499)
-   Add transforms to YAML support for Python SDK (https://github.com/pulumi/pulumi-kubernetes/pull/500)

### Improvements

-   Move helm module into a directory (https://github.com/pulumi/pulumi-kubernetes/pull/512)
-   Move yaml module into a directory (https://github.com/pulumi/pulumi-kubernetes/pull/513)

### Bug fixes

-   Fix Deployment await logic for old API schema (https://github.com/pulumi/pulumi-kubernetes/pull/523)
-   Replace PodDisruptionBudget if spec changes (https://github.com/pulumi/pulumi-kubernetes/pull/527)

## 0.22.0 (March 25, 2019)

### Major changes

-   Add support for Kubernetes v1.14.0 (https://github.com/pulumi/pulumi-kubernetes/pull/371)

### Improvements

-   Add CustomResource to Python SDK (https://github.com/pulumi/pulumi-kubernetes/pull/543)

### Bug fixes

-   None

## 0.21.1 (March 18, 2019)

### Major changes

-   None

### Improvements

-   Split up nodejs SDK into multiple files (https://github.com/pulumi/pulumi-kubernetes/pull/480)

### Bug fixes

-   Check for unexpected RPC ID and return an error (https://github.com/pulumi/pulumi-kubernetes/pull/475)
-   Fix an issue where the Python `pulumi_kubernetes` package was depending on an older `pulumi` package.
-   Fix YAML parsing for computed namespaces (https://github.com/pulumi/pulumi-kubernetes/pull/483)

## 0.21.0 (Released March 6, 2019)

### Important

Updating to v0.17.0 version of `@pulumi/pulumi`.  This is an update that will not play nicely
in side-by-side applications that pull in prior versions of this package.

See https://github.com/pulumi/pulumi/commit/7f5e089f043a70c02f7e03600d6404ff0e27cc9d for more details.

As such, we are rev'ing the minor version of the package from 0.16 to 0.17.  Recent version of `pulumi` will now detect, and warn, if different versions of `@pulumi/pulumi` are loaded into the same application.  If you encounter this warning, it is recommended you move to versions of the `@pulumi/...` packages that are compatible.  i.e. keep everything on 0.16.x until you are ready to move everything to 0.17.x.

## 0.20.4 (March 1, 2019)

### Major changes

-   None

### Improvements

-   Allow the default timeout for awaiters to be overridden (https://github.com/pulumi/pulumi-kubernetes/pull/457)

### Bug fixes

-   Properly handle computed values in labels and annotations (https://github.com/pulumi/pulumi-kubernetes/pull/461)

## 0.20.3 (February 20, 2019)

### Major changes

-   None

### Improvements

-   None

### Bug fixes

-   Move mocha dependencies to devDependencies (https://github.com/pulumi/pulumi-kubernetes/pull/441)
-   Include managed-by label in diff preview (https://github.com/pulumi/pulumi-kubernetes/pull/431)

## 0.20.2 (Released February 13, 2019)

### Major changes

-   None

### Improvements

-   Allow awaiters to be skipped by setting an annotation (https://github.com/pulumi/pulumi-kubernetes/pull/417)
-   Set managed-by: pulumi label on all created resources (https://github.com/pulumi/pulumi-kubernetes/pull/418)
-   Clean up docstrings for Helm package (https://github.com/pulumi/pulumi-kubernetes/pull/396)
-   Support explicit `deleteBeforeReplace` (https://github.com/pulumi/pulumi/pull/2415)

### Bug fixes

-   Fix an issue with variable casing (https://github.com/pulumi/pulumi-kubernetes/pull/412)
-   Use modified copy of memcache client (https://github.com/pulumi/pulumi-kubernetes/pull/414)

## 0.20.1 (Released February 6, 2019)

### Bug fixes

-   Fix namespace handling regression (https://github.com/pulumi/pulumi-kubernetes/pull/403)
-   Nest Input<T> inside arrays (https://github.com/pulumi/pulumi-kubernetes/pull/395)

## 0.20.0 (Released February 1, 2019)

### Major changes

-   Add support for first-class Python providers (https://github.com/pulumi/pulumi-kubernetes/pull/350)
-   Upgrade to client-go 0.10.0 (https://github.com/pulumi/pulumi-kubernetes/pull/348)

### Improvements

-   Consider PVC events in Deployment await logic (https://github.com/pulumi/pulumi-kubernetes/pull/355)
-   Improve info message for Ingress with default path (https://github.com/pulumi/pulumi-kubernetes/pull/388)
-   Autogenerate Python casing table from OpenAPI spec (https://github.com/pulumi/pulumi-kubernetes/pull/387)

### Bug fixes

-   Use `node-fetch` rather than `got` to support Node 6 (https://github.com/pulumi/pulumi-kubernetes/pull/390)
-   Prevent orphaned resources on cancellation during delete (https://github.com/pulumi/pulumi-kubernetes/pull/368)
-   Handle buggy case for headless Service with no port (https://github.com/pulumi/pulumi-kubernetes/pull/366)


## 0.19.0 (Released January 15, 2019)

### Major changes

-   Implement incremental status updates for `StatefulSet`
    (https://github.com/pulumi/pulumi-kubernetes/pull/307)
-   Allow the `@pulumi/kubernetes` YAML API to understand arbitrary URLs
    (https://github.com/pulumi/pulumi-kubernetes/pull/328)
-   Add support for `.get` on CustomResources
    (https://github.com/pulumi/pulumi-kubernetes/pull/329)
-   Add support for `.get` for first-class providers
    (https://github.com/pulumi/pulumi-kubernetes/pull/340)

### Improvements

-   Fix Ingress await logic for ExternalName Services
    (https://github.com/pulumi/pulumi-kubernetes/pull/320)
-   Fix replacement logic for Job
    (https://github.com/pulumi/pulumi-kubernetes/pull/324 and https://github.com/pulumi/pulumi-kubernetes/pull/324)
-   Fix Cluster/RoleBinding replace semantics
    (https://github.com/pulumi/pulumi-kubernetes/pull/337)
-   Improve typing for `apiVersion` and `kind`
    (https://github.com/pulumi/pulumi-kubernetes/pull/341)

## 0.18.0 (Released December 4, 2018)

### Major changes

-   Allow Helm Charts to have `pulumi.Input` in their `values`
    (https://github.com/pulumi/pulumi-kubernetes/pull/241)

### Improvements

-   Retry REST calls to Kubernetes if they fail, greatly improving resiliance against resorce
    operation ordering problems.
-   Add support for creating CRDs and CRs in the same app
    (https://github.com/pulumi/pulumi-kubernetes/pull/271,
    https://github.com/pulumi/pulumi-kubernetes/pull/280)
-   Add incremental await for logic for `Ingress`
    (https://github.com/pulumi/pulumi-kubernetes/pull/283)
-   Allow users to specify a Chart's source any way they can do it from the CLI
    (https://github.com/pulumi/pulumi-kubernetes/pull/284)
-   "Fix" "bug" that cases Pulumi to crash if there is a duplicate key in a YAML template, to conform
    with Helm's behavior (https://github.com/pulumi/pulumi-kubernetes/pull/289)
-   Emit better error when the API server is unreachable
    (https://github.com/pulumi/pulumi-kubernetes/pull/291)
-   Add support for Kubernetes v0.12.\* (https://github.com/pulumi/pulumi-kubernetes/pull/293)
-   Fix bug that spuriously requires `.metadata.name` to be specified in Kubernetes list types
    (_e.g._, `v1/List`) (https://github.com/pulumi/pulumi-kubernetes/pull/294,
    https://github.com/pulumi/pulumi-kubernetes/pull/296)
-   Add Kubernetes v0.13.\* support (https://github.com/pulumi/pulumi-kubernetes/pull/306)
-   Improve error message when `Service` fails to initialized
    (https://github.com/pulumi/pulumi-kubernetes/pull/309)
-   Fix bug that causes us to erroneously report `Pod`'s owner
    (https://github.com/pulumi/pulumi-kubernetes/pull/311)<|MERGE_RESOLUTION|>--- conflicted
+++ resolved
@@ -1,10 +1,7 @@
 ## HEAD (Unreleased)
 
-<<<<<<< HEAD
 -   Postpone the removal of admissionregistration/v1beta1, which has been retargeted at 1.22 (https://github.com/pulumi/pulumi-kubernetes/pull/1474)
-=======
 -   Change k8s API removals from error to warning (https://github.com/pulumi/pulumi-kubernetes/pull/1475)
->>>>>>> f79d8878
 
 ## 2.8.1 (February 12, 2021)
 
