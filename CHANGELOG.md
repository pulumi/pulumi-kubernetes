--- conflicted
+++ resolved
@@ -1,11 +1,8 @@
 ## Unreleased
 
 - Fix Release behavior to deep merge `valueYamlFiles` to match Helm. (https://github.com/pulumi/pulumi-kubernetes/pull/2963)
-<<<<<<< HEAD
 - Fix Chart previews when the cluster is unreachable. (https://github.com/pulumi/pulumi-kubernetes/pull/2992)
-=======
 - Fix a panic that could occur when a missing field became `null`. (https://github.com/pulumi/pulumi-kubernetes/issues/1970)
->>>>>>> 80d60f43
 - Add field manager's name to server-side apply conflict errors. (https://github.com/pulumi/pulumi-kubernetes/pull/2983)
 
 ## 4.11.0 (April 17, 2024)
@@ -62,7 +59,7 @@
 - Fix option propagation in component resources (Go SDK) (https://github.com/pulumi/pulumi-kubernetes/pull/2709)
 
 ### Breaking Changes
-In previous versions of the pulumi-kubernetes .NET SDK, the `ConfigFile` and `ConfigGroup` component resources inadvertently assigned the wrong parent to the child resource(s). 
+In previous versions of the pulumi-kubernetes .NET SDK, the `ConfigFile` and `ConfigGroup` component resources inadvertently assigned the wrong parent to the child resource(s).
 This would happen when the component resource itself had a parent; the child would be assigned that same parent. This also had the effect of disregarding the component resource's provider in favor of the parent's provider.
 
 For example, here's a before/after look at the component hierarchy:
@@ -70,24 +67,24 @@
 Before:
 
 ```
-├─ pkg:index:MyComponent            parent                                               
-│  ├─ kubernetes:core/v1:ConfigMap  cg-options-cg-options-cm-1                           
+├─ pkg:index:MyComponent            parent
+│  ├─ kubernetes:core/v1:ConfigMap  cg-options-cg-options-cm-1
 │  ├─ kubernetes:yaml:ConfigFile    cg-options-testdata/options/configgroup/manifest.yaml
-│  ├─ kubernetes:core/v1:ConfigMap  cg-options-configgroup-cm-1                          
-│  ├─ kubernetes:yaml:ConfigFile    cg-options-testdata/options/configgroup/empty.yaml   
-│  └─ kubernetes:yaml:ConfigGroup   cg-options  
+│  ├─ kubernetes:core/v1:ConfigMap  cg-options-configgroup-cm-1
+│  ├─ kubernetes:yaml:ConfigFile    cg-options-testdata/options/configgroup/empty.yaml
+│  └─ kubernetes:yaml:ConfigGroup   cg-options
 ```
 
 After:
 
 ```
-└─ pkg:index:MyComponent                  parent                                               
-   └─ kubernetes:yaml:ConfigGroup         cg-options                                           
+└─ pkg:index:MyComponent                  parent
+   └─ kubernetes:yaml:ConfigGroup         cg-options
       ├─ kubernetes:yaml:ConfigFile       cg-options-testdata/options/configgroup/manifest.yaml
-      │  └─ kubernetes:core/v1:ConfigMap  cg-options-configgroup-cm-1                          
-      └─ kubernetes:core/v1:ConfigMap     cg-options-cg-options-cm-1     
+      │  └─ kubernetes:core/v1:ConfigMap  cg-options-configgroup-cm-1
+      └─ kubernetes:core/v1:ConfigMap     cg-options-cg-options-cm-1
 ```
-      
+
 This release addresses this issue and attempts to heal existing stacks using aliases. This is effective at avoiding a replacement except in the case where the child was created with the wrong provider. In this case, __Pulumi will suggest a replacement of the child resource(s), such that they use the correct provider__.
 
 ## 4.6.1 (December 14, 2023)
