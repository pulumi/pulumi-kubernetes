## HEAD (Unreleased)

### Improvements

-   Remove the ComponentStatus resource type. (https://github.com/pulumi/pulumi-kubernetes/pull/1234)

## 2.4.2 (August 3, 2020)

### Bug Fixes

<<<<<<< HEAD
-   Fix server-side diff when immutable fields change. (https://github.com/pulumi/pulumi-kubernetes/pull/1223)
-   Add optional configuration flag for installing CRDs in helm charts. (https://github.com/pulumi/pulumi-kubernetes/pull/1250)
=======
-   Fix server-side diff when immutable fields change. (https://github.com/pulumi/pulumi-kubernetes/pull/988)
-   Update json-patch mod to fix hangs on pulumi update. (https://github.com/pulumi/pulumi-kubernetes/pull/1223)
>>>>>>> 9069b3a1

## 2.4.1 (July 24, 2020)

### Bug Fixes

-   Handle networking/v1beta1 Ingress resources. (https://github.com/pulumi/pulumi-kubernetes/pull/1221)

### Improvements

-   Add NodeJS usage examples for Helm, Kustomize, and YAML resources. (https://github.com/pulumi/pulumi-kubernetes/pull/1205)
-   Add Python usage examples for Helm, Kustomize, and YAML resources. (https://github.com/pulumi/pulumi-kubernetes/pull/1209)
-   Add v3 Helm package for Go SDK. (https://github.com/pulumi/pulumi-kubernetes/pull/1211)
-   Add Go usage examples for Helm, Kustomize, and YAML resources. (https://github.com/pulumi/pulumi-kubernetes/pull/1212)
-   Add yaml.ConfigGroup to Python SDK. (https://github.com/pulumi/pulumi-kubernetes/pull/1217)
-   Add C# usage examples for Helm, Kustomize, and YAML resources. (https://github.com/pulumi/pulumi-kubernetes/pull/1213)

## 2.4.0 (July 7, 2020)

### Bug Fixes

-   Fix error parsing Helm version (https://github.com/pulumi/pulumi-kubernetes/pull/1170)
-   Fix prometheus-operator test to wait for the CRD to be ready before use (https://github.com/pulumi/pulumi-kubernetes/pull/1172)
-   Fix suppress deprecation warnings flag (https://github.com/pulumi/pulumi-kubernetes/pull/1189)
-   Set additionalSecretOutputs on Secret data fields (https://github.com/pulumi/pulumi-kubernetes/pull/1194)

### Improvements

-   Set supported environment variables in SDK Provider classes (https://github.com/pulumi/pulumi-kubernetes/pull/1166)
-   Python SDK updated to align with other Pulumi Python SDKs. (https://github.com/pulumi/pulumi-kubernetes/pull/1160)
-   Add support for Kustomize. (https://github.com/pulumi/pulumi-kubernetes/pull/1178)
-   Implement GetSchema to enable example and import code generation. (https://github.com/pulumi/pulumi-kubernetes/pull/1181)
-   Only show deprecation messages when new API versions exist in current cluster version (https://github.com/pulumi/pulumi-kubernetes/pull/1182)

## 2.3.1 (June 17, 2020)

### Improvements

-   Update resource deprecation/removal warnings. (https://github.com/pulumi/pulumi-kubernetes/pull/1162)

### Bug Fixes

-   Fix regression in TypeScript YAML SDK (https://github.com/pulumi/pulumi-kubernetes/pull/1157)

## 2.3.0 (June 9, 2020)

### Improvements

- NodeJS SDK updated to align with other Pulumi NodeJS SDKs. (https://github.com/pulumi/pulumi-kubernetes/pull/1151)
- .NET SDK updated to align with other Pulumi .NET SDKs. (https://github.com/pulumi/pulumi-kubernetes/pull/1132)
    - Deprecated resources are now marked as `Obsolete`.
    - Many classes are moved to new locations on disk while preserving the public namespaces and API.
    - Several unused argument/output classes were removed without any impact on resources (e.g. `DeploymentRollbackArgs`).
    - Fixed the type of some properties in `JSONSchemaPropsArgs` (there's no need to have 2nd-level inputs there):
        - `InputList<InputJson>` -> `InputList<JsonElement>`
        - `InputMap<Union<TArgs, InputList<string>>>` -> `InputMap<Union<TArgs, ImmutableArray<string>>>`
        
### Bug Fixes

-   Fix incorrect schema consts for apiVersion and kind (https://github.com/pulumi/pulumi-kubernetes/pull/1153)

## 2.2.2 (May 27, 2020)

-   2.2.1 SDK release process failed, so pushing a new tag.

## 2.2.1 (May 27, 2020)

### Improvements

-   Update deprecated/removed resource warnings. (https://github.com/pulumi/pulumi-kubernetes/pull/1135)
-   Update to client-go 1.18. (https://github.com/pulumi/pulumi-kubernetes/pull/1136)
-   Don't replace Service on .spec.type change. (https://github.com/pulumi/pulumi-kubernetes/pull/1139)

### Bug Fixes

-   Fix regex in python `include-crds` logic (https://github.com/pulumi/pulumi-kubernetes/pull/1145)

## 2.2.0 (May 15, 2020)

### Improvements

-   Support helm v3 `include-crds` argument. (https://github.com/pulumi/pulumi-kubernetes/pull/1102)
-   Bump python requests version dependency. (https://github.com/pulumi/pulumi-kubernetes/pull/1121)
-   Add apiextensions.CustomResource to Go SDK. (https://github.com/pulumi/pulumi-kubernetes/pull/1125)

## 2.1.1 (May 8, 2020)

-   Python and .NET packages failed to publish for 2.1.0, so bumping release version.

## 2.1.0 (May 8, 2020)

### Improvements

-   Add YAML support to Go SDK. (https://github.com/pulumi/pulumi-kubernetes/pull/1093).
-   Add Helm support to Go SDK. (https://github.com/pulumi/pulumi-kubernetes/pull/1105).

### Bug Fixes

-   fix(customresources): use a 3-way merge patch instead of strategic merge. (https://github.com/pulumi/pulumi-kubernetes/pull/1095)
-   Fix required input props in Go SDK. (https://github.com/pulumi/pulumi-kubernetes/pull/1090)
-   Update Go SDK using latest codegen packages. (https://github.com/pulumi/pulumi-kubernetes/pull/1089)
-   Fix schema type for Fields and RawExtension. (https://github.com/pulumi/pulumi-kubernetes/pull/1086)
-   Fix error parsing YAML in python 3.8 (https://github.com/pulumi/pulumi-kubernetes/pull/1079)
-   Fix HELM_HOME handling for Helm v3. (https://github.com/pulumi/pulumi-kubernetes/pull/1076)

## 2.0.0 (April 16, 2020)

### Improvements

-   Add consts to Go SDK. (https://github.com/pulumi/pulumi-kubernetes/pull/1062).
-   Add `CustomResource` to .NET SDK (https://github.com/pulumi/pulumi-kubernetes/pull/1067).
-   Upgrade to Pulumi v2.0.0

### Bug fixes

-   Sort fetched helm charts into alphabetical order. (https://github.com/pulumi/pulumi-kubernetes/pull/1064)

## 1.6.0 (March 25, 2020)

### Improvements

-   Add a Go SDK. (https://github.com/pulumi/pulumi-kubernetes/pull/1029) (https://github.com/pulumi/pulumi-kubernetes/pull/1042).
-   Add support for Kubernetes 1.18. (https://github.com/pulumi/pulumi-kubernetes/pull/872) (https://github.com/pulumi/pulumi-kubernetes/pull/1042).

### Bug fixes

-   Update the Python `Provider` class to use parameter naming consistent with other resources. (https://github.com/pulumi/pulumi-kubernetes/pull/1039).
-   Change URN for apiregistration resources. (https://github.com/pulumi/pulumi-kubernetes/pull/1021).

## 1.5.8 (March 16, 2020)

### Improvements

-   Automatically populate type aliases and additional secret outputs in the .NET SDK.  (https://github.com/pulumi/pulumi-kubernetes/pull/1026).
-   Update to Pulumi NuGet 1.12.1 and .NET Core 3.1.  (https://github.com/pulumi/pulumi-kubernetes/pull/1030).

## 1.5.7 (March 10, 2020)

### Bug fixes

-   Change URN for apiregistration resources. (https://github.com/pulumi/pulumi-kubernetes/pull/1021).
-   Replace PersistentVolume if volume source changes. (https://github.com/pulumi/pulumi-kubernetes/pull/1015).
-   Fix bool Python provider opts. (https://github.com/pulumi/pulumi-kubernetes/pull/1027).

## 1.5.6 (February 28, 2020)

### Bug fixes

-   Replace Daemonset if .spec.selector changes. (https://github.com/pulumi/pulumi-kubernetes/pull/1008).
-   Display error when pulumi plugin install fails. (https://github.com/pulumi/pulumi-kubernetes/pull/1010).

## 1.5.5 (February 25, 2020)

### Bug fixes

-   Upgrade pulumi/pulumi dep to 1.11.0 (fixes #984). (https://github.com/pulumi/pulumi-kubernetes/pull/1005).

## 1.5.4 (February 19, 2020)

### Improvements

-   Auto-generate aliases for all resource kinds. (https://github.com/pulumi/pulumi-kubernetes/pull/991).

### Bug fixes

-   Fix aliases for several resource kinds. (https://github.com/pulumi/pulumi-kubernetes/pull/990).
-   Don't require valid cluster for YAML render mode. (https://github.com/pulumi/pulumi-kubernetes/pull/997).
-   Fix .NET resources with empty arguments. (https://github.com/pulumi/pulumi-kubernetes/pull/983).
-   Fix panic condition in Pod await logic. (https://github.com/pulumi/pulumi-kubernetes/pull/998).

### Improvements

-   .NET SDK supports resources to work with YAML Kubernetes files and Helm charts.
(https://github.com/pulumi/pulumi-kubernetes/pull/980).

## 1.5.3 (February 11, 2020)

### Bug fixes

-   Change invoke call to always use latest version. (https://github.com/pulumi/pulumi-kubernetes/pull/987).

## 1.5.2 (February 10, 2020)

### Improvements

-   Optionally render YAML for k8s resources. (https://github.com/pulumi/pulumi-kubernetes/pull/936).

## 1.5.1 (February 7, 2020)

### Bug fixes

-   Specify provider version for invokes. (https://github.com/pulumi/pulumi-kubernetes/pull/982).

## 1.5.0 (February 4, 2020)

### Improvements

-   Update nodejs SDK to use optional chaining in constructor. (https://github.com/pulumi/pulumi-kubernetes/pull/959).
-   Automatically set Secret inputs as pulumi.secret. (https://github.com/pulumi/pulumi-kubernetes/pull/961).
-   Create helm.v3 alias. (https://github.com/pulumi/pulumi-kubernetes/pull/970).

### Bug fixes

-   Fix hang on large YAML files. (https://github.com/pulumi/pulumi-kubernetes/pull/974).
-   Use resourcePrefix all code paths. (https://github.com/pulumi/pulumi-kubernetes/pull/977).

## 1.4.5 (January 22, 2020)

### Bug fixes

-   Handle invalid kubeconfig context. (https://github.com/pulumi/pulumi-kubernetes/pull/960).

## 1.4.4 (January 21, 2020)

### Improvements

-   Improve namespaced Kind check. (https://github.com/pulumi/pulumi-kubernetes/pull/947).
-   Add helm template `apiVersions` flag. (https://github.com/pulumi/pulumi-kubernetes/pull/894)
-   Move YAML decode logic into provider and improve handling of default namespaces for Helm charts. (https://github.com
/pulumi/pulumi-kubernetes/pull/952).

### Bug fixes

-   Gracefully handle unreachable k8s cluster. (https://github.com/pulumi/pulumi-kubernetes/pull/946).
-   Fix deprecation notice for CSINode. (https://github.com/pulumi/pulumi-kubernetes/pull/944).

## 1.4.3 (January 8, 2020)

### Bug fixes

-   Revert invoke changes. (https://github.com/pulumi/pulumi-kubernetes/pull/941).

## 1.4.2 (January 7, 2020)

### Improvements

-   Move YAML decode logic into provider. (https://github.com/pulumi/pulumi-kubernetes/pull/925).
-   Improve handling of default namespaces for Helm charts. (https://github.com/pulumi/pulumi-kubernetes/pull/934).

### Bug fixes

-   Fix panic condition in Ingress await logic. (https://github.com/pulumi/pulumi-kubernetes/pull/928).
-   Fix deprecation warnings and docs. (https://github.com/pulumi/pulumi-kubernetes/pull/929).
-   Fix projection of array-valued output properties in .NET. (https://github.com/pulumi/pulumi-kubernetes/pull/931)

## 1.4.1 (December 17, 2019)

### Bug fixes

-   Fix deprecation warnings and docs. (https://github.com/pulumi/pulumi-kubernetes/pull/918 and https://github.com /pulumi/pulumi-kubernetes/pull/921).

## 1.4.0 (December 9, 2019)

### Important

The discovery.v1alpha1.EndpointSlice and discovery.v1alpha1.EndpointSliceList APIs were removed in k8s 1.17,
and no longer appear in the Pulumi Kubernetes SDKs. These resources can now be found at
discovery.v1beta1.EndpointSlice and discovery.v1beta1.EndpointSliceList.

### Major changes

-   Add support for Kubernetes v1.17.0 (https://github.com/pulumi/pulumi-kubernetes/pull/706)

## 1.3.4 (December 5, 2019)

### Improvements

-   Use HELM_HOME as default if set. (https://github.com/pulumi/pulumi-kubernetes/pull/855).
-   Use `namespace` provided by `KUBECONFIG`, if it is not explicitly set in the provider (https://github.com/pulumi/pulumi-kubernetes/pull/903).

## 1.3.3 (November 29, 2019)

### Improvements

-   Add `Provider` for .NET. (https://github.com/pulumi/pulumi-kubernetes/pull/897)

## 1.3.2 (November 26, 2019)

### Improvements

-   Add support for .NET. (https://github.com/pulumi/pulumi-kubernetes/pull/885)

## 1.3.1 (November 18, 2019)

### Improvements

-   Add support for helm 3 CLI tool. (https://github.com/pulumi/pulumi-kubernetes/pull/882).

## 1.3.0 (November 13, 2019)

### Improvements

-   Increase maxBuffer for helm template exec. (https://github.com/pulumi/pulumi-kubernetes/pull/864).
-   Add StreamInvoke RPC call, along with stream invoke implementations for
    kubernetes:kubernetes:watch, kubernetes:kubernetes:list, and kubernetes:kubernetes:logs. (#858, #873, #876).

## 1.2.3 (October 17, 2019)

### Bug fixes

-   Correctly merge provided opts for k8s resources. (https://github.com/pulumi/pulumi-kubernetes/pull/850).
-   Fix a bug that causes helm crash when referencing 'scoped packages' that start with '@'. (https://github.com/pulumi/pulumi-kubernetes/pull/846)

## 1.2.2 (October 10, 2019)

### Improvements

-   Stop using initialApiVersion annotation. (https://github.com/pulumi/pulumi-kubernetes/pull/837).
-   Cache the parsed OpenAPI schema to improve performance. (https://github.com/pulumi/pulumi-kubernetes/pull/836).

## 1.2.1 (October 8, 2019)

### Improvements

-   Cache the OpenAPI schema to improve performance. (https://github.com/pulumi/pulumi-kubernetes/pull/833).
-   Aggregate error messages from Pods on Job Read. (https://github.com/pulumi/pulumi-kubernetes/pull/831).
-   Improve interactive status for Jobs. (https://github.com/pulumi/pulumi-kubernetes/pull/832).

## 1.2.0 (October 4, 2019)

### Improvements

-   Add logic to check for Job readiness. (https://github.com/pulumi/pulumi-kubernetes/pull/633).
-   Automatically mark Secret data and stringData as secret. (https://github.com/pulumi/pulumi-kubernetes/pull/803).
-   Auto-alias resource apiVersions. (https://github.com/pulumi/pulumi-kubernetes/pull/798).
-   Provide detailed error for removed apiVersions. (https://github.com/pulumi/pulumi-kubernetes/pull/809).

## 1.1.0 (September 18, 2019)

### Major changes

-   Add support for Kubernetes v1.16.0 (https://github.com/pulumi/pulumi-kubernetes/pull/669)

### Improvements

-   Implement customTimeout for resource deletion. (https://github.com/pulumi/pulumi-kubernetes/pull/802).
-   Increase default readiness timeouts to 10 mins. (https://github.com/pulumi/pulumi-kubernetes/pull/721).
-   Add suppressDeprecationWarnings flag. (https://github.com/pulumi/pulumi-kubernetes/pull/808).
-   Warn for invalid usage of Helm repo parameter. (https://github.com/pulumi/pulumi-kubernetes/pull/805).
-   Add PodAggregator for use by resource awaiters. (https://github.com/pulumi/pulumi-kubernetes/pull/785).

## 1.0.1 (September 11, 2019)

### Improvements

-   Warn for deprecated apiVersions.
    (https://github.com/pulumi/pulumi-kubernetes/pull/779).

### Bug fixes

-   Fix await logic for extensions/v1beta1/Deployment
    (https://github.com/pulumi/pulumi-kubernetes/pull/794).
-   Fix error reporting
    (https://github.com/pulumi/pulumi-kubernetes/pull/782).

## 1.0.0 (September 3, 2019)

### Bug fixes

-   Fix name collisions in the Charts/YAML Python packages
    (https://github.com/pulumi/pulumi-kubernetes/pull/771).
-   Implement `{ConfigFile, ConfigGroup, Chart}#get_resource`
    (https://github.com/pulumi/pulumi-kubernetes/pull/771).
-   Upgrade Pulumi dependency to 1.0.0.

## 1.0.0-rc.1 (August 28, 2019)

### Improvements

### Bug fixes

-   Do not leak unencrypted secret values into the state file (fixes https://github.com/pulumi/pulumi-kubernetes/issues/734).

## 1.0.0-beta.2 (August 26, 2019)

### Improvements

-   Refactor and update the docs of the repo for 1.0. (https://github.com/pulumi/pulumi-kubernetes/pull/736).
-   Document await logic in the SDKs. (https://github.com/pulumi/pulumi-kubernetes/pull/711).
-   Document await timeouts and how to override. (https://github.com/pulumi/pulumi-kubernetes/pull/718).
-   Improve CustomResource for Python SDK. (https://github.com/pulumi/pulumi-kubernetes/pull/700).
-   Clean up Python SDK get methods. (https://github.com/pulumi/pulumi-kubernetes/pull/740).
-   Remove undocumented kubectl replace invoke method. (https://github.com/pulumi/pulumi-kubernetes/pull/738).
-   Don't populate `.status` in input types (https://github.com/pulumi/pulumi-kubernetes/pull/635).
-   Allow a user to pass CustomTimeouts as part of ResourceOptions (fixes https://github.com/pulumi/pulumi-kubernetes/issues/672)
-   Don't panic when an Asset or an Archive are passed into a resource definition (https://github.com/pulumi/pulumi-kubernetes/pull/751).

### Bug fixes

-   Fix error messages for resources with default namespace. (https://github.com/pulumi/pulumi-kubernetes/pull/749).
-   Correctly compute version number for plugin to send with registration requests (fixes https://github.com/pulumi/pulumi-kubernetes/issues/732).

## 1.0.0-beta.1 (August 13, 2019)

### Improvements

-   Add .get() to Python SDK. (https://github.com/pulumi/pulumi-kubernetes/pull/435).

## 0.25.6 (August 7, 2019)

### Bug fixes

-   Align YAML parsing with core Kubernetes supported YAML subset. (https://github.com/pulumi/pulumi-kubernetes/pull/690).
-   Handle string values in the equalNumbers function. (https://github.com/pulumi/pulumi-kubernetes/pull/691).
-   Properly detect readiness for Deployment scaled to 0. (https://github.com/pulumi/pulumi-kubernetes/pull/688).
-   Fix a bug that caused crashes when empty array values were added to resource inputs. (https://github.com/pulumi/pulumi-kubernetes/pull/696)

## 0.25.5 (August 2, 2019)

### Bug fixes

-   Fall back to client-side diff if server-side diff fails. (https://github.com/pulumi/pulumi-kubernetes/pull/685).
-   Fix namespace arg for Python Helm SDK (https://github.com/pulumi/pulumi-kubernetes/pull/670).
-   Detect namespace diff for first-class providers. (https://github.com/pulumi/pulumi-kubernetes/pull/674).
-   Fix values arg for Python Helm SDK (https://github.com/pulumi/pulumi-kubernetes/pull/678).
-   Fix Python Helm LocalChartOpts to inherit from BaseChartOpts (https://github.com/pulumi/pulumi-kubernetes/pull/681).

## 0.25.4 (August 1, 2019)

### Important

This release reverts the default diff behavior back to the pre-`0.25.3` behavior. A new flag has
been added to the provider options called `enableDryRun`, that can be used to opt in to the new
diff behavior. This will eventually become the default behavior after further testing to ensure
that this change is not disruptive.

### Major changes

-   Disable dryRun diff behavior by default. (https://github.com/pulumi/pulumi-kubernetes/pull/686)

### Improvements

-   Improve error messages for StatefulSet. (https://github.com/pulumi/pulumi-kubernetes/pull/673)

### Bug fixes

-   Properly reference override values in Python Helm SDK (https://github.com/pulumi/pulumi-kubernetes/pull/676).
-   Handle Output values in diffs. (https://github.com/pulumi/pulumi-kubernetes/pull/682).

## 0.25.3 (July 29, 2019)

### Bug fixes

-   Allow `yaml.ConfigGroup` to take URLs as argument
    (https://github.com/pulumi/pulumi-kubernetes/pull/638).
-   Return useful errors when we fail to fetch URL YAML
    (https://github.com/pulumi/pulumi-kubernetes/pull/638).
-   Use JSON_SCHEMA when parsing Kubernetes YAML, to conform with the expectations of the Kubernetes
    core resource types. (https://github.com/pulumi/pulumi-kubernetes/pull/638).
-   Don't render emoji on Windows. (https://github.com/pulumi/pulumi-kubernetes/pull/634)
-   Emit a useful error message (rather than a useless one) if we fail to parse the YAML data in
    `kubernetes:config:kubeconfig` (https://github.com/pulumi/pulumi-kubernetes/pull/636).
-   Provide useful contexts in provider errors, particularly those that originate from the API
    server (https://github.com/pulumi/pulumi-kubernetes/pull/636).
-   Expose all Kubernetes types through the SDK
    (https://github.com/pulumi/pulumi-kubernetes/pull/637).
-   Use `opts` instead of `__opts__` and `resource_name` instead of `__name__` in Python SDK
    (https://github.com/pulumi/pulumi-kubernetes/pull/639).
-   Properly detect failed Deployment on rollout. (https://github.com/pulumi/pulumi-kubernetes/pull/646
    and https://github.com/pulumi/pulumi-kubernetes/pull/657).
-   Use dry-run support if available when diffing the actual and desired state of a resource
    (https://github.com/pulumi/pulumi-kubernetes/pull/649)
-   Fix panic when `.metadata.label` is mistyped
    (https://github.com/pulumi/pulumi-kubernetes/pull/655).
-   Fix unexpected diffs when running against an API server that does not support dry-run.
    (https://github.com/pulumi/pulumi-kubernetes/pull/658)

## 0.25.2 (July 11, 2019)

### Improvements

-   The Kubernetes provider can now communicate detailed information about the difference between a resource's
desired and actual state during a Pulumi update. (https://github.com/pulumi/pulumi-kubernetes/pull/618).
-   Refactor Pod await logic for easier testing and maintenance (https://github.com/pulumi/pulumi-kubernetes/pull/590).
-   Update to client-go v12.0.0 (https://github.com/pulumi/pulumi-kubernetes/pull/621).
-   Fallback to JSON merge if strategic merge fails (https://github.com/pulumi/pulumi-kubernetes/pull/622).

### Bug fixes

-   Fix Helm Chart resource by passing `resourcePrefix` to the yaml template resources (https://github.com/pulumi/pulumi-kubernetes/pull/625).

## 0.25.1 (July 2, 2019)

### Improvements

-   Unify diff behavior between `Diff` and `Update`. This should result in better detection of state drift as
    well as behavior that is more consistent with respect to `kubectl`. (https://github.com/pulumi/pulumi-kubernetes/pull/604)
-   The Kubernetes provider now supports the internal features necessary for the Pulumi engine to detect diffs between the actual and desired state of a resource after a `pulumi refresh` (https://github.com/pulumi/pulumi-kubernetes/pull/477).
-   The Kubernetes provider now sets the `"kubectl.kubernetes.io/last-applied-configuration"` annotation to the last deployed configuration for a resource. This enables better interoperability with `kubectl`.

### Bug fixes

-   Add more props that force replacement of Pods (https://github.com/pulumi/pulumi-kubernetes/pull/613)

## 0.25.0 (June 19, 2019)

### Major changes

-   Add support for Kubernetes v1.15.0 (https://github.com/pulumi/pulumi-kubernetes/pull/557)

### Improvements

-   Enable multiple instances of Helm charts per stack (https://github.com/pulumi/pulumi-kubernetes/pull/599).
-   Enable multiple instances of YAML manifests per stack (https://github.com/pulumi/pulumi-kubernetes/pull/594).

### Bug fixes

-   None

## 0.24.0 (June 5, 2019)

### Important

BREAKING: This release changes the behavior of the provider `namespace` flag introduced
in `0.23.0`. Previously, this flag was treated as an override, which ignored namespace
values set directly on resources. Now, the flag is a default, and will only set the
namespace if one is not already set. If you have created resources using a provider
with the `namespace` flag set, this change may cause these resources to be recreated
on the next update.

### Major changes

-   BREAKING: Change the recently added `transformations` callback in Python to match JavaScript API (https://github.com/pulumi/pulumi-kubernetes/pull/575)
-   BREAKING: Remove `getInputs` from Kubernetes resource implementations. (https://github.com/pulumi/pulumi-kubernetes/pull/580)
-   BREAKING: Change provider namespace from override to default. (https://github.com/pulumi/pulumi-kubernetes/pull/585)

### Improvements

-   Enable configuring `ResourceOptions` via `transformations` (https://github.com/pulumi/pulumi-kubernetes/pull/575).
-   Changing k8s cluster config now correctly causes dependent resources to be replaced (https://github.com/pulumi/pulumi-kubernetes/pull/577).
-   Add user-defined type guard `isInstance` to all Kubernetes `CustomResource` implementations (https://github.com/pulumi/pulumi-kubernetes/pull/582).

### Bug fixes

-   Fix panics during preview when `metadata` is a computed value (https://github.com/pulumi/pulumi-kubernetes/pull/572)

## 0.23.1 (May 10, 2019)

### Major changes

-   None

### Improvements

-   Update to use client-go v11.0.0 (https://github.com/pulumi/pulumi-kubernetes/pull/549)
-   Deduplicate provider logs (https://github.com/pulumi/pulumi-kubernetes/pull/558)

### Bug fixes

-   Fix namespaceable check for diff (https://github.com/pulumi/pulumi-kubernetes/pull/554)

## 0.23.0 (April 30, 2019)

### Important

This release fixes a longstanding issue with the provider namespace flag. Previously, this
flag was erroneously ignored, but will now cause any resources using this provider to be
created in the specified namespace. **This may cause resources to be recreated!** Unset the
namespace parameter to avoid this behavior. Also note that this parameter takes precedence
over any namespace defined on the underlying resource.

The Python SDK now supports YAML manifests and Helm charts, including `CustomResourceDefinitions`
and `CustomResources`!

### Major changes

-   Put all resources in specified provider namespace (https://github.com/pulumi/pulumi-kubernetes/pull/538)
-   Add Helm support to Python SDK (https://github.com/pulumi/pulumi-kubernetes/pull/544)

### Bug fixes

-   Fix Helm repo quoting for Windows (https://github.com/pulumi/pulumi-kubernetes/pull/540)
-   Fix Python YAML SDK (https://github.com/pulumi/pulumi-kubernetes/pull/545)

## 0.22.2 (April 11, 2019)

### Important

This release improves handling for CustomResources (CRs) and CustomResourceDefinitions (CRDs).
CRs without a matching CRD will now be considered deleted during `pulumi refresh`, and `pulumi destroy`
will not fail to delete a CR if the related CRD is missing.
See https://github.com/pulumi/pulumi-kubernetes/pull/530 for details.

### Major changes

-   None

### Improvements

-   Improve error handling for "no match found" errors (https://github.com/pulumi/pulumi-kubernetes/pull/530)

### Bug fixes

-   None

## 0.22.1 (April 9, 2019)

### Major changes

-   Add basic YAML support to Python SDK (https://github.com/pulumi/pulumi-kubernetes/pull/499)
-   Add transforms to YAML support for Python SDK (https://github.com/pulumi/pulumi-kubernetes/pull/500)

### Improvements

-   Move helm module into a directory (https://github.com/pulumi/pulumi-kubernetes/pull/512)
-   Move yaml module into a directory (https://github.com/pulumi/pulumi-kubernetes/pull/513)

### Bug fixes

-   Fix Deployment await logic for old API schema (https://github.com/pulumi/pulumi-kubernetes/pull/523)
-   Replace PodDisruptionBudget if spec changes (https://github.com/pulumi/pulumi-kubernetes/pull/527)

## 0.22.0 (March 25, 2019)

### Major changes

-   Add support for Kubernetes v1.14.0 (https://github.com/pulumi/pulumi-kubernetes/pull/371)

### Improvements

-   Add CustomResource to Python SDK (https://github.com/pulumi/pulumi-kubernetes/pull/543)

### Bug fixes

-   None

## 0.21.1 (March 18, 2019)

### Major changes

-   None

### Improvements

-   Split up nodejs SDK into multiple files (https://github.com/pulumi/pulumi-kubernetes/pull/480)

### Bug fixes

-   Check for unexpected RPC ID and return an error (https://github.com/pulumi/pulumi-kubernetes/pull/475)
-   Fix an issue where the Python `pulumi_kubernetes` package was depending on an older `pulumi` package.
-   Fix YAML parsing for computed namespaces (https://github.com/pulumi/pulumi-kubernetes/pull/483)

## 0.21.0 (Released March 6, 2019)

### Important

Updating to v0.17.0 version of `@pulumi/pulumi`.  This is an update that will not play nicely
in side-by-side applications that pull in prior versions of this package.

See https://github.com/pulumi/pulumi/commit/7f5e089f043a70c02f7e03600d6404ff0e27cc9d for more details.

As such, we are rev'ing the minor version of the package from 0.16 to 0.17.  Recent version of `pulumi` will now detect, and warn, if different versions of `@pulumi/pulumi` are loaded into the same application.  If you encounter this warning, it is recommended you move to versions of the `@pulumi/...` packages that are compatible.  i.e. keep everything on 0.16.x until you are ready to move everything to 0.17.x.

## 0.20.4 (March 1, 2019)

### Major changes

-   None

### Improvements

-   Allow the default timeout for awaiters to be overridden (https://github.com/pulumi/pulumi-kubernetes/pull/457)

### Bug fixes

-   Properly handle computed values in labels and annotations (https://github.com/pulumi/pulumi-kubernetes/pull/461)

## 0.20.3 (February 20, 2019)

### Major changes

-   None

### Improvements

-   None

### Bug fixes

-   Move mocha dependencies to devDependencies (https://github.com/pulumi/pulumi-kubernetes/pull/441)
-   Include managed-by label in diff preview (https://github.com/pulumi/pulumi-kubernetes/pull/431)

## 0.20.2 (Released February 13, 2019)

### Major changes

-   None

### Improvements

-   Allow awaiters to be skipped by setting an annotation (https://github.com/pulumi/pulumi-kubernetes/pull/417)
-   Set managed-by: pulumi label on all created resources (https://github.com/pulumi/pulumi-kubernetes/pull/418)
-   Clean up docstrings for Helm package (https://github.com/pulumi/pulumi-kubernetes/pull/396)
-   Support explicit `deleteBeforeReplace` (https://github.com/pulumi/pulumi/pull/2415)

### Bug fixes

-   Fix an issue with variable casing (https://github.com/pulumi/pulumi-kubernetes/pull/412)
-   Use modified copy of memcache client (https://github.com/pulumi/pulumi-kubernetes/pull/414)

## 0.20.1 (Released February 6, 2019)

### Bug fixes

-   Fix namespace handling regression (https://github.com/pulumi/pulumi-kubernetes/pull/403)
-   Nest Input<T> inside arrays (https://github.com/pulumi/pulumi-kubernetes/pull/395)

## 0.20.0 (Released February 1, 2019)

### Major changes

-   Add support for first-class Python providers (https://github.com/pulumi/pulumi-kubernetes/pull/350)
-   Upgrade to client-go 0.10.0 (https://github.com/pulumi/pulumi-kubernetes/pull/348)

### Improvements

-   Consider PVC events in Deployment await logic (https://github.com/pulumi/pulumi-kubernetes/pull/355)
-   Improve info message for Ingress with default path (https://github.com/pulumi/pulumi-kubernetes/pull/388)
-   Autogenerate Python casing table from OpenAPI spec (https://github.com/pulumi/pulumi-kubernetes/pull/387)

### Bug fixes

-   Use `node-fetch` rather than `got` to support Node 6 (https://github.com/pulumi/pulumi-kubernetes/pull/390)
-   Prevent orphaned resources on cancellation during delete (https://github.com/pulumi/pulumi-kubernetes/pull/368)
-   Handle buggy case for headless Service with no port (https://github.com/pulumi/pulumi-kubernetes/pull/366)


## 0.19.0 (Released January 15, 2019)

### Major changes

-   Implement incremental status updates for `StatefulSet`
    (https://github.com/pulumi/pulumi-kubernetes/pull/307)
-   Allow the `@pulumi/kubernetes` YAML API to understand arbitrary URLs
    (https://github.com/pulumi/pulumi-kubernetes/pull/328)
-   Add support for `.get` on CustomResources
    (https://github.com/pulumi/pulumi-kubernetes/pull/329)
-   Add support for `.get` for first-class providers
    (https://github.com/pulumi/pulumi-kubernetes/pull/340)

### Improvements

-   Fix Ingress await logic for ExternalName Services
    (https://github.com/pulumi/pulumi-kubernetes/pull/320)
-   Fix replacement logic for Job
    (https://github.com/pulumi/pulumi-kubernetes/pull/324 and https://github.com/pulumi/pulumi-kubernetes/pull/324)
-   Fix Cluster/RoleBinding replace semantics
    (https://github.com/pulumi/pulumi-kubernetes/pull/337)
-   Improve typing for `apiVersion` and `kind`
    (https://github.com/pulumi/pulumi-kubernetes/pull/341)

## 0.18.0 (Released December 4, 2018)

### Major changes

-   Allow Helm Charts to have `pulumi.Input` in their `values`
    (https://github.com/pulumi/pulumi-kubernetes/pull/241)

### Improvements

-   Retry REST calls to Kubernetes if they fail, greatly improving resiliance against resorce
    operation ordering problems.
-   Add support for creating CRDs and CRs in the same app
    (https://github.com/pulumi/pulumi-kubernetes/pull/271,
    https://github.com/pulumi/pulumi-kubernetes/pull/280)
-   Add incremental await for logic for `Ingress`
    (https://github.com/pulumi/pulumi-kubernetes/pull/283)
-   Allow users to specify a Chart's source any way they can do it from the CLI
    (https://github.com/pulumi/pulumi-kubernetes/pull/284)
-   "Fix" "bug" that cases Pulumi to crash if there is a duplicate key in a YAML template, to conform
    with Helm's behavior (https://github.com/pulumi/pulumi-kubernetes/pull/289)
-   Emit better error when the API server is unreachable
    (https://github.com/pulumi/pulumi-kubernetes/pull/291)
-   Add support for Kubernetes v0.12.\* (https://github.com/pulumi/pulumi-kubernetes/pull/293)
-   Fix bug that spuriously requires `.metadata.name` to be specified in Kubernetes list types
    (_e.g._, `v1/List`) (https://github.com/pulumi/pulumi-kubernetes/pull/294,
    https://github.com/pulumi/pulumi-kubernetes/pull/296)
-   Add Kubernetes v0.13.\* support (https://github.com/pulumi/pulumi-kubernetes/pull/306)
-   Improve error message when `Service` fails to initialized
    (https://github.com/pulumi/pulumi-kubernetes/pull/309)
-   Fix bug that causes us to erroneously report `Pod`'s owner
    (https://github.com/pulumi/pulumi-kubernetes/pull/311)<|MERGE_RESOLUTION|>--- conflicted
+++ resolved
@@ -1,5 +1,9 @@
 ## HEAD (Unreleased)
 
+### Bug Fixes
+
+-   Add optional configuration flag for installing CRDs in helm charts. (https://github.com/pulumi/pulumi-kubernetes/pull/1250)
+
 ### Improvements
 
 -   Remove the ComponentStatus resource type. (https://github.com/pulumi/pulumi-kubernetes/pull/1234)
@@ -8,13 +12,8 @@
 
 ### Bug Fixes
 
-<<<<<<< HEAD
 -   Fix server-side diff when immutable fields change. (https://github.com/pulumi/pulumi-kubernetes/pull/1223)
--   Add optional configuration flag for installing CRDs in helm charts. (https://github.com/pulumi/pulumi-kubernetes/pull/1250)
-=======
--   Fix server-side diff when immutable fields change. (https://github.com/pulumi/pulumi-kubernetes/pull/988)
 -   Update json-patch mod to fix hangs on pulumi update. (https://github.com/pulumi/pulumi-kubernetes/pull/1223)
->>>>>>> 9069b3a1
 
 ## 2.4.1 (July 24, 2020)
 
