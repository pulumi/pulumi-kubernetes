## Unreleased

<<<<<<< HEAD
- Fix regression in file/folder checking logic that caused incorrect parsing of compressed chart files (https://github.com/pulumi/pulumi-kubernetes/pull/2428)
=======
- Update Patch resources rather than replacing (https://github.com/pulumi/pulumi-kubernetes/pull/2429)
>>>>>>> 11a6e129

## 3.28.1 (May 24, 2023)

- Add a "strict mode" configuration option (https://github.com/pulumi/pulumi-kubernetes/pull/2425)

## 3.28.0 (May 19, 2023)

- Handle resource change from static name to autoname under SSA (https://github.com/pulumi/pulumi-kubernetes/pull/2392)
- Fix Helm release creation when the name of the chart conflicts with the name of a folder in the current working directory (https://github.com/pulumi/pulumi-kubernetes/pull/2410)
- Remove imperative authentication and authorization resources: TokenRequest, TokenReview, LocalSubjectAccessReview, 
    SelfSubjectReview, SelfSubjectAccessReview, SelfSubjectRulesReview, and SubjectAccessReview (https://github.com/pulumi/pulumi-kubernetes/pull/2413)
- Improve check for existing resource GVK (https://github.com/pulumi/pulumi-kubernetes/pull/2418)

## 3.27.1 (May 11, 2023)

- Update Kubernetes client library to v0.27.1 (https://github.com/pulumi/pulumi-kubernetes/pull/2380)
- Increase default client burst and QPS to avoid throttling (https://github.com/pulumi/pulumi-kubernetes/pull/2381)
- Add HTTP request timeout option to KubeClientSettings (https://github.com/pulumi/pulumi-kubernetes/pull/2383)

## 3.27.0 (May 9, 2023)

- Change destroy operation to use foreground cascading delete (https://github.com/pulumi/pulumi-kubernetes/pull/2379)

## 3.26.0 (May 1, 2023)

- Do not await during .get or import operations (https://github.com/pulumi/pulumi-kubernetes/pull/2373)

## 3.25.0 (April 11, 2023)
- Update Kubernetes to v1.27.0

### New resources:

    authentication.k8s.io/v1beta1.SelfSubjectReview
    authentication.k8s.io/v1beta1.SelfSubjectReviewPatch
    certificates.k8s.io/v1alpha1.ClusterTrustBundle
    certificates.k8s.io/v1alpha1.ClusterTrustBundleList
    certificates.k8s.io/v1alpha1.ClusterTrustBundlePatch
    networking.k8s.io/v1alpha1.IPAddress
    networking.k8s.io/v1alpha1.IPAddressList
    networking.k8s.io/v1alpha1.IPAddressPatch
    resource.k8s.io/v1alpha2.PodSchedulingContext
    resource.k8s.io/v1alpha2.PodSchedulingContextList
    resource.k8s.io/v1alpha2.PodSchedulingContextPatch
    resource.k8s.io/v1alpha2.ResourceClaim
    resource.k8s.io/v1alpha2.ResourceClaimList
    resource.k8s.io/v1alpha2.ResourceClaimPatch
    resource.k8s.io/v1alpha2.ResourceClaimTemplate
    resource.k8s.io/v1alpha2.ResourceClaimTemplateList
    resource.k8s.io/v1alpha2.ResourceClaimTemplatePatch
    resource.k8s.io/v1alpha2.ResourceClass
    resource.k8s.io/v1alpha2.ResourceClassList
    resource.k8s.io/v1alpha2.ResourceClassPatch

### Resources moved from v1alpha1 to v1alpha2
- "kubernetes:resource.k8s.io/v1alpha1:ResourceClaimTemplateList"
- "kubernetes:resource.k8s.io/v1alpha1:ResourceClassList"
- "kubernetes:resource.k8s.io/v1alpha1:ResourceClassPatch"
- "kubernetes:resource.k8s.io/v1alpha1:ResourceClaimList"
- "kubernetes:resource.k8s.io/v1alpha1:ResourceClass"
- "kubernetes:resource.k8s.io/v1alpha1:ResourceClaimTemplate"
- "kubernetes:resource.k8s.io/v1alpha1:ResourceClaimTemplatePatch"
- "kubernetes:resource.k8s.io/v1alpha1:ResourceClaim"
- "kubernetes:resource.k8s.io/v1alpha1:ResourceClaimPatch"

### Resources moved from v1beta1 to v1

- "kubernetes:storage.k8s.io/v1beta1:CSIStorageCapacity"
- "kubernetes:storage.k8s.io/v1beta1:CSIStorageCapacityPatch"
- "kubernetes:storage.k8s.io/v1beta1:CSIStorageCapacityList"

### Resources renamed
- "kubernetes:resource.k8s.io/v1alpha1:PodSchedulingList"
  - Renamed to kubernetes:resource.k8s.io/v1alpha2:PodSchedulingContextList
- "kubernetes:resource.k8s.io/v1alpha1:PodSchedulingPatch"
  - Renamed to kubernetes:resource.k8s.io/v1alpha2:PodSchedulingContextPatch
- "kubernetes:resource.k8s.io/v1alpha1:PodScheduling"
  - Renamed to kubernetes:resource.k8s.io/v1alpha2:PodSchedulingContext

### New Features
- Allow instantiation of kustomize.Directory with a not fully configured provider (https://github.com/pulumi/pulumi-kubernetes/pull/2347)

## 3.24.3 (April 6, 2023)

- Handle CSA to SSA field manager conflicts (https://github.com/pulumi/pulumi-kubernetes/pull/2354)

## 3.24.2 (March 16, 2023)

- Update Pulumi Java SDK to v0.8.0 (https://github.com/pulumi/pulumi-kubernetes/pull/2337)
- Remove empty keys when merging unstructured resources for diffing (https://github.com/pulumi/pulumi-kubernetes/pull/2332)

## 3.24.1 (February 16, 2023)

- Move `invoke_yaml_decode` into ConfigGroup for python (https://github.com/pulumi/pulumi-kubernetes/pull/2317)
- Upgrade to latest helm dependency (https://github.com/pulumi/pulumi-kubernetes/pull/2318)

## 3.24.0 (February 6, 2023)

- Fix unencrypted secrets in the state `outputs` after `Secret.get` (https://github.com/pulumi/pulumi-kubernetes/pull/2300)
- Upgrade to latest helm and k8s client dependencies (https://github.com/pulumi/pulumi-kubernetes/pull/2292)
- Fix await status for Job and Pod (https://github.com/pulumi/pulumi-kubernetes/pull/2299)

## 3.23.1 (December 19, 2022)

- Add `PULUMI_K8S_ENABLE_PATCH_FORCE` env var support (https://github.com/pulumi/pulumi-kubernetes/pull/2260)
- Add link to resolution guide for SSA conflicts (https://github.com/pulumi/pulumi-kubernetes/pull/2265)
- Always set a field manager name to avoid conflicts in Client-Side Apply mode (https://github.com/pulumi/pulumi-kubernetes/pull/2271)

## 3.23.0 (December 8, 2022)

- Expose the allowNullValues boolean as an InputProperty so that it can be set in SDKs (https://github.com/pulumi/pulumi-kubernetes/pull/2255)
- Update Kubernetes support to Kubernetes v1.26.0 (https://github.com/pulumi/pulumi-kubernetes/pull/2230)

## 3.22.2 (November 30, 2022)

- Add allowNullValues boolean option to pass Null values through helm configs without having them
  scrubbed (https://github.com/pulumi/pulumi-kubernetes/issues/2089)
- Fix replacement behavior for immutable fields in SSA mode
  (https://github.com/pulumi/pulumi-kubernetes/issues/2235)
- For SSA conflicts, add a note to the error message about how to resolve
  (https://github.com/pulumi/pulumi-kubernetes/issues/2235)
- Make room for the `resource` API in Kubernetes 1.26.0 by qualifying the type of the same name in
  .NET code templates (https://github.com/pulumi/pulumi-kubernetes/pull/2237)

## 3.22.1 (October 26, 2022)

Note: Enabling SSA mode by default was causing problems for a number of users, so we decided to revert this change.
We plan to re-enable this as the default behavior in the next major (`v4.0.0`) release with additional documentation
about the expected differences.

- Revert: Enable Server-Side Apply mode by default (https://github.com/pulumi/pulumi-kubernetes/pull/2216)

## 3.22.0 (October 21, 2022)

Important Note -- This release changes the Provider default to enable Server-Side Apply mode. This change is
backward compatible, and should not require further action from users. The `enableServerSideApply` flag is
still present, so you may explicitly opt out if you run into any problems using one of the following methods:

1. Set the [enableServerSideApply](https://www.pulumi.com/registry/packages/kubernetes/api-docs/provider/#enable_server_side_apply_python)  parameter to `false` on your Provider resource.
2. Set the environment variable `PULUMI_K8S_ENABLE_SERVER_SIDE_APPLY="false"`
3. Set the stack config `pulumi config set kubernetes:enableServerSideApply false`

See the [how-to guide](https://www.pulumi.com/registry/packages/kubernetes/how-to-guides/managing-resources-with-server-side-apply/) for additional information about using Server-Side Apply with Pulumi's Kubernetes provider.

- Fix values precedence in helm release (https://github.com/pulumi/pulumi-kubernetes/pull/2191)
- Enable Server-Side Apply mode by default (https://github.com/pulumi/pulumi-kubernetes/pull/2206)

## 3.21.4 (September 22, 2022)

New tag to fix a publishing error for the Java SDK

## 3.21.3 (September 22, 2022)

- Fix Helm Chart preview with unconfigured provider (C#) (https://github.com/pulumi/pulumi-kubernetes/issues/2162)
- Load default kubeconfig if not specified in provider (https://github.com/pulumi/pulumi-kubernetes/issues/2180)
- Skip computing a preview for Patch resources (https://github.com/pulumi/pulumi-kubernetes/issues/2182)
- [sdk/python] Handle CRDs with status field input (https://github.com/pulumi/pulumi-kubernetes/issues/2183)
- Upgrade Kubernetes and Helm dependencies (https://github.com/pulumi/pulumi-kubernetes/issues/2186)

## 3.21.2 (September 1, 2022)

- Fix yaml bug resulting in `TypeError: Cannot read properties of undefined` (https://github.com/pulumi/pulumi-kubernetes/pull/2156)

## 3.21.1 (August 31, 2022)

- Update Helm and Kubernetes module dependencies (https://github.com/pulumi/pulumi-kubernetes/pull/2152)
- Automatically fill in .Capabilities in Helm Charts (https://github.com/pulumi/pulumi-kubernetes/pull/2155)

## 3.21.0 (August 23, 2022)

- Update Kubernetes support to Kubernetes v1.25.0 (https://github.com/pulumi/pulumi-kubernetes/pull/2129)

Breaking change note --
Kubernetes v1.25 dropped a few alpha and beta fields from the API, so the following fields are no longer available in
the provider SDKs:

* Type "kubernetes:batch/v1beta1:CronJobSpec" dropped property "timeZone"
* Type "kubernetes:batch/v1beta1:CronJobStatus" dropped property "lastSuccessfulTime"
* Type "kubernetes:discovery.k8s.io/v1beta1:ForZone" was dropped
* Type "kubernetes:discovery.k8s.io/v1beta1:Endpoint" dropped property "hints"
* Type "kubernetes:discovery.k8s.io/v1beta1:EndpointHints" dropped
* Type "kubernetes:policy/v1beta1:PodDisruptionBudgetStatus" dropped property "conditions"

## 3.20.5 (August 16, 2022)

- Update autonaming to use NewUniqueName for deterministic update plans. (https://github.com/pulumi/pulumi-kubernetes/pull/2137)
- Another fix for managed-by label in SSA mode. (https://github.com/pulumi/pulumi-kubernetes/pull/2140)

## 3.20.4 (August 15, 2022)

- Fix Helm charts being ignored by policy packs. (https://github.com/pulumi/pulumi-kubernetes/pull/2133)
- Fixes to allow import of helm release (https://github.com/pulumi/pulumi-kubernetes/pull/2136)
- Keep managed-by label in SSA mode if already present (https://github.com/pulumi/pulumi-kubernetes/pull/2138)

## 3.20.3 (August 9, 2022)

- Add chart v2 deprecation note to schema/docs (https://github.com/pulumi/pulumi-kubernetes/pull/2114)
- Add a descriptive message for an invalid Patch delete (https://github.com/pulumi/pulumi-kubernetes/pull/2111)
- Fix erroneous resourceVersion diff for CRDs managed with SSA (https://github.com/pulumi/pulumi-kubernetes/pull/2121)
- Update C# YAML GetResource implementation to compile with .NET v6 (https://github.com/pulumi/pulumi-kubernetes/pull/2122)
- Change .metadata.name to optional for all Patch resources (https://github.com/pulumi/pulumi-kubernetes/pull/2126)
- Fix field names in CRD schemas (https://github.com/pulumi/pulumi-kubernetes/pull/2128)

## 3.20.2 (July 25, 2022)

- Add Java SDK (https://github.com/pulumi/pulumi-kubernetes/pull/2096)
- Fix ServiceAccount readiness logic for k8s v1.24+ (https://github.com/pulumi/pulumi-kubernetes/issues/2099)

## 3.20.1 (July 19, 2022)

- Update the provider and tests to use Go 1.18. (https://github.com/pulumi/pulumi-kubernetes/pull/2073)
- Fix Helm Chart not working with Crossguard (https://github.com/pulumi/pulumi-kubernetes/pull/2057)
- Handle ignoreChanges for Server-Side Apply mode (https://github.com/pulumi/pulumi-kubernetes/pull/2074)

## 3.20.0 (July 12, 2022)

- Implement Server-Side Apply mode (https://github.com/pulumi/pulumi-kubernetes/pull/2029)
- Add Patch resources to all SDKs (https://github.com/pulumi/pulumi-kubernetes/pull/2043) (https://github.com/pulumi/pulumi-kubernetes/pull/2068)
- Add awaiter for service-account-token secret (https://github.com/pulumi/pulumi-kubernetes/pull/2048)
- Add Java packages overrides to schema (https://github.com/pulumi/pulumi-kubernetes/pull/2055)

## 3.19.4 (June 21, 2022)

- Use fully-qualified resource name for generating manifests, to avoid conflicts (https://github.com/pulumi/pulumi-kubernetes/pull/2007)
- Upgrade helm and k8s client-go module dependencies (https://github.com/pulumi/pulumi-kubernetes/pull/2008)
- Allow a user to opt-in to removing resources from Pulumi state when a cluster is unreachable (https://github.com/pulumi/pulumi-kubernetes/pull/2037)

## 3.19.3 (June 8, 2022)

- Fix a bug where the specified provider was not used for some operations on kustomize, helm, and yaml resources (https://github.com/pulumi/pulumi-kubernetes/pull/2005)

## 3.19.2 (May 25, 2022)

### Deprecations

- The `kubernetes:helm/v2:Chart` API is deprecated in this update and will be removed in a future release. The
  `kubernetes:helm/v3:Chart` resource is backward compatible, so changing the import path should not cause any resource
  updates.
- The `enableReplaceCRD` option on the Provider is deprecated in the update and will be removed in a future release.
  The behavior formerly enabled by this option is now default, and this option is ignored by the provider.

### Improvements

- Deprecate helm/v2:Chart resources (https://github.com/pulumi/pulumi-kubernetes/pull/1990)
- Don't use the last-applied-configuration annotation for CRDs (https://github.com/pulumi/pulumi-kubernetes/pull/1882)

## 3.19.1 (May 4, 2022)

- Upgrade pulumi/pulumi deps to v3.31.1 (https://github.com/pulumi/pulumi-kubernetes/pull/1980)

## 3.19.0 (May 3, 2022)

Note: The `kubernetes:storage.k8s.io/v1alpha1:CSIStorageCapacity` API was removed in this update.

- Update Kubernetes support to Kubernetes v1.24.0 (https://github.com/pulumi/pulumi-kubernetes/pull/1911)

## 3.18.3 (April 21, 2022)
- Fix fetching remote yaml files (https://github.com/pulumi/pulumi-kubernetes/pull/1962)
- Support attach
  [#1977](https://github.com/pulumi/pulumi-kubernetes/pull/1977)

## 3.18.2 (April 6, 2022)
- Only add keyring default value when verification is turned on (https://github.com/pulumi/pulumi-kubernetes/pull/1961)
  Regression introduced in 3.18.1
- Fix the DaemonSet name on diff which prevented pulumi to replace the resource (https://github.com/pulumi/pulumi-kubernetes/pull/1951)

## 3.18.1 (April 5, 2022)
- Fix autonaming panic for helm release (https://github.com/pulumi/pulumi-kubernetes/pull/1953)
  This change also adds support for deterministic autonaming through sequence numbers to the kubernetes provider.

## 3.18.0 (March 31, 2022)
- Pass provider options to helm invokes in Python, Go and TS (https://github.com/pulumi/pulumi-kubernetes/pull/1919)
- Fix panic in helm release update() (https://github.com/pulumi/pulumi-kubernetes/pull/1948)

## 3.17.0 (March 14, 2022)
-  Make ConfigMaps mutable unless marked explicitly (enabled with provider config option) (https://github.com/pulumi/pulumi-kubernetes/pull/1926)
   *NOTE*: With this change, once `enableConfigMapMutable` is enabled, all ConfigMaps will be seen as mutable. In this mode, you can opt-in to the previous replacement behavior for a particular ConfigMap by setting its `replaceOnChanges` resource option to `[".binaryData", ".data"]`.
   By default, the provider will continue to treat ConfigMaps as immutable, and will replace them if the `binaryData` or `data` properties are changed.

## 3.16.0 (February 16, 2022)
- Bump to v3.8.0 of Helm (https://github.com/pulumi/pulumi-kubernetes/pull/1892)
- [Helm/Release][Helm/V3] Add initial support for OCI registries (https://github.com/pulumi/pulumi-kubernetes/pull/1892)

## 3.15.2 (February 9, 2022)
- Infer default namespace from kubeconfig when not configured via the provider (https://github.com/pulumi/pulumi-kubernetes/pull/1896)
- Fix an error handling bug in await logic (https://github.com/pulumi/pulumi-kubernetes/pull/1899)

## 3.15.1 (February 2, 2022)
- [Helm/Release] Add import docs (https://github.com/pulumi/pulumi-kubernetes/pull/1893)

## 3.15.0 (January 27, 2022)
- [Helm/Release] Remove beta warnings (https://github.com/pulumi/pulumi-kubernetes/pull/1885)
- [Helm/Release] Handle partial failure during create/update (https://github.com/pulumi/pulumi-kubernetes/pull/1880)
- [Helm/Release] Improve support for helm release operations when cluster is unreachable (https://github.com/pulumi/pulumi-kubernetes/pull/1886)
- [Helm/Release] Add examples to API reference docs and sdks (https://github.com/pulumi/pulumi-kubernetes/pull/1887)
- Fix detailed diff for server-side apply (https://github.com/pulumi/pulumi-kubernetes/pull/1873)
- Update to latest pulumi dependencies (https://github.com/pulumi/pulumi-kubernetes/pull/1888)

## 3.14.1 (January 18, 2022)

- Disable last-applied-configuration annotation for replaced CRDs (https://github.com/pulumi/pulumi-kubernetes/pull/1868)
- Fix Provider config diffs (https://github.com/pulumi/pulumi-kubernetes/pull/1869)
- Fix replace for named resource using server-side diff (https://github.com/pulumi/pulumi-kubernetes/pull/1870)
- Fix import for Provider using server-side diff (https://github.com/pulumi/pulumi-kubernetes/pull/1872)

## 3.14.0 (January 12, 2022)

- Fix panic for deletions from virtual fields in Helm Release (https://github.com/pulumi/pulumi-kubernetes/pull/1850)
- Switch Pod and Job await logic to external lib (https://github.com/pulumi/pulumi-kubernetes/pull/1856)
- Upgrade kubernetes provider module deps (https://github.com/pulumi/pulumi-kubernetes/pull/1861)

## 3.13.0 (January 7, 2022)
- Change await log type to cloud-ready-check lib (https://github.com/pulumi/pulumi-kubernetes/pull/1855)
- Populate inputs from live state for imports (https://github.com/pulumi/pulumi-kubernetes/pull/1846)
- Elide last-applied-configuration annotation when server-side support is enabled (https://github.com/pulumi/pulumi-kubernetes/pull/1863)
- Fix panic for deletions from virtual fields in Helm Release (https://github.com/pulumi/pulumi-kubernetes/pull/1850)

## 3.12.2 (January 5, 2022)

- Relax ingress await restrictions (https://github.com/pulumi/pulumi-kubernetes/pull/1832)
- Exclude nil entries from values (https://github.com/pulumi/pulumi-kubernetes/pull/1845)

## 3.12.1 (December 9, 2021)

- Helm Release: Helm Release imports support (https://github.com/pulumi/pulumi-kubernetes/pull/1818)
- Helm Release: fix username fetch option (https://github.com/pulumi/pulumi-kubernetes/pull/1824)
- Helm Release: Use URN name as base for autonaming, Drop warning, fix default value for
  keyring (https://github.com/pulumi/pulumi-kubernetes/pull/1826)
- Helm Release: Add support for loading values from yaml files (https://github.com/pulumi/pulumi-kubernetes/pull/1828)

- Fix CRD upgrades (https://github.com/pulumi/pulumi-kubernetes/pull/1819)

## 3.12.0 (December 7, 2021)

- Add support for k8s v1.23.0. (https://github.com/pulumi/pulumi-kubernetes/pull/1681)

## 3.11.0 (December 6, 2021)

Breaking change note:

[#1817](https://github.com/pulumi/pulumi-kubernetes/pull/1817) removed the deprecated providers/Provider
resource definition from the Go SDK. Following this change, use the Provider resource at
`github.com/pulumi/pulumi-kubernetes/sdk/v3/go/kubernetes` instead.

- Helm Release: Make RepositoryOpts optional (https://github.com/pulumi/pulumi-kubernetes/pull/1806)
- Helm Release: Support local charts (https://github.com/pulumi/pulumi-kubernetes/pull/1809)
- Update pulumi dependencies v3.19.0 (https://github.com/pulumi/pulumi-kubernetes/pull/1816)
- [go/sdk] Remove deprecated providers/Provider resource (https://github.com/pulumi/pulumi-kubernetes/pull/1817)

## 3.10.1 (November 19, 2021)

- Remove unused helm ReleaseType type (https://github.com/pulumi/pulumi-kubernetes/pull/1805)
- Fix Helm Release Panic "Helm uninstall returned information" (https://github.com/pulumi/pulumi-kubernetes/pull/1807)

## 3.10.0 (November 12, 2021)

- Add await support for networking.k8s.io/v1 variant of ingress (https://github.com/pulumi/pulumi-kubernetes/pull/1795)
- Schematize overlay types (https://github.com/pulumi/pulumi-kubernetes/pull/1793)

## 3.9.0 (November 5, 2021)

- [sdk/python] Add ready attribute to await Helm charts (https://github.com/pulumi/pulumi-kubernetes/pull/1782)
- [sdk/go] Add ready attribute to await Helm charts (https://github.com/pulumi/pulumi-kubernetes/pull/1784)
- [sdk/dotnet] Add ready attribute to await Helm charts (https://github.com/pulumi/pulumi-kubernetes/pull/1785)
- [sdk/python] Update CustomResource python implementation to pickup snake-case updates (https://github.com/pulumi/pulumi-kubernetes/pull/1786)
- Update pulumi dependencies v3.16.0 (https://github.com/pulumi/pulumi-kubernetes/pull/1790)

## 3.8.3 (October 29, 2021)

- Add env variable lookup for k8s client settings (https://github.com/pulumi/pulumi-kubernetes/pull/1777)
- Fix diff logic for CRD kinds with the same name as a built-in (https://github.com/pulumi/pulumi-kubernetes/pull/1779)

## 3.8.2 (October 18, 2021)

- [sdk/python] Relax PyYaml dependency to allow upgrade to PyYaml 6.0 (https://github.com/pulumi/pulumi-kubernetes/pull/1768)
- [go/sdk] Add missing types for deprecated Provider (https://github.com/pulumi/pulumi-kubernetes/pull/1771)

## 3.8.1 (October 8, 2021)

- Fix error for helm.Release previews with computed values (https://github.com/pulumi/pulumi-kubernetes/pull/1760)
- Don't require values for helm.Release (https://github.com/pulumi/pulumi-kubernetes/pull/1761)

## 3.8.0 (October 6, 2021)

Breaking change note:

[#1751](https://github.com/pulumi/pulumi-kubernetes/pull/1751) moved the Helm Release (beta) Provider options into a
complex type called `helmReleaseSettings`. Following this change, you can set these options in the following ways:

1. As arguments to a first-class Provider
   ```typescript
   new k8s.Provider("test", { helmReleaseSettings: { driver: "secret" } });
   ```

1. Stack configuration for the default Provider
   ```
   pulumi config set --path kubernetes:helmReleaseSettings.driver "secret"
   ```

1. As environment variables
   ```
   EXPORT PULUMI_K8S_HELM_DRIVER="secret"
   ```

- [sdk/dotnet] Fix creation of CustomResources (https://github.com/pulumi/pulumi-kubernetes/pull/1741)
- Always override namespace for helm release operations (https://github.com/pulumi/pulumi-kubernetes/pull/1747)
- Add k8s client tuning settings to Provider (https://github.com/pulumi/pulumi-kubernetes/pull/1748)
- Nest helm.Release Provider settings (https://github.com/pulumi/pulumi-kubernetes/pull/1751)
- Change await logic client to use target apiVersion on updates (https://github.com/pulumi/pulumi-kubernetes/pull/1758)

## 3.7.3 (September 30, 2021)
- Use helm release's namespace on templates where namespace is left unspecified (https://github.com/pulumi/pulumi-kubernetes/pull/1733)
- Upgrade Helm dependency to v3.7.0 (https://github.com/pulumi/pulumi-kubernetes/pull/1742)
- Helm Release: Await deletion if skipAwait is unset or atomic is specific (https://github.com/pulumi/pulumi-kubernetes/pull/1742)

## 3.7.2 (September 17, 2021)
- Fix handling of charts with empty manifests (https://github.com/pulumi/pulumi-kubernetes/pull/1717)
- Use existing helm template logic to populate manifests instead of relying on `dry-run` support (https://github.com/pulumi/pulumi-kubernetes/pull/1718)

## 3.7.1 (September 10, 2021)
- Don't replace PVC on .spec.resources.requests or .limits change. (https://github.com/pulumi/pulumi-kubernetes/pull/1705)
    - *NOTE*: User's will now need to use the `replaceOnChanges` resource option for PVCs if modifying requests or limits to trigger replacement

## 3.7.0 (September 3, 2021)
- Add initial support for a Helm release resource - `kubernetes:helm.sh/v3:Release. Currently available in Beta (https://github.com/pulumi/pulumi-kubernetes/pull/1677)

## 3.6.3 (August 23, 2021)

- [sdk/go] Re-add deprecated Provider file (https://github.com/pulumi/pulumi-kubernetes/pull/1687)

## 3.6.2 (August 20, 2021)

- Fix environment variable name in disable Helm hook warnings message (https://github.com/pulumi/pulumi-kubernetes/pull/1683)

## 3.6.1 (August 19, 2021)

- [sdk/python] Fix wait for metadata in `yaml._parse_yaml_object`. (https://github.com/pulumi/pulumi-kubernetes/pull/1675)
- Fix diff logic for server-side apply mode (https://github.com/pulumi/pulumi-kubernetes/pull/1679)
- Add option to disable Helm hook warnings (https://github.com/pulumi/pulumi-kubernetes/pull/1682)
- For renderToYamlDirectory, treat an empty directory as unset (https://github.com/pulumi/pulumi-kubernetes/pull/1678)

## 3.6.0 (August 4, 2021)

The following breaking changes are part of the Kubernetes v1.22 update:
- The alpha `EphemeralContainers` kind [has been removed](https://github.com/kubernetes/kubernetes/pull/101034)
- [.NET SDK] `Networking.V1Beta1.IngressClassParametersReferenceArgs` -> `Core.V1.TypedLocalObjectReferenceArgs`

- Update Helm and client-go deps (https://github.com/pulumi/pulumi-kubernetes/pull/1662)
- Add support for k8s v1.22.0. (https://github.com/pulumi/pulumi-kubernetes/pull/1551)

## 3.5.2 (July 29, 2021)

- Update pulumi dependencies v3.7.0 (https://github.com/pulumi/pulumi-kubernetes/pull/1651)
- Update pulumi dependencies v3.9.0 (https://github.com/pulumi/pulumi-kubernetes/pull/1660)

## 3.5.1 (July 14, 2021)

- Use shared informer for await logic for all resources (https://github.com/pulumi/pulumi-kubernetes/pull/1647)

## 3.5.0 (June 30, 2021)

- Update pulumi dependencies v3.5.1 (https://github.com/pulumi/pulumi-kubernetes/pull/1623)
- Skip cluster connectivity check in yamlRenderMode (https://github.com/pulumi/pulumi-kubernetes/pull/1629)
- Handle different namespaces for server-side diff (https://github.com/pulumi/pulumi-kubernetes/pull/1631)
- Handle auto-named namespaces for server-side diff (https://github.com/pulumi/pulumi-kubernetes/pull/1633)
- *Revert* Fix hanging updates for deployment await logic (https://github.com/pulumi/pulumi-kubernetes/pull/1596)
- Use shared informer for await logic for deployments (https://github.com/pulumi/pulumi-kubernetes/pull/1639)

## 3.4.1 (June 24, 2021)

- *Revert* Fix hanging updates for deployment await logic (https://github.com/pulumi/pulumi-kubernetes/pull/1596)

## 3.4.0 (June 17, 2021)

- Add skipAwait option to helm.v3 SDKs. (https://github.com/pulumi/pulumi-kubernetes/pull/1603)
- Add skipAwait option to YAML SDKs. (https://github.com/pulumi/pulumi-kubernetes/pull/1610)
- [sdk/go] `ConfigGroup` now respects explicit provider instances when parsing YAML. (https://github.com/pulumi/pulumi-kubernetes/pull/1601)
- Fix hanging updates for deployment await logic (https://github.com/pulumi/pulumi-kubernetes/pull/1596)
- Fix auto-naming bug for computed names (https://github.com/pulumi/pulumi-kubernetes/pull/1618)
- [sdk/python] Revert pulumi dependency to <4.0.0. (https://github.com/pulumi/pulumi-kubernetes/pull/1619)
- [sdk/dotnet] Unpin System.Collections.Immutable dependency (https://github.com/pulumi/pulumi-kubernetes/pull/1621)

## 3.3.1 (June 8, 2021)

- [sdk/python] Fix YAML regression by pinning pulumi dependency to <3.4.0. (https://github.com/pulumi/pulumi-kubernetes/pull/1605)

## 3.3.0 (May 26, 2021)

- Automatically mark Secret data as Pulumi secrets. (https://github.com/pulumi/pulumi-kubernetes/pull/1577)
- Update pulumi dependency (https://github.com/pulumi/pulumi-kubernetes/pull/1588)
    - [codegen] Automatically encrypt secret input parameters (https://github.com/pulumi/pulumi/pull/7128)
    - [sdk/python] Nondeterministic import ordering fix from (https://github.com/pulumi/pulumi/pull/7126)

## 3.2.0 (May 19, 2021)

- Allow opting out of CRD rendering for Helm v3 by specifying `SkipCRDRendering` argument to Helm charts. (https://github.com/pulumi/pulumi-kubernetes/pull/1572)
- Add replaceUnready annotation for Jobs. (https://github.com/pulumi/pulumi-kubernetes/pull/1575)
- Read live Job state for replaceUnready check. (https://github.com/pulumi/pulumi-kubernetes/pull/1578)
- Fix diff panic for malformed kubeconfig. (https://github.com/pulumi/pulumi-kubernetes/pull/1581)

## 3.1.2 (May 12, 2021)

- Update pulumi dependencies to fix Python regression from 3.1.1 (https://github.com/pulumi/pulumi-kubernetes/pull/1573)

## 3.1.1 (May 5, 2021)

- Avoid circular dependencies in NodeJS SDK modules (https://github.com/pulumi/pulumi-kubernetes/pull/1558)
- Update pulumi dependencies v3.2.0 (https://github.com/pulumi/pulumi-kubernetes/pull/1564)

## 3.1.0 (April 29, 2021)

- Update Helm to v3.5.4 and client-go to v0.20.4 (https://github.com/pulumi/pulumi-kubernetes/pull/1536)
- In Python helmv2 and helmv3, and Node.js helmv3, no longer pass `Chart` resource options to child resources explicitly.
  (https://github.com/pulumi/pulumi-kubernetes/pull/1539)

## 3.0.0 (April 19, 2021)

- Depend on Pulumi 3.0, which includes improvements to Python resource arguments and key translation, Go SDK performance,
  Node SDK performance, general availability of Automation API, and more.

- Update pulumi dependency (https://github.com/pulumi/pulumi-kubernetes/pull/1521)
    - [sdk/go] Fix Go resource registrations (https://github.com/pulumi/pulumi/pull/6641)
    - [sdk/python] Support `<Resource>Args` classes (https://github.com/pulumi/pulumi/pull/6525)

- Do not return an ID when previewing the creation of a resource. (https://github.com/pulumi/pulumi-kubernetes/pull/1526)

## 2.9.1 (April 12, 2021)

- Fix refresh for render-yaml resources (https://github.com/pulumi/pulumi-kubernetes/pull/1523)
- Behavior change: Error on refresh for an unreachable cluster. (https://github.com/pulumi/pulumi-kubernetes/pull/1522)

## 2.9.0 (April 8, 2021)

- Add support for k8s v1.21.0. (https://github.com/pulumi/pulumi-kubernetes/pull/1449)
- [sdk/go] Fix plugin versioning for invoke calls (https://github.com/pulumi/pulumi-kubernetes/pull/1520)

## 2.8.4 (March 29, 2021)

- Ensure using `PULUMI_KUBERNETES_MANAGED_BY_LABEL` doesn't cause diffs on further stack updates (https://github.com/pulumi/pulumi-kubernetes/pull/1508)
- [sdk/ts] Update CustomResource to match current codegen (https://github.com/pulumi/pulumi-kubernetes/pull/1510)

## 2.8.3 (March 17, 2021)

- Fix bug where rendering manifests results in files being overwritten by subsequent resources with the same kind and name, but different namespace (https://github.com/pulumi/pulumi-kubernetes/pull/1429)
- Update pulumi dependency to fix python Resource.get() functions (https://github.com/pulumi/pulumi-kubernetes/pull/1480)
- Upgrade to Go1.16 (https://github.com/pulumi/pulumi-kubernetes/pull/1486)
- Adding arm64 plugin builds (https://github.com/pulumi/pulumi-kubernetes/pull/1490)
- Fix bug preventing helm chart being located in bitnami repo (https://github.com/pulumi/pulumi-kubernetes/pull/1491)

## 2.8.2 (February 23, 2021)

-   Postpone the removal of admissionregistration/v1beta1, which has been retargeted at 1.22 (https://github.com/pulumi/pulumi-kubernetes/pull/1474)
-   Change k8s API removals from error to warning (https://github.com/pulumi/pulumi-kubernetes/pull/1475)

## 2.8.1 (February 12, 2021)

-   Skip Helm test hook resources by default (https://github.com/pulumi/pulumi-kubernetes/pull/1467)
-   Ensure no panic when a kubernetes provider is used with an incompatible resource type (https://github.com/pulumi/pulumi-kubernetes/pull/1469)
-   Allow users to set `PULUMI_KUBERNETES_MANAGED_BY_LABEL` environment variable to control `app.kubernetes.io/managed-by` label (https://github.com/pulumi/pulumi-kubernetes/pull/1471)

## 2.8.0 (February 3, 2021)

Note: This release fixes a bug with the Helm v3 SDK that omitted any chart resources that included a hook annotation.
If you have existing charts deployed with the v3 SDK that include hook resources, the next update will create these
resources.

-   [Go SDK] Fix bug with v1/List in YAML parsing (https://github.com/pulumi/pulumi-kubernetes/pull/1457)
-   Fix bug rendering Helm v3 resources that include hooks (https://github.com/pulumi/pulumi-kubernetes/pull/1459)
-   Print warning for Helm resources using unsupported hooks (https://github.com/pulumi/pulumi-kubernetes/pull/1460)

## 2.7.8 (January 27, 2021)

-   Update pulumi dependency to remove unused Go types (https://github.com/pulumi/pulumi-kubernetes/pull/1450)

## 2.7.7 (January 20, 2021)

-   Expand allowed Python pyyaml dependency versions (https://github.com/pulumi/pulumi-kubernetes/pull/1435)

## 2.7.6 (January 13, 2021)

-   Upgrade helm and k8s deps (https://github.com/pulumi/pulumi-kubernetes/pull/1414)
-   Fix bug with Go Helm v3 transformation marshaling (https://github.com/pulumi/pulumi-kubernetes/pull/1420)

## 2.7.5 (December 16, 2020)

-   Add enum for kubernetes.core.v1.Service.Spec.Type (https://github.com/pulumi/pulumi-kubernetes/pull/1408)
-   Update pulumi deps to v2.15.5 (https://github.com/pulumi/pulumi-kubernetes/pull/1402)
-   Fix Go resource Input/Output methods (https://github.com/pulumi/pulumi-kubernetes/pull/1406)

## 2.7.4 (December 8, 2020)

-   Add support for k8s v1.20.0. (https://github.com/pulumi/pulumi-kubernetes/pull/1330)

## 2.7.3 (December 3, 2020)

-   Replace workload resources if any field in `.spec.selector` changes. (https://github.com/pulumi/pulumi-kubernetes/pull/1387)
-   Update pulumi deps to v2.15.0 (https://github.com/pulumi/pulumi-kubernetes/pull/1393)
-   Add package/module registration for NodeJS and Python (https://github.com/pulumi/pulumi-kubernetes/pull/1394)

## 2.7.2 (November 19, 2020)

-   Fixed a gRPC error for larger Helm charts in the .NET SDK [#4224](https://github.com/pulumi/pulumi/issues/4224)
-   Update pulumi deps to v2.14.0 (https://github.com/pulumi/pulumi-kubernetes/pull/1385)

## 2.7.1 (November 18, 2020)

-   Error on delete if cluster is unreachable (https://github.com/pulumi/pulumi-kubernetes/pull/1379)
-   Update pulumi deps to v2.13.2 (https://github.com/pulumi/pulumi-kubernetes/pull/1383)

## 2.7.0 (November 12, 2020)

-   Add support for previewing Create and Update operations for API servers that support dry-run (https://github.com/pulumi/pulumi-kubernetes/pull/1355)
-   Fix panic introduced in #1355 (https://github.com/pulumi/pulumi-kubernetes/pull/1368)
-   (NodeJS) Add ready attribute to await Helm charts (https://github.com/pulumi/pulumi-kubernetes/pull/1364)
-   Update Helm to v3.4.0 and client-go to v1.19.2 (https://github.com/pulumi/pulumi-kubernetes/pull/1360)
-   Update Helm to v3.4.1 and client-go to v1.19.3 (https://github.com/pulumi/pulumi-kubernetes/pull/1365)
-   Fix panic when provider is given kubeconfig as an object instead of string (https://github.com/pulumi/pulumi-kubernetes/pull/1373)
-   Fix concurrency issue in Helm + .NET SDK [#1311](https://github.com/pulumi/pulumi-kubernetes/issues/1311) and [#1374](https://github.com/pulumi/pulumi-kubernetes/issues/1374)

## 2.6.3 (October 12, 2020)

-   Revert Helm v2 deprecation warnings (https://github.com/pulumi/pulumi-kubernetes/pull/1352)

## 2.6.2 (October 7, 2020)

## Important Note

Helm v2 support is [EOL](https://helm.sh/blog/helm-v2-deprecation-timeline/), and will no longer be supported upstream
as of next month. Furthermore, the stable/incubator chart repos will likely
[stop working](https://github.com/helm/charts#deprecation-timeline) after November 13, 2020. Deprecation warnings have
been added for any usage of Pulumi's `helm.v2` API, and this API will be removed at a future date. Our `helm.v3` API is
backward compatible, so you should be able to update without disruption to existing resources.

### Bug Fixes

-   Set plugin version for Go SDK invoke calls (https://github.com/pulumi/pulumi-kubernetes/pull/1325)
-   Python: Fix generated examples and docs to prefer input/output classes (https://github.com/pulumi/pulumi-kubernetes/pull/1346)

### Improvements

-   Update Helm v3 mod to v3.3.2 (https://github.com/pulumi/pulumi-kubernetes/pull/1326)
-   Update Helm v3 mod to v3.3.3 (https://github.com/pulumi/pulumi-kubernetes/pull/1328)
-   Change error to warning if internal autoname annotation is set (https://github.com/pulumi/pulumi-kubernetes/pull/1337)
-   Deprecate Helm v2 SDKs (https://github.com/pulumi/pulumi-kubernetes/pull/1344)

## 2.6.1 (September 16, 2020)

### Bug Fixes

-   Fix Python type hints for lists (https://github.com/pulumi/pulumi-kubernetes/pull/1313)
-   Fix Python type hints for integers (https://github.com/pulumi/pulumi-kubernetes/pull/1317)
-   Fix Helm v3 default namespace handling (https://github.com/pulumi/pulumi-kubernetes/pull/1323)

### Improvements

-   Update Helm v3 mod to v3.3.1 (https://github.com/pulumi/pulumi-kubernetes/pull/1320)

## 2.6.0 (September 10, 2020)

Note: There is a minor breaking change in the .NET SDK for Helm v3. As part of the switch to using native
Helm libraries in #1291, the Helm.V3.Chart class no longer inherits from the ChartBase class. Most users should
not be affected by this change.

### Bug Fixes

-   Upgrade version of pyyaml to fix a [security vulnerability](https://nvd.nist.gov/vuln/detail/CVE-2019-20477) (https://github.com/pulumi/pulumi-kubernetes/pull/1230)
-   Fix Helm api-versions handling in all SDKs. (https://github.com/pulumi/pulumi-kubernetes/pull/1307)

### Improvements

-   Update .NET Helm v3 to use native client. (https://github.com/pulumi/pulumi-kubernetes/pull/1291)
-   Update Go Helm v3 to use native client. (https://github.com/pulumi/pulumi-kubernetes/pull/1296)
-   Python: Allow type annotations on transformation functions. (https://github.com/pulumi/pulumi-kubernetes/pull/1298)

## 2.5.1 (September 2, 2020)

### Bug Fixes

-   Fix regression of .get methods in NodeJS SDK. (https://github.com/pulumi/pulumi-kubernetes/pull/1285)

### Improvements

-   Upgrade to Pulumi v2.9.0, which adds type annotations and input/output classes to Python (https://github.com/pulumi/pulumi-kubernetes/pull/1276)
-   Switch Helm v3 logic to use native library. (https://github.com/pulumi/pulumi-kubernetes/pull/1263)
-   Bump python requests version dependency. (https://github.com/pulumi/pulumi-kubernetes/pull/1274)
-   Update NodeJS Helm v3 to use native client. (https://github.com/pulumi/pulumi-kubernetes/pull/1279)
-   [sdk/nodejs] Remove unneccessary constructor overloads. (https://github.com/pulumi/pulumi-kubernetes/pull/1286)

## 2.5.0 (August 26, 2020)

### Improvements

-   Add support for k8s v1.19.0. (https://github.com/pulumi/pulumi-kubernetes/pull/996)
-   Handle kubeconfig contents or path in provider. (https://github.com/pulumi/pulumi-kubernetes/pull/1255)
-   Add type annotations to Python SDK for API Extensions, Helm, Kustomize, and YAML. (https://github.com/pulumi/pulumi-kubernetes/pull/1259)
-   Update k8s package deps to v0.18.8. (https://github.com/pulumi/pulumi-kubernetes/pull/1265)
-   Move back to upstream json-patch module. (https://github.com/pulumi/pulumi-kubernetes/pull/1266)

## 2.4.3 (August 14, 2020)

### Bug Fixes

-   Rename Python's yaml.ConfigFile file_id parameter to file. (https://github.com/pulumi/pulumi-kubernetes/pull/1248)

### Improvements

-   Remove the ComponentStatus resource type. (https://github.com/pulumi/pulumi-kubernetes/pull/1234)

## 2.4.2 (August 3, 2020)

### Bug Fixes

-   Fix server-side diff when immutable fields change. (https://github.com/pulumi/pulumi-kubernetes/pull/988)
-   Update json-patch mod to fix hangs on pulumi update. (https://github.com/pulumi/pulumi-kubernetes/pull/1223)

## 2.4.1 (July 24, 2020)

### Bug Fixes

-   Handle networking/v1beta1 Ingress resources. (https://github.com/pulumi/pulumi-kubernetes/pull/1221)

### Improvements

-   Add NodeJS usage examples for Helm, Kustomize, and YAML resources. (https://github.com/pulumi/pulumi-kubernetes/pull/1205)
-   Add Python usage examples for Helm, Kustomize, and YAML resources. (https://github.com/pulumi/pulumi-kubernetes/pull/1209)
-   Add v3 Helm package for Go SDK. (https://github.com/pulumi/pulumi-kubernetes/pull/1211)
-   Add Go usage examples for Helm, Kustomize, and YAML resources. (https://github.com/pulumi/pulumi-kubernetes/pull/1212)
-   Add yaml.ConfigGroup to Python SDK. (https://github.com/pulumi/pulumi-kubernetes/pull/1217)
-   Add C# usage examples for Helm, Kustomize, and YAML resources. (https://github.com/pulumi/pulumi-kubernetes/pull/1213)

## 2.4.0 (July 7, 2020)

### Bug Fixes

-   Fix error parsing Helm version (https://github.com/pulumi/pulumi-kubernetes/pull/1170)
-   Fix prometheus-operator test to wait for the CRD to be ready before use (https://github.com/pulumi/pulumi-kubernetes/pull/1172)
-   Fix suppress deprecation warnings flag (https://github.com/pulumi/pulumi-kubernetes/pull/1189)
-   Set additionalSecretOutputs on Secret data fields (https://github.com/pulumi/pulumi-kubernetes/pull/1194)

### Improvements

-   Set supported environment variables in SDK Provider classes (https://github.com/pulumi/pulumi-kubernetes/pull/1166)
-   Python SDK updated to align with other Pulumi Python SDKs. (https://github.com/pulumi/pulumi-kubernetes/pull/1160)
-   Add support for Kustomize. (https://github.com/pulumi/pulumi-kubernetes/pull/1178)
-   Implement GetSchema to enable example and import code generation. (https://github.com/pulumi/pulumi-kubernetes/pull/1181)
-   Only show deprecation messages when new API versions exist in current cluster version (https://github.com/pulumi/pulumi-kubernetes/pull/1182)

## 2.3.1 (June 17, 2020)

### Improvements

-   Update resource deprecation/removal warnings. (https://github.com/pulumi/pulumi-kubernetes/pull/1162)

### Bug Fixes

-   Fix regression in TypeScript YAML SDK (https://github.com/pulumi/pulumi-kubernetes/pull/1157)

## 2.3.0 (June 9, 2020)

### Improvements

- NodeJS SDK updated to align with other Pulumi NodeJS SDKs. (https://github.com/pulumi/pulumi-kubernetes/pull/1151)
- .NET SDK updated to align with other Pulumi .NET SDKs. (https://github.com/pulumi/pulumi-kubernetes/pull/1132)
    - Deprecated resources are now marked as `Obsolete`.
    - Many classes are moved to new locations on disk while preserving the public namespaces and API.
    - Several unused argument/output classes were removed without any impact on resources (e.g. `DeploymentRollbackArgs`).
    - Fixed the type of some properties in `JSONSchemaPropsArgs` (there's no need to have 2nd-level inputs there):
        - `InputList<InputJson>` -> `InputList<JsonElement>`
        - `InputMap<Union<TArgs, InputList<string>>>` -> `InputMap<Union<TArgs, ImmutableArray<string>>>`

### Bug Fixes

-   Fix incorrect schema consts for apiVersion and kind (https://github.com/pulumi/pulumi-kubernetes/pull/1153)

## 2.2.2 (May 27, 2020)

-   2.2.1 SDK release process failed, so pushing a new tag.

## 2.2.1 (May 27, 2020)

### Improvements

-   Update deprecated/removed resource warnings. (https://github.com/pulumi/pulumi-kubernetes/pull/1135)
-   Update to client-go 1.18. (https://github.com/pulumi/pulumi-kubernetes/pull/1136)
-   Don't replace Service on .spec.type change. (https://github.com/pulumi/pulumi-kubernetes/pull/1139)

### Bug Fixes

-   Fix regex in python `include-crds` logic (https://github.com/pulumi/pulumi-kubernetes/pull/1145)

## 2.2.0 (May 15, 2020)

### Improvements

-   Support helm v3 `include-crds` argument. (https://github.com/pulumi/pulumi-kubernetes/pull/1102)
-   Bump python requests version dependency. (https://github.com/pulumi/pulumi-kubernetes/pull/1121)
-   Add apiextensions.CustomResource to Go SDK. (https://github.com/pulumi/pulumi-kubernetes/pull/1125)

## 2.1.1 (May 8, 2020)

-   Python and .NET packages failed to publish for 2.1.0, so bumping release version.

## 2.1.0 (May 8, 2020)

### Improvements

-   Add YAML support to Go SDK. (https://github.com/pulumi/pulumi-kubernetes/pull/1093).
-   Add Helm support to Go SDK. (https://github.com/pulumi/pulumi-kubernetes/pull/1105).

### Bug Fixes

-   fix(customresources): use a 3-way merge patch instead of strategic merge. (https://github.com/pulumi/pulumi-kubernetes/pull/1095)
-   Fix required input props in Go SDK. (https://github.com/pulumi/pulumi-kubernetes/pull/1090)
-   Update Go SDK using latest codegen packages. (https://github.com/pulumi/pulumi-kubernetes/pull/1089)
-   Fix schema type for Fields and RawExtension. (https://github.com/pulumi/pulumi-kubernetes/pull/1086)
-   Fix error parsing YAML in python 3.8 (https://github.com/pulumi/pulumi-kubernetes/pull/1079)
-   Fix HELM_HOME handling for Helm v3. (https://github.com/pulumi/pulumi-kubernetes/pull/1076)

## 2.0.0 (April 16, 2020)

### Improvements

-   Add consts to Go SDK. (https://github.com/pulumi/pulumi-kubernetes/pull/1062).
-   Add `CustomResource` to .NET SDK (https://github.com/pulumi/pulumi-kubernetes/pull/1067).
-   Upgrade to Pulumi v2.0.0

### Bug fixes

-   Sort fetched helm charts into alphabetical order. (https://github.com/pulumi/pulumi-kubernetes/pull/1064)

## 1.6.0 (March 25, 2020)

### Improvements

-   Add a Go SDK. (https://github.com/pulumi/pulumi-kubernetes/pull/1029) (https://github.com/pulumi/pulumi-kubernetes/pull/1042).
-   Add support for Kubernetes 1.18. (https://github.com/pulumi/pulumi-kubernetes/pull/872) (https://github.com/pulumi/pulumi-kubernetes/pull/1042).

### Bug fixes

-   Update the Python `Provider` class to use parameter naming consistent with other resources. (https://github.com/pulumi/pulumi-kubernetes/pull/1039).
-   Change URN for apiregistration resources. (https://github.com/pulumi/pulumi-kubernetes/pull/1021).

## 1.5.8 (March 16, 2020)

### Improvements

-   Automatically populate type aliases and additional secret outputs in the .NET SDK.  (https://github.com/pulumi/pulumi-kubernetes/pull/1026).
-   Update to Pulumi NuGet 1.12.1 and .NET Core 3.1.  (https://github.com/pulumi/pulumi-kubernetes/pull/1030).

## 1.5.7 (March 10, 2020)

### Bug fixes

-   Change URN for apiregistration resources. (https://github.com/pulumi/pulumi-kubernetes/pull/1021).
-   Replace PersistentVolume if volume source changes. (https://github.com/pulumi/pulumi-kubernetes/pull/1015).
-   Fix bool Python provider opts. (https://github.com/pulumi/pulumi-kubernetes/pull/1027).

## 1.5.6 (February 28, 2020)

### Bug fixes

-   Replace Daemonset if .spec.selector changes. (https://github.com/pulumi/pulumi-kubernetes/pull/1008).
-   Display error when pulumi plugin install fails. (https://github.com/pulumi/pulumi-kubernetes/pull/1010).

## 1.5.5 (February 25, 2020)

### Bug fixes

-   Upgrade pulumi/pulumi dep to 1.11.0 (fixes #984). (https://github.com/pulumi/pulumi-kubernetes/pull/1005).

## 1.5.4 (February 19, 2020)

### Improvements

-   Auto-generate aliases for all resource kinds. (https://github.com/pulumi/pulumi-kubernetes/pull/991).

### Bug fixes

-   Fix aliases for several resource kinds. (https://github.com/pulumi/pulumi-kubernetes/pull/990).
-   Don't require valid cluster for YAML render mode. (https://github.com/pulumi/pulumi-kubernetes/pull/997).
-   Fix .NET resources with empty arguments. (https://github.com/pulumi/pulumi-kubernetes/pull/983).
-   Fix panic condition in Pod await logic. (https://github.com/pulumi/pulumi-kubernetes/pull/998).

### Improvements

-   .NET SDK supports resources to work with YAML Kubernetes files and Helm charts.
(https://github.com/pulumi/pulumi-kubernetes/pull/980).

## 1.5.3 (February 11, 2020)

### Bug fixes

-   Change invoke call to always use latest version. (https://github.com/pulumi/pulumi-kubernetes/pull/987).

## 1.5.2 (February 10, 2020)

### Improvements

-   Optionally render YAML for k8s resources. (https://github.com/pulumi/pulumi-kubernetes/pull/936).

## 1.5.1 (February 7, 2020)

### Bug fixes

-   Specify provider version for invokes. (https://github.com/pulumi/pulumi-kubernetes/pull/982).

## 1.5.0 (February 4, 2020)

### Improvements

-   Update nodejs SDK to use optional chaining in constructor. (https://github.com/pulumi/pulumi-kubernetes/pull/959).
-   Automatically set Secret inputs as pulumi.secret. (https://github.com/pulumi/pulumi-kubernetes/pull/961).
-   Create helm.v3 alias. (https://github.com/pulumi/pulumi-kubernetes/pull/970).

### Bug fixes

-   Fix hang on large YAML files. (https://github.com/pulumi/pulumi-kubernetes/pull/974).
-   Use resourcePrefix all code paths. (https://github.com/pulumi/pulumi-kubernetes/pull/977).

## 1.4.5 (January 22, 2020)

### Bug fixes

-   Handle invalid kubeconfig context. (https://github.com/pulumi/pulumi-kubernetes/pull/960).

## 1.4.4 (January 21, 2020)

### Improvements

-   Improve namespaced Kind check. (https://github.com/pulumi/pulumi-kubernetes/pull/947).
-   Add helm template `apiVersions` flag. (https://github.com/pulumi/pulumi-kubernetes/pull/894)
-   Move YAML decode logic into provider and improve handling of default namespaces for Helm charts. (https://github.com
/pulumi/pulumi-kubernetes/pull/952).

### Bug fixes

-   Gracefully handle unreachable k8s cluster. (https://github.com/pulumi/pulumi-kubernetes/pull/946).
-   Fix deprecation notice for CSINode. (https://github.com/pulumi/pulumi-kubernetes/pull/944).

## 1.4.3 (January 8, 2020)

### Bug fixes

-   Revert invoke changes. (https://github.com/pulumi/pulumi-kubernetes/pull/941).

## 1.4.2 (January 7, 2020)

### Improvements

-   Move YAML decode logic into provider. (https://github.com/pulumi/pulumi-kubernetes/pull/925).
-   Improve handling of default namespaces for Helm charts. (https://github.com/pulumi/pulumi-kubernetes/pull/934).

### Bug fixes

-   Fix panic condition in Ingress await logic. (https://github.com/pulumi/pulumi-kubernetes/pull/928).
-   Fix deprecation warnings and docs. (https://github.com/pulumi/pulumi-kubernetes/pull/929).
-   Fix projection of array-valued output properties in .NET. (https://github.com/pulumi/pulumi-kubernetes/pull/931)

## 1.4.1 (December 17, 2019)

### Bug fixes

-   Fix deprecation warnings and docs. (https://github.com/pulumi/pulumi-kubernetes/pull/918 and https://github.com /pulumi/pulumi-kubernetes/pull/921).

## 1.4.0 (December 9, 2019)

### Important

The discovery.v1alpha1.EndpointSlice and discovery.v1alpha1.EndpointSliceList APIs were removed in k8s 1.17,
and no longer appear in the Pulumi Kubernetes SDKs. These resources can now be found at
discovery.v1beta1.EndpointSlice and discovery.v1beta1.EndpointSliceList.

### Major changes

-   Add support for Kubernetes v1.17.0 (https://github.com/pulumi/pulumi-kubernetes/pull/706)

## 1.3.4 (December 5, 2019)

### Improvements

-   Use HELM_HOME as default if set. (https://github.com/pulumi/pulumi-kubernetes/pull/855).
-   Use `namespace` provided by `KUBECONFIG`, if it is not explicitly set in the provider (https://github.com/pulumi/pulumi-kubernetes/pull/903).

## 1.3.3 (November 29, 2019)

### Improvements

-   Add `Provider` for .NET. (https://github.com/pulumi/pulumi-kubernetes/pull/897)

## 1.3.2 (November 26, 2019)

### Improvements

-   Add support for .NET. (https://github.com/pulumi/pulumi-kubernetes/pull/885)

## 1.3.1 (November 18, 2019)

### Improvements

-   Add support for helm 3 CLI tool. (https://github.com/pulumi/pulumi-kubernetes/pull/882).

## 1.3.0 (November 13, 2019)

### Improvements

-   Increase maxBuffer for helm template exec. (https://github.com/pulumi/pulumi-kubernetes/pull/864).
-   Add StreamInvoke RPC call, along with stream invoke implementations for
    kubernetes:kubernetes:watch, kubernetes:kubernetes:list, and kubernetes:kubernetes:logs. (#858, #873, #876).

## 1.2.3 (October 17, 2019)

### Bug fixes

-   Correctly merge provided opts for k8s resources. (https://github.com/pulumi/pulumi-kubernetes/pull/850).
-   Fix a bug that causes helm crash when referencing 'scoped packages' that start with '@'. (https://github.com/pulumi/pulumi-kubernetes/pull/846)

## 1.2.2 (October 10, 2019)

### Improvements

-   Stop using initialApiVersion annotation. (https://github.com/pulumi/pulumi-kubernetes/pull/837).
-   Cache the parsed OpenAPI schema to improve performance. (https://github.com/pulumi/pulumi-kubernetes/pull/836).

## 1.2.1 (October 8, 2019)

### Improvements

-   Cache the OpenAPI schema to improve performance. (https://github.com/pulumi/pulumi-kubernetes/pull/833).
-   Aggregate error messages from Pods on Job Read. (https://github.com/pulumi/pulumi-kubernetes/pull/831).
-   Improve interactive status for Jobs. (https://github.com/pulumi/pulumi-kubernetes/pull/832).

## 1.2.0 (October 4, 2019)

### Improvements

-   Add logic to check for Job readiness. (https://github.com/pulumi/pulumi-kubernetes/pull/633).
-   Automatically mark Secret data and stringData as secret. (https://github.com/pulumi/pulumi-kubernetes/pull/803).
-   Auto-alias resource apiVersions. (https://github.com/pulumi/pulumi-kubernetes/pull/798).
-   Provide detailed error for removed apiVersions. (https://github.com/pulumi/pulumi-kubernetes/pull/809).

## 1.1.0 (September 18, 2019)

### Major changes

-   Add support for Kubernetes v1.16.0 (https://github.com/pulumi/pulumi-kubernetes/pull/669)

### Improvements

-   Implement customTimeout for resource deletion. (https://github.com/pulumi/pulumi-kubernetes/pull/802).
-   Increase default readiness timeouts to 10 mins. (https://github.com/pulumi/pulumi-kubernetes/pull/721).
-   Add suppressDeprecationWarnings flag. (https://github.com/pulumi/pulumi-kubernetes/pull/808).
-   Warn for invalid usage of Helm repo parameter. (https://github.com/pulumi/pulumi-kubernetes/pull/805).
-   Add PodAggregator for use by resource awaiters. (https://github.com/pulumi/pulumi-kubernetes/pull/785).

## 1.0.1 (September 11, 2019)

### Improvements

-   Warn for deprecated apiVersions.
    (https://github.com/pulumi/pulumi-kubernetes/pull/779).

### Bug fixes

-   Fix await logic for extensions/v1beta1/Deployment
    (https://github.com/pulumi/pulumi-kubernetes/pull/794).
-   Fix error reporting
    (https://github.com/pulumi/pulumi-kubernetes/pull/782).

## 1.0.0 (September 3, 2019)

### Bug fixes

-   Fix name collisions in the Charts/YAML Python packages
    (https://github.com/pulumi/pulumi-kubernetes/pull/771).
-   Implement `{ConfigFile, ConfigGroup, Chart}#get_resource`
    (https://github.com/pulumi/pulumi-kubernetes/pull/771).
-   Upgrade Pulumi dependency to 1.0.0.

## 1.0.0-rc.1 (August 28, 2019)

### Improvements

### Bug fixes

-   Do not leak unencrypted secret values into the state file (fixes https://github.com/pulumi/pulumi-kubernetes/issues/734).

## 1.0.0-beta.2 (August 26, 2019)

### Improvements

-   Refactor and update the docs of the repo for 1.0. (https://github.com/pulumi/pulumi-kubernetes/pull/736).
-   Document await logic in the SDKs. (https://github.com/pulumi/pulumi-kubernetes/pull/711).
-   Document await timeouts and how to override. (https://github.com/pulumi/pulumi-kubernetes/pull/718).
-   Improve CustomResource for Python SDK. (https://github.com/pulumi/pulumi-kubernetes/pull/700).
-   Clean up Python SDK get methods. (https://github.com/pulumi/pulumi-kubernetes/pull/740).
-   Remove undocumented kubectl replace invoke method. (https://github.com/pulumi/pulumi-kubernetes/pull/738).
-   Don't populate `.status` in input types (https://github.com/pulumi/pulumi-kubernetes/pull/635).
-   Allow a user to pass CustomTimeouts as part of ResourceOptions (fixes https://github.com/pulumi/pulumi-kubernetes/issues/672)
-   Don't panic when an Asset or an Archive are passed into a resource definition (https://github.com/pulumi/pulumi-kubernetes/pull/751).

### Bug fixes

-   Fix error messages for resources with default namespace. (https://github.com/pulumi/pulumi-kubernetes/pull/749).
-   Correctly compute version number for plugin to send with registration requests (fixes https://github.com/pulumi/pulumi-kubernetes/issues/732).

## 1.0.0-beta.1 (August 13, 2019)

### Improvements

-   Add .get() to Python SDK. (https://github.com/pulumi/pulumi-kubernetes/pull/435).

## 0.25.6 (August 7, 2019)

### Bug fixes

-   Align YAML parsing with core Kubernetes supported YAML subset. (https://github.com/pulumi/pulumi-kubernetes/pull/690).
-   Handle string values in the equalNumbers function. (https://github.com/pulumi/pulumi-kubernetes/pull/691).
-   Properly detect readiness for Deployment scaled to 0. (https://github.com/pulumi/pulumi-kubernetes/pull/688).
-   Fix a bug that caused crashes when empty array values were added to resource inputs. (https://github.com/pulumi/pulumi-kubernetes/pull/696)

## 0.25.5 (August 2, 2019)

### Bug fixes

-   Fall back to client-side diff if server-side diff fails. (https://github.com/pulumi/pulumi-kubernetes/pull/685).
-   Fix namespace arg for Python Helm SDK (https://github.com/pulumi/pulumi-kubernetes/pull/670).
-   Detect namespace diff for first-class providers. (https://github.com/pulumi/pulumi-kubernetes/pull/674).
-   Fix values arg for Python Helm SDK (https://github.com/pulumi/pulumi-kubernetes/pull/678).
-   Fix Python Helm LocalChartOpts to inherit from BaseChartOpts (https://github.com/pulumi/pulumi-kubernetes/pull/681).

## 0.25.4 (August 1, 2019)

### Important

This release reverts the default diff behavior back to the pre-`0.25.3` behavior. A new flag has
been added to the provider options called `enableDryRun`, that can be used to opt in to the new
diff behavior. This will eventually become the default behavior after further testing to ensure
that this change is not disruptive.

### Major changes

-   Disable dryRun diff behavior by default. (https://github.com/pulumi/pulumi-kubernetes/pull/686)

### Improvements

-   Improve error messages for StatefulSet. (https://github.com/pulumi/pulumi-kubernetes/pull/673)

### Bug fixes

-   Properly reference override values in Python Helm SDK (https://github.com/pulumi/pulumi-kubernetes/pull/676).
-   Handle Output values in diffs. (https://github.com/pulumi/pulumi-kubernetes/pull/682).

## 0.25.3 (July 29, 2019)

### Bug fixes

-   Allow `yaml.ConfigGroup` to take URLs as argument
    (https://github.com/pulumi/pulumi-kubernetes/pull/638).
-   Return useful errors when we fail to fetch URL YAML
    (https://github.com/pulumi/pulumi-kubernetes/pull/638).
-   Use JSON_SCHEMA when parsing Kubernetes YAML, to conform with the expectations of the Kubernetes
    core resource types. (https://github.com/pulumi/pulumi-kubernetes/pull/638).
-   Don't render emoji on Windows. (https://github.com/pulumi/pulumi-kubernetes/pull/634)
-   Emit a useful error message (rather than a useless one) if we fail to parse the YAML data in
    `kubernetes:config:kubeconfig` (https://github.com/pulumi/pulumi-kubernetes/pull/636).
-   Provide useful contexts in provider errors, particularly those that originate from the API
    server (https://github.com/pulumi/pulumi-kubernetes/pull/636).
-   Expose all Kubernetes types through the SDK
    (https://github.com/pulumi/pulumi-kubernetes/pull/637).
-   Use `opts` instead of `__opts__` and `resource_name` instead of `__name__` in Python SDK
    (https://github.com/pulumi/pulumi-kubernetes/pull/639).
-   Properly detect failed Deployment on rollout. (https://github.com/pulumi/pulumi-kubernetes/pull/646
    and https://github.com/pulumi/pulumi-kubernetes/pull/657).
-   Use dry-run support if available when diffing the actual and desired state of a resource
    (https://github.com/pulumi/pulumi-kubernetes/pull/649)
-   Fix panic when `.metadata.label` is mistyped
    (https://github.com/pulumi/pulumi-kubernetes/pull/655).
-   Fix unexpected diffs when running against an API server that does not support dry-run.
    (https://github.com/pulumi/pulumi-kubernetes/pull/658)

## 0.25.2 (July 11, 2019)

### Improvements

-   The Kubernetes provider can now communicate detailed information about the difference between a resource's
desired and actual state during a Pulumi update. (https://github.com/pulumi/pulumi-kubernetes/pull/618).
-   Refactor Pod await logic for easier testing and maintenance (https://github.com/pulumi/pulumi-kubernetes/pull/590).
-   Update to client-go v12.0.0 (https://github.com/pulumi/pulumi-kubernetes/pull/621).
-   Fallback to JSON merge if strategic merge fails (https://github.com/pulumi/pulumi-kubernetes/pull/622).

### Bug fixes

-   Fix Helm Chart resource by passing `resourcePrefix` to the yaml template resources (https://github.com/pulumi/pulumi-kubernetes/pull/625).

## 0.25.1 (July 2, 2019)

### Improvements

-   Unify diff behavior between `Diff` and `Update`. This should result in better detection of state drift as
    well as behavior that is more consistent with respect to `kubectl`. (https://github.com/pulumi/pulumi-kubernetes/pull/604)
-   The Kubernetes provider now supports the internal features necessary for the Pulumi engine to detect diffs between the actual and desired state of a resource after a `pulumi refresh` (https://github.com/pulumi/pulumi-kubernetes/pull/477).
-   The Kubernetes provider now sets the `"kubectl.kubernetes.io/last-applied-configuration"` annotation to the last deployed configuration for a resource. This enables better interoperability with `kubectl`.

### Bug fixes

-   Add more props that force replacement of Pods (https://github.com/pulumi/pulumi-kubernetes/pull/613)

## 0.25.0 (June 19, 2019)

### Major changes

-   Add support for Kubernetes v1.15.0 (https://github.com/pulumi/pulumi-kubernetes/pull/557)

### Improvements

-   Enable multiple instances of Helm charts per stack (https://github.com/pulumi/pulumi-kubernetes/pull/599).
-   Enable multiple instances of YAML manifests per stack (https://github.com/pulumi/pulumi-kubernetes/pull/594).

### Bug fixes

-   None

## 0.24.0 (June 5, 2019)

### Important

BREAKING: This release changes the behavior of the provider `namespace` flag introduced
in `0.23.0`. Previously, this flag was treated as an override, which ignored namespace
values set directly on resources. Now, the flag is a default, and will only set the
namespace if one is not already set. If you have created resources using a provider
with the `namespace` flag set, this change may cause these resources to be recreated
on the next update.

### Major changes

-   BREAKING: Change the recently added `transformations` callback in Python to match JavaScript API (https://github.com/pulumi/pulumi-kubernetes/pull/575)
-   BREAKING: Remove `getInputs` from Kubernetes resource implementations. (https://github.com/pulumi/pulumi-kubernetes/pull/580)
-   BREAKING: Change provider namespace from override to default. (https://github.com/pulumi/pulumi-kubernetes/pull/585)

### Improvements

-   Enable configuring `ResourceOptions` via `transformations` (https://github.com/pulumi/pulumi-kubernetes/pull/575).
-   Changing k8s cluster config now correctly causes dependent resources to be replaced (https://github.com/pulumi/pulumi-kubernetes/pull/577).
-   Add user-defined type guard `isInstance` to all Kubernetes `CustomResource` implementations (https://github.com/pulumi/pulumi-kubernetes/pull/582).

### Bug fixes

-   Fix panics during preview when `metadata` is a computed value (https://github.com/pulumi/pulumi-kubernetes/pull/572)

## 0.23.1 (May 10, 2019)

### Major changes

-   None

### Improvements

-   Update to use client-go v11.0.0 (https://github.com/pulumi/pulumi-kubernetes/pull/549)
-   Deduplicate provider logs (https://github.com/pulumi/pulumi-kubernetes/pull/558)

### Bug fixes

-   Fix namespaceable check for diff (https://github.com/pulumi/pulumi-kubernetes/pull/554)

## 0.23.0 (April 30, 2019)

### Important

This release fixes a longstanding issue with the provider namespace flag. Previously, this
flag was erroneously ignored, but will now cause any resources using this provider to be
created in the specified namespace. **This may cause resources to be recreated!** Unset the
namespace parameter to avoid this behavior. Also note that this parameter takes precedence
over any namespace defined on the underlying resource.

The Python SDK now supports YAML manifests and Helm charts, including `CustomResourceDefinitions`
and `CustomResources`!

### Major changes

-   Put all resources in specified provider namespace (https://github.com/pulumi/pulumi-kubernetes/pull/538)
-   Add Helm support to Python SDK (https://github.com/pulumi/pulumi-kubernetes/pull/544)

### Bug fixes

-   Fix Helm repo quoting for Windows (https://github.com/pulumi/pulumi-kubernetes/pull/540)
-   Fix Python YAML SDK (https://github.com/pulumi/pulumi-kubernetes/pull/545)

## 0.22.2 (April 11, 2019)

### Important

This release improves handling for CustomResources (CRs) and CustomResourceDefinitions (CRDs).
CRs without a matching CRD will now be considered deleted during `pulumi refresh`, and `pulumi destroy`
will not fail to delete a CR if the related CRD is missing.
See https://github.com/pulumi/pulumi-kubernetes/pull/530 for details.

### Major changes

-   None

### Improvements

-   Improve error handling for "no match found" errors (https://github.com/pulumi/pulumi-kubernetes/pull/530)

### Bug fixes

-   None

## 0.22.1 (April 9, 2019)

### Major changes

-   Add basic YAML support to Python SDK (https://github.com/pulumi/pulumi-kubernetes/pull/499)
-   Add transforms to YAML support for Python SDK (https://github.com/pulumi/pulumi-kubernetes/pull/500)

### Improvements

-   Move helm module into a directory (https://github.com/pulumi/pulumi-kubernetes/pull/512)
-   Move yaml module into a directory (https://github.com/pulumi/pulumi-kubernetes/pull/513)

### Bug fixes

-   Fix Deployment await logic for old API schema (https://github.com/pulumi/pulumi-kubernetes/pull/523)
-   Replace PodDisruptionBudget if spec changes (https://github.com/pulumi/pulumi-kubernetes/pull/527)

## 0.22.0 (March 25, 2019)

### Major changes

-   Add support for Kubernetes v1.14.0 (https://github.com/pulumi/pulumi-kubernetes/pull/371)

### Improvements

-   Add CustomResource to Python SDK (https://github.com/pulumi/pulumi-kubernetes/pull/543)

### Bug fixes

-   None

## 0.21.1 (March 18, 2019)

### Major changes

-   None

### Improvements

-   Split up nodejs SDK into multiple files (https://github.com/pulumi/pulumi-kubernetes/pull/480)

### Bug fixes

-   Check for unexpected RPC ID and return an error (https://github.com/pulumi/pulumi-kubernetes/pull/475)
-   Fix an issue where the Python `pulumi_kubernetes` package was depending on an older `pulumi` package.
-   Fix YAML parsing for computed namespaces (https://github.com/pulumi/pulumi-kubernetes/pull/483)

## 0.21.0 (Released March 6, 2019)

### Important

Updating to v0.17.0 version of `@pulumi/pulumi`.  This is an update that will not play nicely
in side-by-side applications that pull in prior versions of this package.

See https://github.com/pulumi/pulumi/commit/7f5e089f043a70c02f7e03600d6404ff0e27cc9d for more details.

As such, we are rev'ing the minor version of the package from 0.16 to 0.17.  Recent version of `pulumi` will now detect, and warn, if different versions of `@pulumi/pulumi` are loaded into the same application.  If you encounter this warning, it is recommended you move to versions of the `@pulumi/...` packages that are compatible.  i.e. keep everything on 0.16.x until you are ready to move everything to 0.17.x.

## 0.20.4 (March 1, 2019)

### Major changes

-   None

### Improvements

-   Allow the default timeout for awaiters to be overridden (https://github.com/pulumi/pulumi-kubernetes/pull/457)

### Bug fixes

-   Properly handle computed values in labels and annotations (https://github.com/pulumi/pulumi-kubernetes/pull/461)

## 0.20.3 (February 20, 2019)

### Major changes

-   None

### Improvements

-   None

### Bug fixes

-   Move mocha dependencies to devDependencies (https://github.com/pulumi/pulumi-kubernetes/pull/441)
-   Include managed-by label in diff preview (https://github.com/pulumi/pulumi-kubernetes/pull/431)

## 0.20.2 (Released February 13, 2019)

### Major changes

-   None

### Improvements

-   Allow awaiters to be skipped by setting an annotation (https://github.com/pulumi/pulumi-kubernetes/pull/417)
-   Set managed-by: pulumi label on all created resources (https://github.com/pulumi/pulumi-kubernetes/pull/418)
-   Clean up docstrings for Helm package (https://github.com/pulumi/pulumi-kubernetes/pull/396)
-   Support explicit `deleteBeforeReplace` (https://github.com/pulumi/pulumi/pull/2415)

### Bug fixes

-   Fix an issue with variable casing (https://github.com/pulumi/pulumi-kubernetes/pull/412)
-   Use modified copy of memcache client (https://github.com/pulumi/pulumi-kubernetes/pull/414)

## 0.20.1 (Released February 6, 2019)

### Bug fixes

-   Fix namespace handling regression (https://github.com/pulumi/pulumi-kubernetes/pull/403)
-   Nest Input<T> inside arrays (https://github.com/pulumi/pulumi-kubernetes/pull/395)

## 0.20.0 (Released February 1, 2019)

### Major changes

-   Add support for first-class Python providers (https://github.com/pulumi/pulumi-kubernetes/pull/350)
-   Upgrade to client-go 0.10.0 (https://github.com/pulumi/pulumi-kubernetes/pull/348)

### Improvements

-   Consider PVC events in Deployment await logic (https://github.com/pulumi/pulumi-kubernetes/pull/355)
-   Improve info message for Ingress with default path (https://github.com/pulumi/pulumi-kubernetes/pull/388)
-   Autogenerate Python casing table from OpenAPI spec (https://github.com/pulumi/pulumi-kubernetes/pull/387)

### Bug fixes

-   Use `node-fetch` rather than `got` to support Node 6 (https://github.com/pulumi/pulumi-kubernetes/pull/390)
-   Prevent orphaned resources on cancellation during delete (https://github.com/pulumi/pulumi-kubernetes/pull/368)
-   Handle buggy case for headless Service with no port (https://github.com/pulumi/pulumi-kubernetes/pull/366)


## 0.19.0 (Released January 15, 2019)

### Major changes

-   Implement incremental status updates for `StatefulSet`
    (https://github.com/pulumi/pulumi-kubernetes/pull/307)
-   Allow the `@pulumi/kubernetes` YAML API to understand arbitrary URLs
    (https://github.com/pulumi/pulumi-kubernetes/pull/328)
-   Add support for `.get` on CustomResources
    (https://github.com/pulumi/pulumi-kubernetes/pull/329)
-   Add support for `.get` for first-class providers
    (https://github.com/pulumi/pulumi-kubernetes/pull/340)

### Improvements

-   Fix Ingress await logic for ExternalName Services
    (https://github.com/pulumi/pulumi-kubernetes/pull/320)
-   Fix replacement logic for Job
    (https://github.com/pulumi/pulumi-kubernetes/pull/324 and https://github.com/pulumi/pulumi-kubernetes/pull/324)
-   Fix Cluster/RoleBinding replace semantics
    (https://github.com/pulumi/pulumi-kubernetes/pull/337)
-   Improve typing for `apiVersion` and `kind`
    (https://github.com/pulumi/pulumi-kubernetes/pull/341)

## 0.18.0 (Released December 4, 2018)

### Major changes

-   Allow Helm Charts to have `pulumi.Input` in their `values`
    (https://github.com/pulumi/pulumi-kubernetes/pull/241)

### Improvements

-   Retry REST calls to Kubernetes if they fail, greatly improving resiliance against resorce
    operation ordering problems.
-   Add support for creating CRDs and CRs in the same app
    (https://github.com/pulumi/pulumi-kubernetes/pull/271,
    https://github.com/pulumi/pulumi-kubernetes/pull/280)
-   Add incremental await for logic for `Ingress`
    (https://github.com/pulumi/pulumi-kubernetes/pull/283)
-   Allow users to specify a Chart's source any way they can do it from the CLI
    (https://github.com/pulumi/pulumi-kubernetes/pull/284)
-   "Fix" "bug" that cases Pulumi to crash if there is a duplicate key in a YAML template, to conform
    with Helm's behavior (https://github.com/pulumi/pulumi-kubernetes/pull/289)
-   Emit better error when the API server is unreachable
    (https://github.com/pulumi/pulumi-kubernetes/pull/291)
-   Add support for Kubernetes v0.12.\* (https://github.com/pulumi/pulumi-kubernetes/pull/293)
-   Fix bug that spuriously requires `.metadata.name` to be specified in Kubernetes list types
    (_e.g._, `v1/List`) (https://github.com/pulumi/pulumi-kubernetes/pull/294,
    https://github.com/pulumi/pulumi-kubernetes/pull/296)
-   Add Kubernetes v0.13.\* support (https://github.com/pulumi/pulumi-kubernetes/pull/306)
-   Improve error message when `Service` fails to initialized
    (https://github.com/pulumi/pulumi-kubernetes/pull/309)
-   Fix bug that causes us to erroneously report `Pod`'s owner
    (https://github.com/pulumi/pulumi-kubernetes/pull/311)<|MERGE_RESOLUTION|>--- conflicted
+++ resolved
@@ -1,10 +1,7 @@
 ## Unreleased
 
-<<<<<<< HEAD
 - Fix regression in file/folder checking logic that caused incorrect parsing of compressed chart files (https://github.com/pulumi/pulumi-kubernetes/pull/2428)
-=======
 - Update Patch resources rather than replacing (https://github.com/pulumi/pulumi-kubernetes/pull/2429)
->>>>>>> 11a6e129
 
 ## 3.28.1 (May 24, 2023)
 
