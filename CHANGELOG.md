--- conflicted
+++ resolved
@@ -1,13 +1,12 @@
 ## Unreleased
 
-<<<<<<< HEAD
 - [sdk/python] Drop unused pyyaml dependency (https://github.com/pulumi/pulumi-kubernetes/pull/2502)
-=======
+
 ## 4.0.1 (July 19, 2023)
 
 - Gracefully handle undefined resource schemes (https://github.com/pulumi/pulumi-kubernetes/pull/2504)
 - Fix diff for CRD .spec.preserveUnknownFields (https://github.com/pulumi/pulumi-kubernetes/pull/2506)
->>>>>>> 148c21ba
+
 
 ## 4.0.0 (July 19, 2023)
 
