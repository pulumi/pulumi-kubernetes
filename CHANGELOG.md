## HEAD (Unreleased)

### Improvements

<<<<<<< HEAD
-   Update deprecated/removed resource warnings. (https://github.com/pulumi/pulumi-kubernetes/pull/1135)
=======
-   Update to client-go 1.18. (https://github.com/pulumi/pulumi-kubernetes/pull/1136)
>>>>>>> 7d0b7704

## 2.2.0 (May 15, 2020)

### Improvements

-   Support helm v3 `include-crds` argument. (https://github.com/pulumi/pulumi-kubernetes/pull/1102)
-   Bump python requests version dependency. (https://github.com/pulumi/pulumi-kubernetes/pull/1121)
-   Add apiextensions.CustomResource to Go SDK. (https://github.com/pulumi/pulumi-kubernetes/pull/1125)

## 2.1.1 (May 8, 2020)

-   Python and .NET packages failed to publish for 2.1.0, so bumping release version.

## 2.1.0 (May 8, 2020)

### Improvements

-   Add YAML support to Go SDK. (https://github.com/pulumi/pulumi-kubernetes/pull/1093).
-   Add Helm support to Go SDK. (https://github.com/pulumi/pulumi-kubernetes/pull/1105).

### Bug Fixes

-   fix(customresources): use a 3-way merge patch instead of strategic merge. (https://github.com/pulumi/pulumi-kubernetes/pull/1095)
-   Fix required input props in Go SDK. (https://github.com/pulumi/pulumi-kubernetes/pull/1090)
-   Update Go SDK using latest codegen packages. (https://github.com/pulumi/pulumi-kubernetes/pull/1089)
-   Fix schema type for Fields and RawExtension. (https://github.com/pulumi/pulumi-kubernetes/pull/1086)
-   Fix error parsing YAML in python 3.8 (https://github.com/pulumi/pulumi-kubernetes/pull/1079)
-   Fix HELM_HOME handling for Helm v3. (https://github.com/pulumi/pulumi-kubernetes/pull/1076)

## 2.0.0 (April 16, 2020)

### Improvements

-   Add consts to Go SDK. (https://github.com/pulumi/pulumi-kubernetes/pull/1062).
-   Add `CustomResource` to .NET SDK (https://github.com/pulumi/pulumi-kubernetes/pull/1067).
-   Upgrade to Pulumi v2.0.0

### Bug fixes

-   Sort fetched helm charts into alphabetical order. (https://github.com/pulumi/pulumi-kubernetes/pull/1064)

## 1.6.0 (March 25, 2020)

### Improvements

-   Add a Go SDK. (https://github.com/pulumi/pulumi-kubernetes/pull/1029) (https://github.com/pulumi/pulumi-kubernetes/pull/1042).
-   Add support for Kubernetes 1.18. (https://github.com/pulumi/pulumi-kubernetes/pull/872) (https://github.com/pulumi/pulumi-kubernetes/pull/1042).

### Bug fixes

-   Update the Python `Provider` class to use parameter naming consistent with other resources. (https://github.com/pulumi/pulumi-kubernetes/pull/1039).
-   Change URN for apiregistration resources. (https://github.com/pulumi/pulumi-kubernetes/pull/1021).

## 1.5.8 (March 16, 2020)

### Improvements

-   Automatically populate type aliases and additional secret outputs in the .NET SDK.  (https://github.com/pulumi/pulumi-kubernetes/pull/1026).
-   Update to Pulumi NuGet 1.12.1 and .NET Core 3.1.  (https://github.com/pulumi/pulumi-kubernetes/pull/1030).

## 1.5.7 (March 10, 2020)

### Bug fixes

-   Change URN for apiregistration resources. (https://github.com/pulumi/pulumi-kubernetes/pull/1021).
-   Replace PersistentVolume if volume source changes. (https://github.com/pulumi/pulumi-kubernetes/pull/1015).
-   Fix bool Python provider opts. (https://github.com/pulumi/pulumi-kubernetes/pull/1027).

## 1.5.6 (February 28, 2020)

### Bug fixes

-   Replace Daemonset if .spec.selector changes. (https://github.com/pulumi/pulumi-kubernetes/pull/1008).
-   Display error when pulumi plugin install fails. (https://github.com/pulumi/pulumi-kubernetes/pull/1010).

## 1.5.5 (February 25, 2020)

### Bug fixes

-   Upgrade pulumi/pulumi dep to 1.11.0 (fixes #984). (https://github.com/pulumi/pulumi-kubernetes/pull/1005).

## 1.5.4 (February 19, 2020)

### Improvements

-   Auto-generate aliases for all resource kinds. (https://github.com/pulumi/pulumi-kubernetes/pull/991).

### Bug fixes

-   Fix aliases for several resource kinds. (https://github.com/pulumi/pulumi-kubernetes/pull/990).
-   Don't require valid cluster for YAML render mode. (https://github.com/pulumi/pulumi-kubernetes/pull/997).
-   Fix .NET resources with empty arguments. (https://github.com/pulumi/pulumi-kubernetes/pull/983).
-   Fix panic condition in Pod await logic. (https://github.com/pulumi/pulumi-kubernetes/pull/998).

### Improvements

-   .NET SDK supports resources to work with YAML Kubernetes files and Helm charts.
(https://github.com/pulumi/pulumi-kubernetes/pull/980).

## 1.5.3 (February 11, 2020)

### Bug fixes

-   Change invoke call to always use latest version. (https://github.com/pulumi/pulumi-kubernetes/pull/987).

## 1.5.2 (February 10, 2020)

### Improvements

-   Optionally render YAML for k8s resources. (https://github.com/pulumi/pulumi-kubernetes/pull/936).

## 1.5.1 (February 7, 2020)

### Bug fixes

-   Specify provider version for invokes. (https://github.com/pulumi/pulumi-kubernetes/pull/982).

## 1.5.0 (February 4, 2020)

### Improvements

-   Update nodejs SDK to use optional chaining in constructor. (https://github.com/pulumi/pulumi-kubernetes/pull/959).
-   Automatically set Secret inputs as pulumi.secret. (https://github.com/pulumi/pulumi-kubernetes/pull/961).
-   Create helm.v3 alias. (https://github.com/pulumi/pulumi-kubernetes/pull/970).

### Bug fixes

-   Fix hang on large YAML files. (https://github.com/pulumi/pulumi-kubernetes/pull/974).
-   Use resourcePrefix all code paths. (https://github.com/pulumi/pulumi-kubernetes/pull/977).

## 1.4.5 (January 22, 2020)

### Bug fixes

-   Handle invalid kubeconfig context. (https://github.com/pulumi/pulumi-kubernetes/pull/960).

## 1.4.4 (January 21, 2020)

### Improvements

-   Improve namespaced Kind check. (https://github.com/pulumi/pulumi-kubernetes/pull/947).
-   Add helm template `apiVersions` flag. (https://github.com/pulumi/pulumi-kubernetes/pull/894)
-   Move YAML decode logic into provider and improve handling of default namespaces for Helm charts. (https://github.com
/pulumi/pulumi-kubernetes/pull/952).

### Bug fixes

-   Gracefully handle unreachable k8s cluster. (https://github.com/pulumi/pulumi-kubernetes/pull/946).
-   Fix deprecation notice for CSINode. (https://github.com/pulumi/pulumi-kubernetes/pull/944).

## 1.4.3 (January 8, 2020)

### Bug fixes

-   Revert invoke changes. (https://github.com/pulumi/pulumi-kubernetes/pull/941).

## 1.4.2 (January 7, 2020)

### Improvements

-   Move YAML decode logic into provider. (https://github.com/pulumi/pulumi-kubernetes/pull/925).
-   Improve handling of default namespaces for Helm charts. (https://github.com/pulumi/pulumi-kubernetes/pull/934).

### Bug fixes

-   Fix panic condition in Ingress await logic. (https://github.com/pulumi/pulumi-kubernetes/pull/928).
-   Fix deprecation warnings and docs. (https://github.com/pulumi/pulumi-kubernetes/pull/929).
-   Fix projection of array-valued output properties in .NET. (https://github.com/pulumi/pulumi-kubernetes/pull/931)

## 1.4.1 (December 17, 2019)

### Bug fixes

-   Fix deprecation warnings and docs. (https://github.com/pulumi/pulumi-kubernetes/pull/918 and https://github.com /pulumi/pulumi-kubernetes/pull/921).

## 1.4.0 (December 9, 2019)

### Important

The discovery.v1alpha1.EndpointSlice and discovery.v1alpha1.EndpointSliceList APIs were removed in k8s 1.17,
and no longer appear in the Pulumi Kubernetes SDKs. These resources can now be found at
discovery.v1beta1.EndpointSlice and discovery.v1beta1.EndpointSliceList.

### Major changes

-   Add support for Kubernetes v1.17.0 (https://github.com/pulumi/pulumi-kubernetes/pull/706)

## 1.3.4 (December 5, 2019)

### Improvements

-   Use HELM_HOME as default if set. (https://github.com/pulumi/pulumi-kubernetes/pull/855).
-   Use `namespace` provided by `KUBECONFIG`, if it is not explicitly set in the provider (https://github.com/pulumi/pulumi-kubernetes/pull/903).

## 1.3.3 (November 29, 2019)

### Improvements

-   Add `Provider` for .NET. (https://github.com/pulumi/pulumi-kubernetes/pull/897)

## 1.3.2 (November 26, 2019)

### Improvements

-   Add support for .NET. (https://github.com/pulumi/pulumi-kubernetes/pull/885)

## 1.3.1 (November 18, 2019)

### Improvements

-   Add support for helm 3 CLI tool. (https://github.com/pulumi/pulumi-kubernetes/pull/882).

## 1.3.0 (November 13, 2019)

### Improvements

-   Increase maxBuffer for helm template exec. (https://github.com/pulumi/pulumi-kubernetes/pull/864).
-   Add StreamInvoke RPC call, along with stream invoke implementations for
    kubernetes:kubernetes:watch, kubernetes:kubernetes:list, and kubernetes:kubernetes:logs. (#858, #873, #876).

## 1.2.3 (October 17, 2019)

### Bug fixes

-   Correctly merge provided opts for k8s resources. (https://github.com/pulumi/pulumi-kubernetes/pull/850).
-   Fix a bug that causes helm crash when referencing 'scoped packages' that start with '@'. (https://github.com/pulumi/pulumi-kubernetes/pull/846)

## 1.2.2 (October 10, 2019)

### Improvements

-   Stop using initialApiVersion annotation. (https://github.com/pulumi/pulumi-kubernetes/pull/837).
-   Cache the parsed OpenAPI schema to improve performance. (https://github.com/pulumi/pulumi-kubernetes/pull/836).

## 1.2.1 (October 8, 2019)

### Improvements

-   Cache the OpenAPI schema to improve performance. (https://github.com/pulumi/pulumi-kubernetes/pull/833).
-   Aggregate error messages from Pods on Job Read. (https://github.com/pulumi/pulumi-kubernetes/pull/831).
-   Improve interactive status for Jobs. (https://github.com/pulumi/pulumi-kubernetes/pull/832).

## 1.2.0 (October 4, 2019)

### Improvements

-   Add logic to check for Job readiness. (https://github.com/pulumi/pulumi-kubernetes/pull/633).
-   Automatically mark Secret data and stringData as secret. (https://github.com/pulumi/pulumi-kubernetes/pull/803).
-   Auto-alias resource apiVersions. (https://github.com/pulumi/pulumi-kubernetes/pull/798).
-   Provide detailed error for removed apiVersions. (https://github.com/pulumi/pulumi-kubernetes/pull/809).

## 1.1.0 (September 18, 2019)

### Major changes

-   Add support for Kubernetes v1.16.0 (https://github.com/pulumi/pulumi-kubernetes/pull/669)

### Improvements

-   Implement customTimeout for resource deletion. (https://github.com/pulumi/pulumi-kubernetes/pull/802).
-   Increase default readiness timeouts to 10 mins. (https://github.com/pulumi/pulumi-kubernetes/pull/721).
-   Add suppressDeprecationWarnings flag. (https://github.com/pulumi/pulumi-kubernetes/pull/808).
-   Warn for invalid usage of Helm repo parameter. (https://github.com/pulumi/pulumi-kubernetes/pull/805).
-   Add PodAggregator for use by resource awaiters. (https://github.com/pulumi/pulumi-kubernetes/pull/785).

## 1.0.1 (September 11, 2019)

### Improvements

-   Warn for deprecated apiVersions.
    (https://github.com/pulumi/pulumi-kubernetes/pull/779).

### Bug fixes

-   Fix await logic for extensions/v1beta1/Deployment
    (https://github.com/pulumi/pulumi-kubernetes/pull/794).
-   Fix error reporting
    (https://github.com/pulumi/pulumi-kubernetes/pull/782).

## 1.0.0 (September 3, 2019)

### Bug fixes

-   Fix name collisions in the Charts/YAML Python packages
    (https://github.com/pulumi/pulumi-kubernetes/pull/771).
-   Implement `{ConfigFile, ConfigGroup, Chart}#get_resource`
    (https://github.com/pulumi/pulumi-kubernetes/pull/771).
-   Upgrade Pulumi dependency to 1.0.0.

## 1.0.0-rc.1 (August 28, 2019)

### Improvements

### Bug fixes

-   Do not leak unencrypted secret values into the state file (fixes https://github.com/pulumi/pulumi-kubernetes/issues/734).

## 1.0.0-beta.2 (August 26, 2019)

### Improvements

-   Refactor and update the docs of the repo for 1.0. (https://github.com/pulumi/pulumi-kubernetes/pull/736).
-   Document await logic in the SDKs. (https://github.com/pulumi/pulumi-kubernetes/pull/711).
-   Document await timeouts and how to override. (https://github.com/pulumi/pulumi-kubernetes/pull/718).
-   Improve CustomResource for Python SDK. (https://github.com/pulumi/pulumi-kubernetes/pull/700).
-   Clean up Python SDK get methods. (https://github.com/pulumi/pulumi-kubernetes/pull/740).
-   Remove undocumented kubectl replace invoke method. (https://github.com/pulumi/pulumi-kubernetes/pull/738).
-   Don't populate `.status` in input types (https://github.com/pulumi/pulumi-kubernetes/pull/635).
-   Allow a user to pass CustomTimeouts as part of ResourceOptions (fixes https://github.com/pulumi/pulumi-kubernetes/issues/672)
-   Don't panic when an Asset or an Archive are passed into a resource definition (https://github.com/pulumi/pulumi-kubernetes/pull/751).

### Bug fixes

-   Fix error messages for resources with default namespace. (https://github.com/pulumi/pulumi-kubernetes/pull/749).
-   Correctly compute version number for plugin to send with registration requests (fixes https://github.com/pulumi/pulumi-kubernetes/issues/732).

## 1.0.0-beta.1 (August 13, 2019)

### Improvements

-   Add .get() to Python SDK. (https://github.com/pulumi/pulumi-kubernetes/pull/435).

## 0.25.6 (August 7, 2019)

### Bug fixes

-   Align YAML parsing with core Kubernetes supported YAML subset. (https://github.com/pulumi/pulumi-kubernetes/pull/690).
-   Handle string values in the equalNumbers function. (https://github.com/pulumi/pulumi-kubernetes/pull/691).
-   Properly detect readiness for Deployment scaled to 0. (https://github.com/pulumi/pulumi-kubernetes/pull/688).
-   Fix a bug that caused crashes when empty array values were added to resource inputs. (https://github.com/pulumi/pulumi-kubernetes/pull/696)

## 0.25.5 (August 2, 2019)

### Bug fixes

-   Fall back to client-side diff if server-side diff fails. (https://github.com/pulumi/pulumi-kubernetes/pull/685).
-   Fix namespace arg for Python Helm SDK (https://github.com/pulumi/pulumi-kubernetes/pull/670).
-   Detect namespace diff for first-class providers. (https://github.com/pulumi/pulumi-kubernetes/pull/674).
-   Fix values arg for Python Helm SDK (https://github.com/pulumi/pulumi-kubernetes/pull/678).
-   Fix Python Helm LocalChartOpts to inherit from BaseChartOpts (https://github.com/pulumi/pulumi-kubernetes/pull/681).

## 0.25.4 (August 1, 2019)

### Important

This release reverts the default diff behavior back to the pre-`0.25.3` behavior. A new flag has
been added to the provider options called `enableDryRun`, that can be used to opt in to the new
diff behavior. This will eventually become the default behavior after further testing to ensure
that this change is not disruptive.

### Major changes

-   Disable dryRun diff behavior by default. (https://github.com/pulumi/pulumi-kubernetes/pull/686)

### Improvements

-   Improve error messages for StatefulSet. (https://github.com/pulumi/pulumi-kubernetes/pull/673)

### Bug fixes

-   Properly reference override values in Python Helm SDK (https://github.com/pulumi/pulumi-kubernetes/pull/676).
-   Handle Output values in diffs. (https://github.com/pulumi/pulumi-kubernetes/pull/682).

## 0.25.3 (July 29, 2019)

### Bug fixes

-   Allow `yaml.ConfigGroup` to take URLs as argument
    (https://github.com/pulumi/pulumi-kubernetes/pull/638).
-   Return useful errors when we fail to fetch URL YAML
    (https://github.com/pulumi/pulumi-kubernetes/pull/638).
-   Use JSON_SCHEMA when parsing Kubernetes YAML, to conform with the expectations of the Kubernetes
    core resource types. (https://github.com/pulumi/pulumi-kubernetes/pull/638).
-   Don't render emoji on Windows. (https://github.com/pulumi/pulumi-kubernetes/pull/634)
-   Emit a useful error message (rather than a useless one) if we fail to parse the YAML data in
    `kubernetes:config:kubeconfig` (https://github.com/pulumi/pulumi-kubernetes/pull/636).
-   Provide useful contexts in provider errors, particularly those that originate from the API
    server (https://github.com/pulumi/pulumi-kubernetes/pull/636).
-   Expose all Kubernetes types through the SDK
    (https://github.com/pulumi/pulumi-kubernetes/pull/637).
-   Use `opts` instead of `__opts__` and `resource_name` instead of `__name__` in Python SDK
    (https://github.com/pulumi/pulumi-kubernetes/pull/639).
-   Properly detect failed Deployment on rollout. (https://github.com/pulumi/pulumi-kubernetes/pull/646
    and https://github.com/pulumi/pulumi-kubernetes/pull/657).
-   Use dry-run support if available when diffing the actual and desired state of a resource
    (https://github.com/pulumi/pulumi-kubernetes/pull/649)
-   Fix panic when `.metadata.label` is mistyped
    (https://github.com/pulumi/pulumi-kubernetes/pull/655).
-   Fix unexpected diffs when running against an API server that does not support dry-run.
    (https://github.com/pulumi/pulumi-kubernetes/pull/658)

## 0.25.2 (July 11, 2019)

### Improvements

-   The Kubernetes provider can now communicate detailed information about the difference between a resource's
desired and actual state during a Pulumi update. (https://github.com/pulumi/pulumi-kubernetes/pull/618).
-   Refactor Pod await logic for easier testing and maintenance (https://github.com/pulumi/pulumi-kubernetes/pull/590).
-   Update to client-go v12.0.0 (https://github.com/pulumi/pulumi-kubernetes/pull/621).
-   Fallback to JSON merge if strategic merge fails (https://github.com/pulumi/pulumi-kubernetes/pull/622).

### Bug fixes

-   Fix Helm Chart resource by passing `resourcePrefix` to the yaml template resources (https://github.com/pulumi/pulumi-kubernetes/pull/625).

## 0.25.1 (July 2, 2019)

### Improvements

-   Unify diff behavior between `Diff` and `Update`. This should result in better detection of state drift as
    well as behavior that is more consistent with respect to `kubectl`. (https://github.com/pulumi/pulumi-kubernetes/pull/604)
-   The Kubernetes provider now supports the internal features necessary for the Pulumi engine to detect diffs between the actual and desired state of a resource after a `pulumi refresh` (https://github.com/pulumi/pulumi-kubernetes/pull/477).
-   The Kubernetes provider now sets the `"kubectl.kubernetes.io/last-applied-configuration"` annotation to the last deployed configuration for a resource. This enables better interoperability with `kubectl`.

### Bug fixes

-   Add more props that force replacement of Pods (https://github.com/pulumi/pulumi-kubernetes/pull/613)

## 0.25.0 (June 19, 2019)

### Major changes

-   Add support for Kubernetes v1.15.0 (https://github.com/pulumi/pulumi-kubernetes/pull/557)

### Improvements

-   Enable multiple instances of Helm charts per stack (https://github.com/pulumi/pulumi-kubernetes/pull/599).
-   Enable multiple instances of YAML manifests per stack (https://github.com/pulumi/pulumi-kubernetes/pull/594).

### Bug fixes

-   None

## 0.24.0 (June 5, 2019)

### Important

BREAKING: This release changes the behavior of the provider `namespace` flag introduced
in `0.23.0`. Previously, this flag was treated as an override, which ignored namespace
values set directly on resources. Now, the flag is a default, and will only set the
namespace if one is not already set. If you have created resources using a provider
with the `namespace` flag set, this change may cause these resources to be recreated
on the next update.

### Major changes

-   BREAKING: Change the recently added `transformations` callback in Python to match JavaScript API (https://github.com/pulumi/pulumi-kubernetes/pull/575)
-   BREAKING: Remove `getInputs` from Kubernetes resource implementations. (https://github.com/pulumi/pulumi-kubernetes/pull/580)
-   BREAKING: Change provider namespace from override to default. (https://github.com/pulumi/pulumi-kubernetes/pull/585)

### Improvements

-   Enable configuring `ResourceOptions` via `transformations` (https://github.com/pulumi/pulumi-kubernetes/pull/575).
-   Changing k8s cluster config now correctly causes dependent resources to be replaced (https://github.com/pulumi/pulumi-kubernetes/pull/577).
-   Add user-defined type guard `isInstance` to all Kubernetes `CustomResource` implementations (https://github.com/pulumi/pulumi-kubernetes/pull/582).

### Bug fixes

-   Fix panics during preview when `metadata` is a computed value (https://github.com/pulumi/pulumi-kubernetes/pull/572)

## 0.23.1 (May 10, 2019)

### Major changes

-   None

### Improvements

-   Update to use client-go v11.0.0 (https://github.com/pulumi/pulumi-kubernetes/pull/549)
-   Deduplicate provider logs (https://github.com/pulumi/pulumi-kubernetes/pull/558)

### Bug fixes

-   Fix namespaceable check for diff (https://github.com/pulumi/pulumi-kubernetes/pull/554)

## 0.23.0 (April 30, 2019)

### Important

This release fixes a longstanding issue with the provider namespace flag. Previously, this
flag was erroneously ignored, but will now cause any resources using this provider to be
created in the specified namespace. **This may cause resources to be recreated!** Unset the
namespace parameter to avoid this behavior. Also note that this parameter takes precedence
over any namespace defined on the underlying resource.

The Python SDK now supports YAML manifests and Helm charts, including `CustomResourceDefinitions`
and `CustomResources`!

### Major changes

-   Put all resources in specified provider namespace (https://github.com/pulumi/pulumi-kubernetes/pull/538)
-   Add Helm support to Python SDK (https://github.com/pulumi/pulumi-kubernetes/pull/544)

### Bug fixes

-   Fix Helm repo quoting for Windows (https://github.com/pulumi/pulumi-kubernetes/pull/540)
-   Fix Python YAML SDK (https://github.com/pulumi/pulumi-kubernetes/pull/545)

## 0.22.2 (April 11, 2019)

### Important

This release improves handling for CustomResources (CRs) and CustomResourceDefinitions (CRDs).
CRs without a matching CRD will now be considered deleted during `pulumi refresh`, and `pulumi destroy`
will not fail to delete a CR if the related CRD is missing.
See https://github.com/pulumi/pulumi-kubernetes/pull/530 for details.

### Major changes

-   None

### Improvements

-   Improve error handling for "no match found" errors (https://github.com/pulumi/pulumi-kubernetes/pull/530)

### Bug fixes

-   None

## 0.22.1 (April 9, 2019)

### Major changes

-   Add basic YAML support to Python SDK (https://github.com/pulumi/pulumi-kubernetes/pull/499)
-   Add transforms to YAML support for Python SDK (https://github.com/pulumi/pulumi-kubernetes/pull/500)

### Improvements

-   Move helm module into a directory (https://github.com/pulumi/pulumi-kubernetes/pull/512)
-   Move yaml module into a directory (https://github.com/pulumi/pulumi-kubernetes/pull/513)

### Bug fixes

-   Fix Deployment await logic for old API schema (https://github.com/pulumi/pulumi-kubernetes/pull/523)
-   Replace PodDisruptionBudget if spec changes (https://github.com/pulumi/pulumi-kubernetes/pull/527)

## 0.22.0 (March 25, 2019)

### Major changes

-   Add support for Kubernetes v1.14.0 (https://github.com/pulumi/pulumi-kubernetes/pull/371)

### Improvements

-   Add CustomResource to Python SDK (https://github.com/pulumi/pulumi-kubernetes/pull/543)

### Bug fixes

-   None

## 0.21.1 (March 18, 2019)

### Major changes

-   None

### Improvements

-   Split up nodejs SDK into multiple files (https://github.com/pulumi/pulumi-kubernetes/pull/480)

### Bug fixes

-   Check for unexpected RPC ID and return an error (https://github.com/pulumi/pulumi-kubernetes/pull/475)
-   Fix an issue where the Python `pulumi_kubernetes` package was depending on an older `pulumi` package.
-   Fix YAML parsing for computed namespaces (https://github.com/pulumi/pulumi-kubernetes/pull/483)

## 0.21.0 (Released March 6, 2019)

### Important

Updating to v0.17.0 version of `@pulumi/pulumi`.  This is an update that will not play nicely
in side-by-side applications that pull in prior versions of this package.

See https://github.com/pulumi/pulumi/commit/7f5e089f043a70c02f7e03600d6404ff0e27cc9d for more details.

As such, we are rev'ing the minor version of the package from 0.16 to 0.17.  Recent version of `pulumi` will now detect, and warn, if different versions of `@pulumi/pulumi` are loaded into the same application.  If you encounter this warning, it is recommended you move to versions of the `@pulumi/...` packages that are compatible.  i.e. keep everything on 0.16.x until you are ready to move everything to 0.17.x.

## 0.20.4 (March 1, 2019)

### Major changes

-   None

### Improvements

-   Allow the default timeout for awaiters to be overridden (https://github.com/pulumi/pulumi-kubernetes/pull/457)

### Bug fixes

-   Properly handle computed values in labels and annotations (https://github.com/pulumi/pulumi-kubernetes/pull/461)

## 0.20.3 (February 20, 2019)

### Major changes

-   None

### Improvements

-   None

### Bug fixes

-   Move mocha dependencies to devDependencies (https://github.com/pulumi/pulumi-kubernetes/pull/441)
-   Include managed-by label in diff preview (https://github.com/pulumi/pulumi-kubernetes/pull/431)

## 0.20.2 (Released February 13, 2019)

### Major changes

-   None

### Improvements

-   Allow awaiters to be skipped by setting an annotation (https://github.com/pulumi/pulumi-kubernetes/pull/417)
-   Set managed-by: pulumi label on all created resources (https://github.com/pulumi/pulumi-kubernetes/pull/418)
-   Clean up docstrings for Helm package (https://github.com/pulumi/pulumi-kubernetes/pull/396)
-   Support explicit `deleteBeforeReplace` (https://github.com/pulumi/pulumi/pull/2415)

### Bug fixes

-   Fix an issue with variable casing (https://github.com/pulumi/pulumi-kubernetes/pull/412)
-   Use modified copy of memcache client (https://github.com/pulumi/pulumi-kubernetes/pull/414)

## 0.20.1 (Released February 6, 2019)

### Bug fixes

-   Fix namespace handling regression (https://github.com/pulumi/pulumi-kubernetes/pull/403)
-   Nest Input<T> inside arrays (https://github.com/pulumi/pulumi-kubernetes/pull/395)

## 0.20.0 (Released February 1, 2019)

### Major changes

-   Add support for first-class Python providers (https://github.com/pulumi/pulumi-kubernetes/pull/350)
-   Upgrade to client-go 0.10.0 (https://github.com/pulumi/pulumi-kubernetes/pull/348)

### Improvements

-   Consider PVC events in Deployment await logic (https://github.com/pulumi/pulumi-kubernetes/pull/355)
-   Improve info message for Ingress with default path (https://github.com/pulumi/pulumi-kubernetes/pull/388)
-   Autogenerate Python casing table from OpenAPI spec (https://github.com/pulumi/pulumi-kubernetes/pull/387)

### Bug fixes

-   Use `node-fetch` rather than `got` to support Node 6 (https://github.com/pulumi/pulumi-kubernetes/pull/390)
-   Prevent orphaned resources on cancellation during delete (https://github.com/pulumi/pulumi-kubernetes/pull/368)
-   Handle buggy case for headless Service with no port (https://github.com/pulumi/pulumi-kubernetes/pull/366)


## 0.19.0 (Released January 15, 2019)

### Major changes

-   Implement incremental status updates for `StatefulSet`
    (https://github.com/pulumi/pulumi-kubernetes/pull/307)
-   Allow the `@pulumi/kubernetes` YAML API to understand arbitrary URLs
    (https://github.com/pulumi/pulumi-kubernetes/pull/328)
-   Add support for `.get` on CustomResources
    (https://github.com/pulumi/pulumi-kubernetes/pull/329)
-   Add support for `.get` for first-class providers
    (https://github.com/pulumi/pulumi-kubernetes/pull/340)

### Improvements

-   Fix Ingress await logic for ExternalName Services
    (https://github.com/pulumi/pulumi-kubernetes/pull/320)
-   Fix replacement logic for Job
    (https://github.com/pulumi/pulumi-kubernetes/pull/324 and https://github.com/pulumi/pulumi-kubernetes/pull/324)
-   Fix Cluster/RoleBinding replace semantics
    (https://github.com/pulumi/pulumi-kubernetes/pull/337)
-   Improve typing for `apiVersion` and `kind`
    (https://github.com/pulumi/pulumi-kubernetes/pull/341)

## 0.18.0 (Released December 4, 2018)

### Major changes

-   Allow Helm Charts to have `pulumi.Input` in their `values`
    (https://github.com/pulumi/pulumi-kubernetes/pull/241)

### Improvements

-   Retry REST calls to Kubernetes if they fail, greatly improving resiliance against resorce
    operation ordering problems.
-   Add support for creating CRDs and CRs in the same app
    (https://github.com/pulumi/pulumi-kubernetes/pull/271,
    https://github.com/pulumi/pulumi-kubernetes/pull/280)
-   Add incremental await for logic for `Ingress`
    (https://github.com/pulumi/pulumi-kubernetes/pull/283)
-   Allow users to specify a Chart's source any way they can do it from the CLI
    (https://github.com/pulumi/pulumi-kubernetes/pull/284)
-   "Fix" "bug" that cases Pulumi to crash if there is a duplicate key in a YAML template, to conform
    with Helm's behavior (https://github.com/pulumi/pulumi-kubernetes/pull/289)
-   Emit better error when the API server is unreachable
    (https://github.com/pulumi/pulumi-kubernetes/pull/291)
-   Add support for Kubernetes v0.12.\* (https://github.com/pulumi/pulumi-kubernetes/pull/293)
-   Fix bug that spuriously requires `.metadata.name` to be specified in Kubernetes list types
    (_e.g._, `v1/List`) (https://github.com/pulumi/pulumi-kubernetes/pull/294,
    https://github.com/pulumi/pulumi-kubernetes/pull/296)
-   Add Kubernetes v0.13.\* support (https://github.com/pulumi/pulumi-kubernetes/pull/306)
-   Improve error message when `Service` fails to initialized
    (https://github.com/pulumi/pulumi-kubernetes/pull/309)
-   Fix bug that causes us to erroneously report `Pod`'s owner
    (https://github.com/pulumi/pulumi-kubernetes/pull/311)<|MERGE_RESOLUTION|>--- conflicted
+++ resolved
@@ -2,11 +2,8 @@
 
 ### Improvements
 
-<<<<<<< HEAD
 -   Update deprecated/removed resource warnings. (https://github.com/pulumi/pulumi-kubernetes/pull/1135)
-=======
 -   Update to client-go 1.18. (https://github.com/pulumi/pulumi-kubernetes/pull/1136)
->>>>>>> 7d0b7704
 
 ## 2.2.0 (May 15, 2020)
 
