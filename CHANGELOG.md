## Unreleased

<<<<<<< HEAD
Breaking changes:

- Enable Server-side Apply by default (https://github.com/pulumi/pulumi-kubernetes/pull/2398)
- Remove deprecated enableDryRun provider flag (https://github.com/pulumi/pulumi-kubernetes/pull/2400)
- Remove deprecated helm/v2 SDK (https://github.com/pulumi/pulumi-kubernetes/pull/2396)
- Remove deprecated enableReplaceCRD provider flag (https://github.com/pulumi/pulumi-kubernetes/pull/2402)
- Drop support for Kubernetes clusters older than v1.13 (https://github.com/pulumi/pulumi-kubernetes/pull/2414)

Additional changes:
=======
## 3.28.0 (May 19, 2023)
>>>>>>> b78622f6

- Handle resource change from static name to autoname under SSA (https://github.com/pulumi/pulumi-kubernetes/pull/2392)
- Fix Helm release creation when the name of the chart conflicts with the name of a folder in the current working directory (https://github.com/pulumi/pulumi-kubernetes/pull/2410)
- Remove imperative authentication and authorization resources: TokenRequest, TokenReview, LocalSubjectAccessReview, 
    SelfSubjectReview, SelfSubjectAccessReview, SelfSubjectRulesReview, and SubjectAccessReview (https://github.com/pulumi/pulumi-kubernetes/pull/2413)
- Improve check for existing resource GVK (https://github.com/pulumi/pulumi-kubernetes/pull/2418)

## 3.27.1 (May 11, 2023)

- Update Kubernetes client library to v0.27.1 (https://github.com/pulumi/pulumi-kubernetes/pull/2380)
- Increase default client burst and QPS to avoid throttling (https://github.com/pulumi/pulumi-kubernetes/pull/2381)
- Add HTTP request timeout option to KubeClientSettings (https://github.com/pulumi/pulumi-kubernetes/pull/2383)

## 3.27.0 (May 9, 2023)

- Change destroy operation to use foreground cascading delete (https://github.com/pulumi/pulumi-kubernetes/pull/2379)

## 3.26.0 (May 1, 2023)

- Do not await during .get or import operations (https://github.com/pulumi/pulumi-kubernetes/pull/2373)

## 3.25.0 (April 11, 2023)
- Update Kubernetes to v1.27.0

### New resources:

    authentication.k8s.io/v1beta1.SelfSubjectReview
    authentication.k8s.io/v1beta1.SelfSubjectReviewPatch
    certificates.k8s.io/v1alpha1.ClusterTrustBundle
    certificates.k8s.io/v1alpha1.ClusterTrustBundleList
    certificates.k8s.io/v1alpha1.ClusterTrustBundlePatch
    networking.k8s.io/v1alpha1.IPAddress
    networking.k8s.io/v1alpha1.IPAddressList
    networking.k8s.io/v1alpha1.IPAddressPatch
    resource.k8s.io/v1alpha2.PodSchedulingContext
    resource.k8s.io/v1alpha2.PodSchedulingContextList
    resource.k8s.io/v1alpha2.PodSchedulingContextPatch
    resource.k8s.io/v1alpha2.ResourceClaim
    resource.k8s.io/v1alpha2.ResourceClaimList
    resource.k8s.io/v1alpha2.ResourceClaimPatch
    resource.k8s.io/v1alpha2.ResourceClaimTemplate
    resource.k8s.io/v1alpha2.ResourceClaimTemplateList
    resource.k8s.io/v1alpha2.ResourceClaimTemplatePatch
    resource.k8s.io/v1alpha2.ResourceClass
    resource.k8s.io/v1alpha2.ResourceClassList
    resource.k8s.io/v1alpha2.ResourceClassPatch

### Resources moved from v1alpha1 to v1alpha2
- "kubernetes:resource.k8s.io/v1alpha1:ResourceClaimTemplateList"
- "kubernetes:resource.k8s.io/v1alpha1:ResourceClassList"
- "kubernetes:resource.k8s.io/v1alpha1:ResourceClassPatch"
- "kubernetes:resource.k8s.io/v1alpha1:ResourceClaimList"
- "kubernetes:resource.k8s.io/v1alpha1:ResourceClass"
- "kubernetes:resource.k8s.io/v1alpha1:ResourceClaimTemplate"
- "kubernetes:resource.k8s.io/v1alpha1:ResourceClaimTemplatePatch"
- "kubernetes:resource.k8s.io/v1alpha1:ResourceClaim"
- "kubernetes:resource.k8s.io/v1alpha1:ResourceClaimPatch"

### Resources moved from v1beta1 to v1

- "kubernetes:storage.k8s.io/v1beta1:CSIStorageCapacity"
- "kubernetes:storage.k8s.io/v1beta1:CSIStorageCapacityPatch"
- "kubernetes:storage.k8s.io/v1beta1:CSIStorageCapacityList"

### Resources renamed
- "kubernetes:resource.k8s.io/v1alpha1:PodSchedulingList"
  - Renamed to kubernetes:resource.k8s.io/v1alpha2:PodSchedulingContextList
- "kubernetes:resource.k8s.io/v1alpha1:PodSchedulingPatch"
  - Renamed to kubernetes:resource.k8s.io/v1alpha2:PodSchedulingContextPatch
- "kubernetes:resource.k8s.io/v1alpha1:PodScheduling"
  - Renamed to kubernetes:resource.k8s.io/v1alpha2:PodSchedulingContext

### New Features
- Allow instantiation of kustomize.Directory with a not fully configured provider (https://github.com/pulumi/pulumi-kubernetes/pull/2347)

## 3.24.3 (April 6, 2023)

- Handle CSA to SSA field manager conflicts (https://github.com/pulumi/pulumi-kubernetes/pull/2354)

## 3.24.2 (March 16, 2023)

- Update Pulumi Java SDK to v0.8.0 (https://github.com/pulumi/pulumi-kubernetes/pull/2337)
- Remove empty keys when merging unstructured resources for diffing (https://github.com/pulumi/pulumi-kubernetes/pull/2332)

## 3.24.1 (February 16, 2023)

- Move `invoke_yaml_decode` into ConfigGroup for python (https://github.com/pulumi/pulumi-kubernetes/pull/2317)
- Upgrade to latest helm dependency (https://github.com/pulumi/pulumi-kubernetes/pull/2318)

## 3.24.0 (February 6, 2023)

- Fix unencrypted secrets in the state `outputs` after `Secret.get` (https://github.com/pulumi/pulumi-kubernetes/pull/2300)
- Upgrade to latest helm and k8s client dependencies (https://github.com/pulumi/pulumi-kubernetes/pull/2292)
- Fix await status for Job and Pod (https://github.com/pulumi/pulumi-kubernetes/pull/2299)

## 3.23.1 (December 19, 2022)

- Add `PULUMI_K8S_ENABLE_PATCH_FORCE` env var support (https://github.com/pulumi/pulumi-kubernetes/pull/2260)
- Add link to resolution guide for SSA conflicts (https://github.com/pulumi/pulumi-kubernetes/pull/2265)
- Always set a field manager name to avoid conflicts in Client-Side Apply mode (https://github.com/pulumi/pulumi-kubernetes/pull/2271)

## 3.23.0 (December 8, 2022)

- Expose the allowNullValues boolean as an InputProperty so that it can be set in SDKs (https://github.com/pulumi/pulumi-kubernetes/pull/2255)
- Update Kubernetes support to Kubernetes v1.26.0 (https://github.com/pulumi/pulumi-kubernetes/pull/2230)

## 3.22.2 (November 30, 2022)

- Add allowNullValues boolean option to pass Null values through helm configs without having them
  scrubbed (https://github.com/pulumi/pulumi-kubernetes/issues/2089)
- Fix replacement behavior for immutable fields in SSA mode
  (https://github.com/pulumi/pulumi-kubernetes/issues/2235)
- For SSA conflicts, add a note to the error message about how to resolve
  (https://github.com/pulumi/pulumi-kubernetes/issues/2235)
- Make room for the `resource` API in Kubernetes 1.26.0 by qualifying the type of the same name in
  .NET code templates (https://github.com/pulumi/pulumi-kubernetes/pull/2237)

## 3.22.1 (October 26, 2022)

Note: Enabling SSA mode by default was causing problems for a number of users, so we decided to revert this change.
We plan to re-enable this as the default behavior in the next major (`v4.0.0`) release with additional documentation
about the expected differences.

- Revert: Enable Server-Side Apply mode by default (https://github.com/pulumi/pulumi-kubernetes/pull/2216)

## 3.22.0 (October 21, 2022)

Important Note -- This release changes the Provider default to enable Server-Side Apply mode. This change is
backward compatible, and should not require further action from users. The `enableServerSideApply` flag is
still present, so you may explicitly opt out if you run into any problems using one of the following methods:

1. Set the [enableServerSideApply](https://www.pulumi.com/registry/packages/kubernetes/api-docs/provider/#enable_server_side_apply_python)  parameter to `false` on your Provider resource.
2. Set the environment variable `PULUMI_K8S_ENABLE_SERVER_SIDE_APPLY="false"`
3. Set the stack config `pulumi config set kubernetes:enableServerSideApply false`

See the [how-to guide](https://www.pulumi.com/registry/packages/kubernetes/how-to-guides/managing-resources-with-server-side-apply/) for additional information about using Server-Side Apply with Pulumi's Kubernetes provider.

- Fix values precedence in helm release (https://github.com/pulumi/pulumi-kubernetes/pull/2191)
- Enable Server-Side Apply mode by default (https://github.com/pulumi/pulumi-kubernetes/pull/2206)

## 3.21.4 (September 22, 2022)

New tag to fix a publishing error for the Java SDK

## 3.21.3 (September 22, 2022)

- Fix Helm Chart preview with unconfigured provider (C#) (https://github.com/pulumi/pulumi-kubernetes/issues/2162)
- Load default kubeconfig if not specified in provider (https://github.com/pulumi/pulumi-kubernetes/issues/2180)
- Skip computing a preview for Patch resources (https://github.com/pulumi/pulumi-kubernetes/issues/2182)
- [sdk/python] Handle CRDs with status field input (https://github.com/pulumi/pulumi-kubernetes/issues/2183)
- Upgrade Kubernetes and Helm dependencies (https://github.com/pulumi/pulumi-kubernetes/issues/2186)

## 3.21.2 (September 1, 2022)

- Fix yaml bug resulting in `TypeError: Cannot read properties of undefined` (https://github.com/pulumi/pulumi-kubernetes/pull/2156)

## 3.21.1 (August 31, 2022)

- Update Helm and Kubernetes module dependencies (https://github.com/pulumi/pulumi-kubernetes/pull/2152)
- Automatically fill in .Capabilities in Helm Charts (https://github.com/pulumi/pulumi-kubernetes/pull/2155)

## 3.21.0 (August 23, 2022)

- Update Kubernetes support to Kubernetes v1.25.0 (https://github.com/pulumi/pulumi-kubernetes/pull/2129)

Breaking change note --
Kubernetes v1.25 dropped a few alpha and beta fields from the API, so the following fields are no longer available in
the provider SDKs:

* Type "kubernetes:batch/v1beta1:CronJobSpec" dropped property "timeZone"
* Type "kubernetes:batch/v1beta1:CronJobStatus" dropped property "lastSuccessfulTime"
* Type "kubernetes:discovery.k8s.io/v1beta1:ForZone" was dropped
* Type "kubernetes:discovery.k8s.io/v1beta1:Endpoint" dropped property "hints"
* Type "kubernetes:discovery.k8s.io/v1beta1:EndpointHints" dropped
* Type "kubernetes:policy/v1beta1:PodDisruptionBudgetStatus" dropped property "conditions"

## 3.20.5 (August 16, 2022)

- Update autonaming to use NewUniqueName for deterministic update plans. (https://github.com/pulumi/pulumi-kubernetes/pull/2137)
- Another fix for managed-by label in SSA mode. (https://github.com/pulumi/pulumi-kubernetes/pull/2140)

## 3.20.4 (August 15, 2022)

- Fix Helm charts being ignored by policy packs. (https://github.com/pulumi/pulumi-kubernetes/pull/2133)
- Fixes to allow import of helm release (https://github.com/pulumi/pulumi-kubernetes/pull/2136)
- Keep managed-by label in SSA mode if already present (https://github.com/pulumi/pulumi-kubernetes/pull/2138)

## 3.20.3 (August 9, 2022)

- Add chart v2 deprecation note to schema/docs (https://github.com/pulumi/pulumi-kubernetes/pull/2114)
- Add a descriptive message for an invalid Patch delete (https://github.com/pulumi/pulumi-kubernetes/pull/2111)
- Fix erroneous resourceVersion diff for CRDs managed with SSA (https://github.com/pulumi/pulumi-kubernetes/pull/2121)
- Update C# YAML GetResource implementation to compile with .NET v6 (https://github.com/pulumi/pulumi-kubernetes/pull/2122)
- Change .metadata.name to optional for all Patch resources (https://github.com/pulumi/pulumi-kubernetes/pull/2126)
- Fix field names in CRD schemas (https://github.com/pulumi/pulumi-kubernetes/pull/2128)

## 3.20.2 (July 25, 2022)

- Add Java SDK (https://github.com/pulumi/pulumi-kubernetes/pull/2096)
- Fix ServiceAccount readiness logic for k8s v1.24+ (https://github.com/pulumi/pulumi-kubernetes/issues/2099)

## 3.20.1 (July 19, 2022)

- Update the provider and tests to use Go 1.18. (https://github.com/pulumi/pulumi-kubernetes/pull/2073)
- Fix Helm Chart not working with Crossguard (https://github.com/pulumi/pulumi-kubernetes/pull/2057)
- Handle ignoreChanges for Server-Side Apply mode (https://github.com/pulumi/pulumi-kubernetes/pull/2074)

## 3.20.0 (July 12, 2022)

- Implement Server-Side Apply mode (https://github.com/pulumi/pulumi-kubernetes/pull/2029)
- Add Patch resources to all SDKs (https://github.com/pulumi/pulumi-kubernetes/pull/2043) (https://github.com/pulumi/pulumi-kubernetes/pull/2068)
- Add awaiter for service-account-token secret (https://github.com/pulumi/pulumi-kubernetes/pull/2048)
- Add Java packages overrides to schema (https://github.com/pulumi/pulumi-kubernetes/pull/2055)

## 3.19.4 (June 21, 2022)

- Use fully-qualified resource name for generating manifests, to avoid conflicts (https://github.com/pulumi/pulumi-kubernetes/pull/2007)
- Upgrade helm and k8s client-go module dependencies (https://github.com/pulumi/pulumi-kubernetes/pull/2008)
- Allow a user to opt-in to removing resources from Pulumi state when a cluster is unreachable (https://github.com/pulumi/pulumi-kubernetes/pull/2037)

## 3.19.3 (June 8, 2022)

- Fix a bug where the specified provider was not used for some operations on kustomize, helm, and yaml resources (https://github.com/pulumi/pulumi-kubernetes/pull/2005)

## 3.19.2 (May 25, 2022)

### Deprecations

- The `kubernetes:helm/v2:Chart` API is deprecated in this update and will be removed in a future release. The
  `kubernetes:helm/v3:Chart` resource is backward compatible, so changing the import path should not cause any resource
  updates.
- The `enableReplaceCRD` option on the Provider is deprecated in the update and will be removed in a future release.
  The behavior formerly enabled by this option is now default, and this option is ignored by the provider.

### Improvements

- Deprecate helm/v2:Chart resources (https://github.com/pulumi/pulumi-kubernetes/pull/1990)
- Don't use the last-applied-configuration annotation for CRDs (https://github.com/pulumi/pulumi-kubernetes/pull/1882)

## 3.19.1 (May 4, 2022)

- Upgrade pulumi/pulumi deps to v3.31.1 (https://github.com/pulumi/pulumi-kubernetes/pull/1980)

## 3.19.0 (May 3, 2022)

Note: The `kubernetes:storage.k8s.io/v1alpha1:CSIStorageCapacity` API was removed in this update.

- Update Kubernetes support to Kubernetes v1.24.0 (https://github.com/pulumi/pulumi-kubernetes/pull/1911)

## 3.18.3 (April 21, 2022)
- Fix fetching remote yaml files (https://github.com/pulumi/pulumi-kubernetes/pull/1962)
- Support attach
  [#1977](https://github.com/pulumi/pulumi-kubernetes/pull/1977)

## 3.18.2 (April 6, 2022)
- Only add keyring default value when verification is turned on (https://github.com/pulumi/pulumi-kubernetes/pull/1961)
  Regression introduced in 3.18.1
- Fix the DaemonSet name on diff which prevented pulumi to replace the resource (https://github.com/pulumi/pulumi-kubernetes/pull/1951)

## 3.18.1 (April 5, 2022)
- Fix autonaming panic for helm release (https://github.com/pulumi/pulumi-kubernetes/pull/1953)
  This change also adds support for deterministic autonaming through sequence numbers to the kubernetes provider.

## 3.18.0 (March 31, 2022)
- Pass provider options to helm invokes in Python, Go and TS (https://github.com/pulumi/pulumi-kubernetes/pull/1919)
- Fix panic in helm release update() (https://github.com/pulumi/pulumi-kubernetes/pull/1948)

## 3.17.0 (March 14, 2022)
-  Make ConfigMaps mutable unless marked explicitly (enabled with provider config option) (https://github.com/pulumi/pulumi-kubernetes/pull/1926)
   *NOTE*: With this change, once `enableConfigMapMutable` is enabled, all ConfigMaps will be seen as mutable. In this mode, you can opt-in to the previous replacement behavior for a particular ConfigMap by setting its `replaceOnChanges` resource option to `[".binaryData", ".data"]`.
   By default, the provider will continue to treat ConfigMaps as immutable, and will replace them if the `binaryData` or `data` properties are changed.

## 3.16.0 (February 16, 2022)
- Bump to v3.8.0 of Helm (https://github.com/pulumi/pulumi-kubernetes/pull/1892)
- [Helm/Release][Helm/V3] Add initial support for OCI registries (https://github.com/pulumi/pulumi-kubernetes/pull/1892)

## 3.15.2 (February 9, 2022)
- Infer default namespace from kubeconfig when not configured via the provider (https://github.com/pulumi/pulumi-kubernetes/pull/1896)
- Fix an error handling bug in await logic (https://github.com/pulumi/pulumi-kubernetes/pull/1899)

## 3.15.1 (February 2, 2022)
- [Helm/Release] Add import docs (https://github.com/pulumi/pulumi-kubernetes/pull/1893)

## 3.15.0 (January 27, 2022)
- [Helm/Release] Remove beta warnings (https://github.com/pulumi/pulumi-kubernetes/pull/1885)
- [Helm/Release] Handle partial failure during create/update (https://github.com/pulumi/pulumi-kubernetes/pull/1880)
- [Helm/Release] Improve support for helm release operations when cluster is unreachable (https://github.com/pulumi/pulumi-kubernetes/pull/1886)
- [Helm/Release] Add examples to API reference docs and sdks (https://github.com/pulumi/pulumi-kubernetes/pull/1887)
- Fix detailed diff for server-side apply (https://github.com/pulumi/pulumi-kubernetes/pull/1873)
- Update to latest pulumi dependencies (https://github.com/pulumi/pulumi-kubernetes/pull/1888)

## 3.14.1 (January 18, 2022)

- Disable last-applied-configuration annotation for replaced CRDs (https://github.com/pulumi/pulumi-kubernetes/pull/1868)
- Fix Provider config diffs (https://github.com/pulumi/pulumi-kubernetes/pull/1869)
- Fix replace for named resource using server-side diff (https://github.com/pulumi/pulumi-kubernetes/pull/1870)
- Fix import for Provider using server-side diff (https://github.com/pulumi/pulumi-kubernetes/pull/1872)

## 3.14.0 (January 12, 2022)

- Fix panic for deletions from virtual fields in Helm Release (https://github.com/pulumi/pulumi-kubernetes/pull/1850)
- Switch Pod and Job await logic to external lib (https://github.com/pulumi/pulumi-kubernetes/pull/1856)
- Upgrade kubernetes provider module deps (https://github.com/pulumi/pulumi-kubernetes/pull/1861)

## 3.13.0 (January 7, 2022)
- Change await log type to cloud-ready-check lib (https://github.com/pulumi/pulumi-kubernetes/pull/1855)
- Populate inputs from live state for imports (https://github.com/pulumi/pulumi-kubernetes/pull/1846)
- Elide last-applied-configuration annotation when server-side support is enabled (https://github.com/pulumi/pulumi-kubernetes/pull/1863)
- Fix panic for deletions from virtual fields in Helm Release (https://github.com/pulumi/pulumi-kubernetes/pull/1850)

## 3.12.2 (January 5, 2022)

- Relax ingress await restrictions (https://github.com/pulumi/pulumi-kubernetes/pull/1832)
- Exclude nil entries from values (https://github.com/pulumi/pulumi-kubernetes/pull/1845)

## 3.12.1 (December 9, 2021)

- Helm Release: Helm Release imports support (https://github.com/pulumi/pulumi-kubernetes/pull/1818)
- Helm Release: fix username fetch option (https://github.com/pulumi/pulumi-kubernetes/pull/1824)
- Helm Release: Use URN name as base for autonaming, Drop warning, fix default value for
  keyring (https://github.com/pulumi/pulumi-kubernetes/pull/1826)
- Helm Release: Add support for loading values from yaml files (https://github.com/pulumi/pulumi-kubernetes/pull/1828)

- Fix CRD upgrades (https://github.com/pulumi/pulumi-kubernetes/pull/1819)

## 3.12.0 (December 7, 2021)

- Add support for k8s v1.23.0. (https://github.com/pulumi/pulumi-kubernetes/pull/1681)

## 3.11.0 (December 6, 2021)

Breaking change note:

[#1817](https://github.com/pulumi/pulumi-kubernetes/pull/1817) removed the deprecated providers/Provider
resource definition from the Go SDK. Following this change, use the Provider resource at
`github.com/pulumi/pulumi-kubernetes/sdk/v3/go/kubernetes` instead.

- Helm Release: Make RepositoryOpts optional (https://github.com/pulumi/pulumi-kubernetes/pull/1806)
- Helm Release: Support local charts (https://github.com/pulumi/pulumi-kubernetes/pull/1809)
- Update pulumi dependencies v3.19.0 (https://github.com/pulumi/pulumi-kubernetes/pull/1816)
- [go/sdk] Remove deprecated providers/Provider resource (https://github.com/pulumi/pulumi-kubernetes/pull/1817)

## 3.10.1 (November 19, 2021)

- Remove unused helm ReleaseType type (https://github.com/pulumi/pulumi-kubernetes/pull/1805)
- Fix Helm Release Panic "Helm uninstall returned information" (https://github.com/pulumi/pulumi-kubernetes/pull/1807)

## 3.10.0 (November 12, 2021)

- Add await support for networking.k8s.io/v1 variant of ingress (https://github.com/pulumi/pulumi-kubernetes/pull/1795)
- Schematize overlay types (https://github.com/pulumi/pulumi-kubernetes/pull/1793)

## 3.9.0 (November 5, 2021)

- [sdk/python] Add ready attribute to await Helm charts (https://github.com/pulumi/pulumi-kubernetes/pull/1782)
- [sdk/go] Add ready attribute to await Helm charts (https://github.com/pulumi/pulumi-kubernetes/pull/1784)
- [sdk/dotnet] Add ready attribute to await Helm charts (https://github.com/pulumi/pulumi-kubernetes/pull/1785)
- [sdk/python] Update CustomResource python implementation to pickup snake-case updates (https://github.com/pulumi/pulumi-kubernetes/pull/1786)
- Update pulumi dependencies v3.16.0 (https://github.com/pulumi/pulumi-kubernetes/pull/1790)

## 3.8.3 (October 29, 2021)

- Add env variable lookup for k8s client settings (https://github.com/pulumi/pulumi-kubernetes/pull/1777)
- Fix diff logic for CRD kinds with the same name as a built-in (https://github.com/pulumi/pulumi-kubernetes/pull/1779)

## 3.8.2 (October 18, 2021)

- [sdk/python] Relax PyYaml dependency to allow upgrade to PyYaml 6.0 (https://github.com/pulumi/pulumi-kubernetes/pull/1768)
- [go/sdk] Add missing types for deprecated Provider (https://github.com/pulumi/pulumi-kubernetes/pull/1771)

## 3.8.1 (October 8, 2021)

- Fix error for helm.Release previews with computed values (https://github.com/pulumi/pulumi-kubernetes/pull/1760)
- Don't require values for helm.Release (https://github.com/pulumi/pulumi-kubernetes/pull/1761)

## 3.8.0 (October 6, 2021)

Breaking change note:

[#1751](https://github.com/pulumi/pulumi-kubernetes/pull/1751) moved the Helm Release (beta) Provider options into a
complex type called `helmReleaseSettings`. Following this change, you can set these options in the following ways:

1. As arguments to a first-class Provider
   ```typescript
   new k8s.Provider("test", { helmReleaseSettings: { driver: "secret" } });
   ```

1. Stack configuration for the default Provider
   ```
   pulumi config set --path kubernetes:helmReleaseSettings.driver "secret"
   ```

1. As environment variables
   ```
   EXPORT PULUMI_K8S_HELM_DRIVER="secret"
   ```

- [sdk/dotnet] Fix creation of CustomResources (https://github.com/pulumi/pulumi-kubernetes/pull/1741)
- Always override namespace for helm release operations (https://github.com/pulumi/pulumi-kubernetes/pull/1747)
- Add k8s client tuning settings to Provider (https://github.com/pulumi/pulumi-kubernetes/pull/1748)
- Nest helm.Release Provider settings (https://github.com/pulumi/pulumi-kubernetes/pull/1751)
- Change await logic client to use target apiVersion on updates (https://github.com/pulumi/pulumi-kubernetes/pull/1758)

## 3.7.3 (September 30, 2021)
- Use helm release's namespace on templates where namespace is left unspecified (https://github.com/pulumi/pulumi-kubernetes/pull/1733)
- Upgrade Helm dependency to v3.7.0 (https://github.com/pulumi/pulumi-kubernetes/pull/1742)
- Helm Release: Await deletion if skipAwait is unset or atomic is specific (https://github.com/pulumi/pulumi-kubernetes/pull/1742)

## 3.7.2 (September 17, 2021)
- Fix handling of charts with empty manifests (https://github.com/pulumi/pulumi-kubernetes/pull/1717)
- Use existing helm template logic to populate manifests instead of relying on `dry-run` support (https://github.com/pulumi/pulumi-kubernetes/pull/1718)

## 3.7.1 (September 10, 2021)
- Don't replace PVC on .spec.resources.requests or .limits change. (https://github.com/pulumi/pulumi-kubernetes/pull/1705)
    - *NOTE*: User's will now need to use the `replaceOnChanges` resource option for PVCs if modifying requests or limits to trigger replacement

## 3.7.0 (September 3, 2021)
- Add initial support for a Helm release resource - `kubernetes:helm.sh/v3:Release. Currently available in Beta (https://github.com/pulumi/pulumi-kubernetes/pull/1677)

## 3.6.3 (August 23, 2021)

- [sdk/go] Re-add deprecated Provider file (https://github.com/pulumi/pulumi-kubernetes/pull/1687)

## 3.6.2 (August 20, 2021)

- Fix environment variable name in disable Helm hook warnings message (https://github.com/pulumi/pulumi-kubernetes/pull/1683)

## 3.6.1 (August 19, 2021)

- [sdk/python] Fix wait for metadata in `yaml._parse_yaml_object`. (https://github.com/pulumi/pulumi-kubernetes/pull/1675)
- Fix diff logic for server-side apply mode (https://github.com/pulumi/pulumi-kubernetes/pull/1679)
- Add option to disable Helm hook warnings (https://github.com/pulumi/pulumi-kubernetes/pull/1682)
- For renderToYamlDirectory, treat an empty directory as unset (https://github.com/pulumi/pulumi-kubernetes/pull/1678)

## 3.6.0 (August 4, 2021)

The following breaking changes are part of the Kubernetes v1.22 update:
- The alpha `EphemeralContainers` kind [has been removed](https://github.com/kubernetes/kubernetes/pull/101034)
- [.NET SDK] `Networking.V1Beta1.IngressClassParametersReferenceArgs` -> `Core.V1.TypedLocalObjectReferenceArgs`

- Update Helm and client-go deps (https://github.com/pulumi/pulumi-kubernetes/pull/1662)
- Add support for k8s v1.22.0. (https://github.com/pulumi/pulumi-kubernetes/pull/1551)

## 3.5.2 (July 29, 2021)

- Update pulumi dependencies v3.7.0 (https://github.com/pulumi/pulumi-kubernetes/pull/1651)
- Update pulumi dependencies v3.9.0 (https://github.com/pulumi/pulumi-kubernetes/pull/1660)

## 3.5.1 (July 14, 2021)

- Use shared informer for await logic for all resources (https://github.com/pulumi/pulumi-kubernetes/pull/1647)

## 3.5.0 (June 30, 2021)

- Update pulumi dependencies v3.5.1 (https://github.com/pulumi/pulumi-kubernetes/pull/1623)
- Skip cluster connectivity check in yamlRenderMode (https://github.com/pulumi/pulumi-kubernetes/pull/1629)
- Handle different namespaces for server-side diff (https://github.com/pulumi/pulumi-kubernetes/pull/1631)
- Handle auto-named namespaces for server-side diff (https://github.com/pulumi/pulumi-kubernetes/pull/1633)
- *Revert* Fix hanging updates for deployment await logic (https://github.com/pulumi/pulumi-kubernetes/pull/1596)
- Use shared informer for await logic for deployments (https://github.com/pulumi/pulumi-kubernetes/pull/1639)

## 3.4.1 (June 24, 2021)

- *Revert* Fix hanging updates for deployment await logic (https://github.com/pulumi/pulumi-kubernetes/pull/1596)

## 3.4.0 (June 17, 2021)

- Add skipAwait option to helm.v3 SDKs. (https://github.com/pulumi/pulumi-kubernetes/pull/1603)
- Add skipAwait option to YAML SDKs. (https://github.com/pulumi/pulumi-kubernetes/pull/1610)
- [sdk/go] `ConfigGroup` now respects explicit provider instances when parsing YAML. (https://github.com/pulumi/pulumi-kubernetes/pull/1601)
- Fix hanging updates for deployment await logic (https://github.com/pulumi/pulumi-kubernetes/pull/1596)
- Fix auto-naming bug for computed names (https://github.com/pulumi/pulumi-kubernetes/pull/1618)
- [sdk/python] Revert pulumi dependency to <4.0.0. (https://github.com/pulumi/pulumi-kubernetes/pull/1619)
- [sdk/dotnet] Unpin System.Collections.Immutable dependency (https://github.com/pulumi/pulumi-kubernetes/pull/1621)

## 3.3.1 (June 8, 2021)

- [sdk/python] Fix YAML regression by pinning pulumi dependency to <3.4.0. (https://github.com/pulumi/pulumi-kubernetes/pull/1605)

## 3.3.0 (May 26, 2021)

- Automatically mark Secret data as Pulumi secrets. (https://github.com/pulumi/pulumi-kubernetes/pull/1577)
- Update pulumi dependency (https://github.com/pulumi/pulumi-kubernetes/pull/1588)
    - [codegen] Automatically encrypt secret input parameters (https://github.com/pulumi/pulumi/pull/7128)
    - [sdk/python] Nondeterministic import ordering fix from (https://github.com/pulumi/pulumi/pull/7126)

## 3.2.0 (May 19, 2021)

- Allow opting out of CRD rendering for Helm v3 by specifying `SkipCRDRendering` argument to Helm charts. (https://github.com/pulumi/pulumi-kubernetes/pull/1572)
- Add replaceUnready annotation for Jobs. (https://github.com/pulumi/pulumi-kubernetes/pull/1575)
- Read live Job state for replaceUnready check. (https://github.com/pulumi/pulumi-kubernetes/pull/1578)
- Fix diff panic for malformed kubeconfig. (https://github.com/pulumi/pulumi-kubernetes/pull/1581)

## 3.1.2 (May 12, 2021)

- Update pulumi dependencies to fix Python regression from 3.1.1 (https://github.com/pulumi/pulumi-kubernetes/pull/1573)

## 3.1.1 (May 5, 2021)

- Avoid circular dependencies in NodeJS SDK modules (https://github.com/pulumi/pulumi-kubernetes/pull/1558)
- Update pulumi dependencies v3.2.0 (https://github.com/pulumi/pulumi-kubernetes/pull/1564)

## 3.1.0 (April 29, 2021)

- Update Helm to v3.5.4 and client-go to v0.20.4 (https://github.com/pulumi/pulumi-kubernetes/pull/1536)
- In Python helmv2 and helmv3, and Node.js helmv3, no longer pass `Chart` resource options to child resources explicitly.
  (https://github.com/pulumi/pulumi-kubernetes/pull/1539)

## 3.0.0 (April 19, 2021)

- Depend on Pulumi 3.0, which includes improvements to Python resource arguments and key translation, Go SDK performance,
  Node SDK performance, general availability of Automation API, and more.

- Update pulumi dependency (https://github.com/pulumi/pulumi-kubernetes/pull/1521)
    - [sdk/go] Fix Go resource registrations (https://github.com/pulumi/pulumi/pull/6641)
    - [sdk/python] Support `<Resource>Args` classes (https://github.com/pulumi/pulumi/pull/6525)

- Do not return an ID when previewing the creation of a resource. (https://github.com/pulumi/pulumi-kubernetes/pull/1526)

## 2.9.1 (April 12, 2021)

- Fix refresh for render-yaml resources (https://github.com/pulumi/pulumi-kubernetes/pull/1523)
- Behavior change: Error on refresh for an unreachable cluster. (https://github.com/pulumi/pulumi-kubernetes/pull/1522)

## 2.9.0 (April 8, 2021)

- Add support for k8s v1.21.0. (https://github.com/pulumi/pulumi-kubernetes/pull/1449)
- [sdk/go] Fix plugin versioning for invoke calls (https://github.com/pulumi/pulumi-kubernetes/pull/1520)

## 2.8.4 (March 29, 2021)

- Ensure using `PULUMI_KUBERNETES_MANAGED_BY_LABEL` doesn't cause diffs on further stack updates (https://github.com/pulumi/pulumi-kubernetes/pull/1508)
- [sdk/ts] Update CustomResource to match current codegen (https://github.com/pulumi/pulumi-kubernetes/pull/1510)

## 2.8.3 (March 17, 2021)

- Fix bug where rendering manifests results in files being overwritten by subsequent resources with the same kind and name, but different namespace (https://github.com/pulumi/pulumi-kubernetes/pull/1429)
- Update pulumi dependency to fix python Resource.get() functions (https://github.com/pulumi/pulumi-kubernetes/pull/1480)
- Upgrade to Go1.16 (https://github.com/pulumi/pulumi-kubernetes/pull/1486)
- Adding arm64 plugin builds (https://github.com/pulumi/pulumi-kubernetes/pull/1490)
- Fix bug preventing helm chart being located in bitnami repo (https://github.com/pulumi/pulumi-kubernetes/pull/1491)

## 2.8.2 (February 23, 2021)

-   Postpone the removal of admissionregistration/v1beta1, which has been retargeted at 1.22 (https://github.com/pulumi/pulumi-kubernetes/pull/1474)
-   Change k8s API removals from error to warning (https://github.com/pulumi/pulumi-kubernetes/pull/1475)

## 2.8.1 (February 12, 2021)

-   Skip Helm test hook resources by default (https://github.com/pulumi/pulumi-kubernetes/pull/1467)
-   Ensure no panic when a kubernetes provider is used with an incompatible resource type (https://github.com/pulumi/pulumi-kubernetes/pull/1469)
-   Allow users to set `PULUMI_KUBERNETES_MANAGED_BY_LABEL` environment variable to control `app.kubernetes.io/managed-by` label (https://github.com/pulumi/pulumi-kubernetes/pull/1471)

## 2.8.0 (February 3, 2021)

Note: This release fixes a bug with the Helm v3 SDK that omitted any chart resources that included a hook annotation.
If you have existing charts deployed with the v3 SDK that include hook resources, the next update will create these
resources.

-   [Go SDK] Fix bug with v1/List in YAML parsing (https://github.com/pulumi/pulumi-kubernetes/pull/1457)
-   Fix bug rendering Helm v3 resources that include hooks (https://github.com/pulumi/pulumi-kubernetes/pull/1459)
-   Print warning for Helm resources using unsupported hooks (https://github.com/pulumi/pulumi-kubernetes/pull/1460)

## 2.7.8 (January 27, 2021)

-   Update pulumi dependency to remove unused Go types (https://github.com/pulumi/pulumi-kubernetes/pull/1450)

## 2.7.7 (January 20, 2021)

-   Expand allowed Python pyyaml dependency versions (https://github.com/pulumi/pulumi-kubernetes/pull/1435)

## 2.7.6 (January 13, 2021)

-   Upgrade helm and k8s deps (https://github.com/pulumi/pulumi-kubernetes/pull/1414)
-   Fix bug with Go Helm v3 transformation marshaling (https://github.com/pulumi/pulumi-kubernetes/pull/1420)

## 2.7.5 (December 16, 2020)

-   Add enum for kubernetes.core.v1.Service.Spec.Type (https://github.com/pulumi/pulumi-kubernetes/pull/1408)
-   Update pulumi deps to v2.15.5 (https://github.com/pulumi/pulumi-kubernetes/pull/1402)
-   Fix Go resource Input/Output methods (https://github.com/pulumi/pulumi-kubernetes/pull/1406)

## 2.7.4 (December 8, 2020)

-   Add support for k8s v1.20.0. (https://github.com/pulumi/pulumi-kubernetes/pull/1330)

## 2.7.3 (December 3, 2020)

-   Replace workload resources if any field in `.spec.selector` changes. (https://github.com/pulumi/pulumi-kubernetes/pull/1387)
-   Update pulumi deps to v2.15.0 (https://github.com/pulumi/pulumi-kubernetes/pull/1393)
-   Add package/module registration for NodeJS and Python (https://github.com/pulumi/pulumi-kubernetes/pull/1394)

## 2.7.2 (November 19, 2020)

-   Fixed a gRPC error for larger Helm charts in the .NET SDK [#4224](https://github.com/pulumi/pulumi/issues/4224)
-   Update pulumi deps to v2.14.0 (https://github.com/pulumi/pulumi-kubernetes/pull/1385)

## 2.7.1 (November 18, 2020)

-   Error on delete if cluster is unreachable (https://github.com/pulumi/pulumi-kubernetes/pull/1379)
-   Update pulumi deps to v2.13.2 (https://github.com/pulumi/pulumi-kubernetes/pull/1383)

## 2.7.0 (November 12, 2020)

-   Add support for previewing Create and Update operations for API servers that support dry-run (https://github.com/pulumi/pulumi-kubernetes/pull/1355)
-   Fix panic introduced in #1355 (https://github.com/pulumi/pulumi-kubernetes/pull/1368)
-   (NodeJS) Add ready attribute to await Helm charts (https://github.com/pulumi/pulumi-kubernetes/pull/1364)
-   Update Helm to v3.4.0 and client-go to v1.19.2 (https://github.com/pulumi/pulumi-kubernetes/pull/1360)
-   Update Helm to v3.4.1 and client-go to v1.19.3 (https://github.com/pulumi/pulumi-kubernetes/pull/1365)
-   Fix panic when provider is given kubeconfig as an object instead of string (https://github.com/pulumi/pulumi-kubernetes/pull/1373)
-   Fix concurrency issue in Helm + .NET SDK [#1311](https://github.com/pulumi/pulumi-kubernetes/issues/1311) and [#1374](https://github.com/pulumi/pulumi-kubernetes/issues/1374)

## 2.6.3 (October 12, 2020)

-   Revert Helm v2 deprecation warnings (https://github.com/pulumi/pulumi-kubernetes/pull/1352)

## 2.6.2 (October 7, 2020)

## Important Note

Helm v2 support is [EOL](https://helm.sh/blog/helm-v2-deprecation-timeline/), and will no longer be supported upstream
as of next month. Furthermore, the stable/incubator chart repos will likely
[stop working](https://github.com/helm/charts#deprecation-timeline) after November 13, 2020. Deprecation warnings have
been added for any usage of Pulumi's `helm.v2` API, and this API will be removed at a future date. Our `helm.v3` API is
backward compatible, so you should be able to update without disruption to existing resources.

### Bug Fixes

-   Set plugin version for Go SDK invoke calls (https://github.com/pulumi/pulumi-kubernetes/pull/1325)
-   Python: Fix generated examples and docs to prefer input/output classes (https://github.com/pulumi/pulumi-kubernetes/pull/1346)

### Improvements

-   Update Helm v3 mod to v3.3.2 (https://github.com/pulumi/pulumi-kubernetes/pull/1326)
-   Update Helm v3 mod to v3.3.3 (https://github.com/pulumi/pulumi-kubernetes/pull/1328)
-   Change error to warning if internal autoname annotation is set (https://github.com/pulumi/pulumi-kubernetes/pull/1337)
-   Deprecate Helm v2 SDKs (https://github.com/pulumi/pulumi-kubernetes/pull/1344)

## 2.6.1 (September 16, 2020)

### Bug Fixes

-   Fix Python type hints for lists (https://github.com/pulumi/pulumi-kubernetes/pull/1313)
-   Fix Python type hints for integers (https://github.com/pulumi/pulumi-kubernetes/pull/1317)
-   Fix Helm v3 default namespace handling (https://github.com/pulumi/pulumi-kubernetes/pull/1323)

### Improvements

-   Update Helm v3 mod to v3.3.1 (https://github.com/pulumi/pulumi-kubernetes/pull/1320)

## 2.6.0 (September 10, 2020)

Note: There is a minor breaking change in the .NET SDK for Helm v3. As part of the switch to using native
Helm libraries in #1291, the Helm.V3.Chart class no longer inherits from the ChartBase class. Most users should
not be affected by this change.

### Bug Fixes

-   Upgrade version of pyyaml to fix a [security vulnerability](https://nvd.nist.gov/vuln/detail/CVE-2019-20477) (https://github.com/pulumi/pulumi-kubernetes/pull/1230)
-   Fix Helm api-versions handling in all SDKs. (https://github.com/pulumi/pulumi-kubernetes/pull/1307)

### Improvements

-   Update .NET Helm v3 to use native client. (https://github.com/pulumi/pulumi-kubernetes/pull/1291)
-   Update Go Helm v3 to use native client. (https://github.com/pulumi/pulumi-kubernetes/pull/1296)
-   Python: Allow type annotations on transformation functions. (https://github.com/pulumi/pulumi-kubernetes/pull/1298)

## 2.5.1 (September 2, 2020)

### Bug Fixes

-   Fix regression of .get methods in NodeJS SDK. (https://github.com/pulumi/pulumi-kubernetes/pull/1285)

### Improvements

-   Upgrade to Pulumi v2.9.0, which adds type annotations and input/output classes to Python (https://github.com/pulumi/pulumi-kubernetes/pull/1276)
-   Switch Helm v3 logic to use native library. (https://github.com/pulumi/pulumi-kubernetes/pull/1263)
-   Bump python requests version dependency. (https://github.com/pulumi/pulumi-kubernetes/pull/1274)
-   Update NodeJS Helm v3 to use native client. (https://github.com/pulumi/pulumi-kubernetes/pull/1279)
-   [sdk/nodejs] Remove unneccessary constructor overloads. (https://github.com/pulumi/pulumi-kubernetes/pull/1286)

## 2.5.0 (August 26, 2020)

### Improvements

-   Add support for k8s v1.19.0. (https://github.com/pulumi/pulumi-kubernetes/pull/996)
-   Handle kubeconfig contents or path in provider. (https://github.com/pulumi/pulumi-kubernetes/pull/1255)
-   Add type annotations to Python SDK for API Extensions, Helm, Kustomize, and YAML. (https://github.com/pulumi/pulumi-kubernetes/pull/1259)
-   Update k8s package deps to v0.18.8. (https://github.com/pulumi/pulumi-kubernetes/pull/1265)
-   Move back to upstream json-patch module. (https://github.com/pulumi/pulumi-kubernetes/pull/1266)

## 2.4.3 (August 14, 2020)

### Bug Fixes

-   Rename Python's yaml.ConfigFile file_id parameter to file. (https://github.com/pulumi/pulumi-kubernetes/pull/1248)

### Improvements

-   Remove the ComponentStatus resource type. (https://github.com/pulumi/pulumi-kubernetes/pull/1234)

## 2.4.2 (August 3, 2020)

### Bug Fixes

-   Fix server-side diff when immutable fields change. (https://github.com/pulumi/pulumi-kubernetes/pull/988)
-   Update json-patch mod to fix hangs on pulumi update. (https://github.com/pulumi/pulumi-kubernetes/pull/1223)

## 2.4.1 (July 24, 2020)

### Bug Fixes

-   Handle networking/v1beta1 Ingress resources. (https://github.com/pulumi/pulumi-kubernetes/pull/1221)

### Improvements

-   Add NodeJS usage examples for Helm, Kustomize, and YAML resources. (https://github.com/pulumi/pulumi-kubernetes/pull/1205)
-   Add Python usage examples for Helm, Kustomize, and YAML resources. (https://github.com/pulumi/pulumi-kubernetes/pull/1209)
-   Add v3 Helm package for Go SDK. (https://github.com/pulumi/pulumi-kubernetes/pull/1211)
-   Add Go usage examples for Helm, Kustomize, and YAML resources. (https://github.com/pulumi/pulumi-kubernetes/pull/1212)
-   Add yaml.ConfigGroup to Python SDK. (https://github.com/pulumi/pulumi-kubernetes/pull/1217)
-   Add C# usage examples for Helm, Kustomize, and YAML resources. (https://github.com/pulumi/pulumi-kubernetes/pull/1213)

## 2.4.0 (July 7, 2020)

### Bug Fixes

-   Fix error parsing Helm version (https://github.com/pulumi/pulumi-kubernetes/pull/1170)
-   Fix prometheus-operator test to wait for the CRD to be ready before use (https://github.com/pulumi/pulumi-kubernetes/pull/1172)
-   Fix suppress deprecation warnings flag (https://github.com/pulumi/pulumi-kubernetes/pull/1189)
-   Set additionalSecretOutputs on Secret data fields (https://github.com/pulumi/pulumi-kubernetes/pull/1194)

### Improvements

-   Set supported environment variables in SDK Provider classes (https://github.com/pulumi/pulumi-kubernetes/pull/1166)
-   Python SDK updated to align with other Pulumi Python SDKs. (https://github.com/pulumi/pulumi-kubernetes/pull/1160)
-   Add support for Kustomize. (https://github.com/pulumi/pulumi-kubernetes/pull/1178)
-   Implement GetSchema to enable example and import code generation. (https://github.com/pulumi/pulumi-kubernetes/pull/1181)
-   Only show deprecation messages when new API versions exist in current cluster version (https://github.com/pulumi/pulumi-kubernetes/pull/1182)

## 2.3.1 (June 17, 2020)

### Improvements

-   Update resource deprecation/removal warnings. (https://github.com/pulumi/pulumi-kubernetes/pull/1162)

### Bug Fixes

-   Fix regression in TypeScript YAML SDK (https://github.com/pulumi/pulumi-kubernetes/pull/1157)

## 2.3.0 (June 9, 2020)

### Improvements

- NodeJS SDK updated to align with other Pulumi NodeJS SDKs. (https://github.com/pulumi/pulumi-kubernetes/pull/1151)
- .NET SDK updated to align with other Pulumi .NET SDKs. (https://github.com/pulumi/pulumi-kubernetes/pull/1132)
    - Deprecated resources are now marked as `Obsolete`.
    - Many classes are moved to new locations on disk while preserving the public namespaces and API.
    - Several unused argument/output classes were removed without any impact on resources (e.g. `DeploymentRollbackArgs`).
    - Fixed the type of some properties in `JSONSchemaPropsArgs` (there's no need to have 2nd-level inputs there):
        - `InputList<InputJson>` -> `InputList<JsonElement>`
        - `InputMap<Union<TArgs, InputList<string>>>` -> `InputMap<Union<TArgs, ImmutableArray<string>>>`

### Bug Fixes

-   Fix incorrect schema consts for apiVersion and kind (https://github.com/pulumi/pulumi-kubernetes/pull/1153)

## 2.2.2 (May 27, 2020)

-   2.2.1 SDK release process failed, so pushing a new tag.

## 2.2.1 (May 27, 2020)

### Improvements

-   Update deprecated/removed resource warnings. (https://github.com/pulumi/pulumi-kubernetes/pull/1135)
-   Update to client-go 1.18. (https://github.com/pulumi/pulumi-kubernetes/pull/1136)
-   Don't replace Service on .spec.type change. (https://github.com/pulumi/pulumi-kubernetes/pull/1139)

### Bug Fixes

-   Fix regex in python `include-crds` logic (https://github.com/pulumi/pulumi-kubernetes/pull/1145)

## 2.2.0 (May 15, 2020)

### Improvements

-   Support helm v3 `include-crds` argument. (https://github.com/pulumi/pulumi-kubernetes/pull/1102)
-   Bump python requests version dependency. (https://github.com/pulumi/pulumi-kubernetes/pull/1121)
-   Add apiextensions.CustomResource to Go SDK. (https://github.com/pulumi/pulumi-kubernetes/pull/1125)

## 2.1.1 (May 8, 2020)

-   Python and .NET packages failed to publish for 2.1.0, so bumping release version.

## 2.1.0 (May 8, 2020)

### Improvements

-   Add YAML support to Go SDK. (https://github.com/pulumi/pulumi-kubernetes/pull/1093).
-   Add Helm support to Go SDK. (https://github.com/pulumi/pulumi-kubernetes/pull/1105).

### Bug Fixes

-   fix(customresources): use a 3-way merge patch instead of strategic merge. (https://github.com/pulumi/pulumi-kubernetes/pull/1095)
-   Fix required input props in Go SDK. (https://github.com/pulumi/pulumi-kubernetes/pull/1090)
-   Update Go SDK using latest codegen packages. (https://github.com/pulumi/pulumi-kubernetes/pull/1089)
-   Fix schema type for Fields and RawExtension. (https://github.com/pulumi/pulumi-kubernetes/pull/1086)
-   Fix error parsing YAML in python 3.8 (https://github.com/pulumi/pulumi-kubernetes/pull/1079)
-   Fix HELM_HOME handling for Helm v3. (https://github.com/pulumi/pulumi-kubernetes/pull/1076)

## 2.0.0 (April 16, 2020)

### Improvements

-   Add consts to Go SDK. (https://github.com/pulumi/pulumi-kubernetes/pull/1062).
-   Add `CustomResource` to .NET SDK (https://github.com/pulumi/pulumi-kubernetes/pull/1067).
-   Upgrade to Pulumi v2.0.0

### Bug fixes

-   Sort fetched helm charts into alphabetical order. (https://github.com/pulumi/pulumi-kubernetes/pull/1064)

## 1.6.0 (March 25, 2020)

### Improvements

-   Add a Go SDK. (https://github.com/pulumi/pulumi-kubernetes/pull/1029) (https://github.com/pulumi/pulumi-kubernetes/pull/1042).
-   Add support for Kubernetes 1.18. (https://github.com/pulumi/pulumi-kubernetes/pull/872) (https://github.com/pulumi/pulumi-kubernetes/pull/1042).

### Bug fixes

-   Update the Python `Provider` class to use parameter naming consistent with other resources. (https://github.com/pulumi/pulumi-kubernetes/pull/1039).
-   Change URN for apiregistration resources. (https://github.com/pulumi/pulumi-kubernetes/pull/1021).

## 1.5.8 (March 16, 2020)

### Improvements

-   Automatically populate type aliases and additional secret outputs in the .NET SDK.  (https://github.com/pulumi/pulumi-kubernetes/pull/1026).
-   Update to Pulumi NuGet 1.12.1 and .NET Core 3.1.  (https://github.com/pulumi/pulumi-kubernetes/pull/1030).

## 1.5.7 (March 10, 2020)

### Bug fixes

-   Change URN for apiregistration resources. (https://github.com/pulumi/pulumi-kubernetes/pull/1021).
-   Replace PersistentVolume if volume source changes. (https://github.com/pulumi/pulumi-kubernetes/pull/1015).
-   Fix bool Python provider opts. (https://github.com/pulumi/pulumi-kubernetes/pull/1027).

## 1.5.6 (February 28, 2020)

### Bug fixes

-   Replace Daemonset if .spec.selector changes. (https://github.com/pulumi/pulumi-kubernetes/pull/1008).
-   Display error when pulumi plugin install fails. (https://github.com/pulumi/pulumi-kubernetes/pull/1010).

## 1.5.5 (February 25, 2020)

### Bug fixes

-   Upgrade pulumi/pulumi dep to 1.11.0 (fixes #984). (https://github.com/pulumi/pulumi-kubernetes/pull/1005).

## 1.5.4 (February 19, 2020)

### Improvements

-   Auto-generate aliases for all resource kinds. (https://github.com/pulumi/pulumi-kubernetes/pull/991).

### Bug fixes

-   Fix aliases for several resource kinds. (https://github.com/pulumi/pulumi-kubernetes/pull/990).
-   Don't require valid cluster for YAML render mode. (https://github.com/pulumi/pulumi-kubernetes/pull/997).
-   Fix .NET resources with empty arguments. (https://github.com/pulumi/pulumi-kubernetes/pull/983).
-   Fix panic condition in Pod await logic. (https://github.com/pulumi/pulumi-kubernetes/pull/998).

### Improvements

-   .NET SDK supports resources to work with YAML Kubernetes files and Helm charts.
(https://github.com/pulumi/pulumi-kubernetes/pull/980).

## 1.5.3 (February 11, 2020)

### Bug fixes

-   Change invoke call to always use latest version. (https://github.com/pulumi/pulumi-kubernetes/pull/987).

## 1.5.2 (February 10, 2020)

### Improvements

-   Optionally render YAML for k8s resources. (https://github.com/pulumi/pulumi-kubernetes/pull/936).

## 1.5.1 (February 7, 2020)

### Bug fixes

-   Specify provider version for invokes. (https://github.com/pulumi/pulumi-kubernetes/pull/982).

## 1.5.0 (February 4, 2020)

### Improvements

-   Update nodejs SDK to use optional chaining in constructor. (https://github.com/pulumi/pulumi-kubernetes/pull/959).
-   Automatically set Secret inputs as pulumi.secret. (https://github.com/pulumi/pulumi-kubernetes/pull/961).
-   Create helm.v3 alias. (https://github.com/pulumi/pulumi-kubernetes/pull/970).

### Bug fixes

-   Fix hang on large YAML files. (https://github.com/pulumi/pulumi-kubernetes/pull/974).
-   Use resourcePrefix all code paths. (https://github.com/pulumi/pulumi-kubernetes/pull/977).

## 1.4.5 (January 22, 2020)

### Bug fixes

-   Handle invalid kubeconfig context. (https://github.com/pulumi/pulumi-kubernetes/pull/960).

## 1.4.4 (January 21, 2020)

### Improvements

-   Improve namespaced Kind check. (https://github.com/pulumi/pulumi-kubernetes/pull/947).
-   Add helm template `apiVersions` flag. (https://github.com/pulumi/pulumi-kubernetes/pull/894)
-   Move YAML decode logic into provider and improve handling of default namespaces for Helm charts. (https://github.com
/pulumi/pulumi-kubernetes/pull/952).

### Bug fixes

-   Gracefully handle unreachable k8s cluster. (https://github.com/pulumi/pulumi-kubernetes/pull/946).
-   Fix deprecation notice for CSINode. (https://github.com/pulumi/pulumi-kubernetes/pull/944).

## 1.4.3 (January 8, 2020)

### Bug fixes

-   Revert invoke changes. (https://github.com/pulumi/pulumi-kubernetes/pull/941).

## 1.4.2 (January 7, 2020)

### Improvements

-   Move YAML decode logic into provider. (https://github.com/pulumi/pulumi-kubernetes/pull/925).
-   Improve handling of default namespaces for Helm charts. (https://github.com/pulumi/pulumi-kubernetes/pull/934).

### Bug fixes

-   Fix panic condition in Ingress await logic. (https://github.com/pulumi/pulumi-kubernetes/pull/928).
-   Fix deprecation warnings and docs. (https://github.com/pulumi/pulumi-kubernetes/pull/929).
-   Fix projection of array-valued output properties in .NET. (https://github.com/pulumi/pulumi-kubernetes/pull/931)

## 1.4.1 (December 17, 2019)

### Bug fixes

-   Fix deprecation warnings and docs. (https://github.com/pulumi/pulumi-kubernetes/pull/918 and https://github.com /pulumi/pulumi-kubernetes/pull/921).

## 1.4.0 (December 9, 2019)

### Important

The discovery.v1alpha1.EndpointSlice and discovery.v1alpha1.EndpointSliceList APIs were removed in k8s 1.17,
and no longer appear in the Pulumi Kubernetes SDKs. These resources can now be found at
discovery.v1beta1.EndpointSlice and discovery.v1beta1.EndpointSliceList.

### Major changes

-   Add support for Kubernetes v1.17.0 (https://github.com/pulumi/pulumi-kubernetes/pull/706)

## 1.3.4 (December 5, 2019)

### Improvements

-   Use HELM_HOME as default if set. (https://github.com/pulumi/pulumi-kubernetes/pull/855).
-   Use `namespace` provided by `KUBECONFIG`, if it is not explicitly set in the provider (https://github.com/pulumi/pulumi-kubernetes/pull/903).

## 1.3.3 (November 29, 2019)

### Improvements

-   Add `Provider` for .NET. (https://github.com/pulumi/pulumi-kubernetes/pull/897)

## 1.3.2 (November 26, 2019)

### Improvements

-   Add support for .NET. (https://github.com/pulumi/pulumi-kubernetes/pull/885)

## 1.3.1 (November 18, 2019)

### Improvements

-   Add support for helm 3 CLI tool. (https://github.com/pulumi/pulumi-kubernetes/pull/882).

## 1.3.0 (November 13, 2019)

### Improvements

-   Increase maxBuffer for helm template exec. (https://github.com/pulumi/pulumi-kubernetes/pull/864).
-   Add StreamInvoke RPC call, along with stream invoke implementations for
    kubernetes:kubernetes:watch, kubernetes:kubernetes:list, and kubernetes:kubernetes:logs. (#858, #873, #876).

## 1.2.3 (October 17, 2019)

### Bug fixes

-   Correctly merge provided opts for k8s resources. (https://github.com/pulumi/pulumi-kubernetes/pull/850).
-   Fix a bug that causes helm crash when referencing 'scoped packages' that start with '@'. (https://github.com/pulumi/pulumi-kubernetes/pull/846)

## 1.2.2 (October 10, 2019)

### Improvements

-   Stop using initialApiVersion annotation. (https://github.com/pulumi/pulumi-kubernetes/pull/837).
-   Cache the parsed OpenAPI schema to improve performance. (https://github.com/pulumi/pulumi-kubernetes/pull/836).

## 1.2.1 (October 8, 2019)

### Improvements

-   Cache the OpenAPI schema to improve performance. (https://github.com/pulumi/pulumi-kubernetes/pull/833).
-   Aggregate error messages from Pods on Job Read. (https://github.com/pulumi/pulumi-kubernetes/pull/831).
-   Improve interactive status for Jobs. (https://github.com/pulumi/pulumi-kubernetes/pull/832).

## 1.2.0 (October 4, 2019)

### Improvements

-   Add logic to check for Job readiness. (https://github.com/pulumi/pulumi-kubernetes/pull/633).
-   Automatically mark Secret data and stringData as secret. (https://github.com/pulumi/pulumi-kubernetes/pull/803).
-   Auto-alias resource apiVersions. (https://github.com/pulumi/pulumi-kubernetes/pull/798).
-   Provide detailed error for removed apiVersions. (https://github.com/pulumi/pulumi-kubernetes/pull/809).

## 1.1.0 (September 18, 2019)

### Major changes

-   Add support for Kubernetes v1.16.0 (https://github.com/pulumi/pulumi-kubernetes/pull/669)

### Improvements

-   Implement customTimeout for resource deletion. (https://github.com/pulumi/pulumi-kubernetes/pull/802).
-   Increase default readiness timeouts to 10 mins. (https://github.com/pulumi/pulumi-kubernetes/pull/721).
-   Add suppressDeprecationWarnings flag. (https://github.com/pulumi/pulumi-kubernetes/pull/808).
-   Warn for invalid usage of Helm repo parameter. (https://github.com/pulumi/pulumi-kubernetes/pull/805).
-   Add PodAggregator for use by resource awaiters. (https://github.com/pulumi/pulumi-kubernetes/pull/785).

## 1.0.1 (September 11, 2019)

### Improvements

-   Warn for deprecated apiVersions.
    (https://github.com/pulumi/pulumi-kubernetes/pull/779).

### Bug fixes

-   Fix await logic for extensions/v1beta1/Deployment
    (https://github.com/pulumi/pulumi-kubernetes/pull/794).
-   Fix error reporting
    (https://github.com/pulumi/pulumi-kubernetes/pull/782).

## 1.0.0 (September 3, 2019)

### Bug fixes

-   Fix name collisions in the Charts/YAML Python packages
    (https://github.com/pulumi/pulumi-kubernetes/pull/771).
-   Implement `{ConfigFile, ConfigGroup, Chart}#get_resource`
    (https://github.com/pulumi/pulumi-kubernetes/pull/771).
-   Upgrade Pulumi dependency to 1.0.0.

## 1.0.0-rc.1 (August 28, 2019)

### Improvements

### Bug fixes

-   Do not leak unencrypted secret values into the state file (fixes https://github.com/pulumi/pulumi-kubernetes/issues/734).

## 1.0.0-beta.2 (August 26, 2019)

### Improvements

-   Refactor and update the docs of the repo for 1.0. (https://github.com/pulumi/pulumi-kubernetes/pull/736).
-   Document await logic in the SDKs. (https://github.com/pulumi/pulumi-kubernetes/pull/711).
-   Document await timeouts and how to override. (https://github.com/pulumi/pulumi-kubernetes/pull/718).
-   Improve CustomResource for Python SDK. (https://github.com/pulumi/pulumi-kubernetes/pull/700).
-   Clean up Python SDK get methods. (https://github.com/pulumi/pulumi-kubernetes/pull/740).
-   Remove undocumented kubectl replace invoke method. (https://github.com/pulumi/pulumi-kubernetes/pull/738).
-   Don't populate `.status` in input types (https://github.com/pulumi/pulumi-kubernetes/pull/635).
-   Allow a user to pass CustomTimeouts as part of ResourceOptions (fixes https://github.com/pulumi/pulumi-kubernetes/issues/672)
-   Don't panic when an Asset or an Archive are passed into a resource definition (https://github.com/pulumi/pulumi-kubernetes/pull/751).

### Bug fixes

-   Fix error messages for resources with default namespace. (https://github.com/pulumi/pulumi-kubernetes/pull/749).
-   Correctly compute version number for plugin to send with registration requests (fixes https://github.com/pulumi/pulumi-kubernetes/issues/732).

## 1.0.0-beta.1 (August 13, 2019)

### Improvements

-   Add .get() to Python SDK. (https://github.com/pulumi/pulumi-kubernetes/pull/435).

## 0.25.6 (August 7, 2019)

### Bug fixes

-   Align YAML parsing with core Kubernetes supported YAML subset. (https://github.com/pulumi/pulumi-kubernetes/pull/690).
-   Handle string values in the equalNumbers function. (https://github.com/pulumi/pulumi-kubernetes/pull/691).
-   Properly detect readiness for Deployment scaled to 0. (https://github.com/pulumi/pulumi-kubernetes/pull/688).
-   Fix a bug that caused crashes when empty array values were added to resource inputs. (https://github.com/pulumi/pulumi-kubernetes/pull/696)

## 0.25.5 (August 2, 2019)

### Bug fixes

-   Fall back to client-side diff if server-side diff fails. (https://github.com/pulumi/pulumi-kubernetes/pull/685).
-   Fix namespace arg for Python Helm SDK (https://github.com/pulumi/pulumi-kubernetes/pull/670).
-   Detect namespace diff for first-class providers. (https://github.com/pulumi/pulumi-kubernetes/pull/674).
-   Fix values arg for Python Helm SDK (https://github.com/pulumi/pulumi-kubernetes/pull/678).
-   Fix Python Helm LocalChartOpts to inherit from BaseChartOpts (https://github.com/pulumi/pulumi-kubernetes/pull/681).

## 0.25.4 (August 1, 2019)

### Important

This release reverts the default diff behavior back to the pre-`0.25.3` behavior. A new flag has
been added to the provider options called `enableDryRun`, that can be used to opt in to the new
diff behavior. This will eventually become the default behavior after further testing to ensure
that this change is not disruptive.

### Major changes

-   Disable dryRun diff behavior by default. (https://github.com/pulumi/pulumi-kubernetes/pull/686)

### Improvements

-   Improve error messages for StatefulSet. (https://github.com/pulumi/pulumi-kubernetes/pull/673)

### Bug fixes

-   Properly reference override values in Python Helm SDK (https://github.com/pulumi/pulumi-kubernetes/pull/676).
-   Handle Output values in diffs. (https://github.com/pulumi/pulumi-kubernetes/pull/682).

## 0.25.3 (July 29, 2019)

### Bug fixes

-   Allow `yaml.ConfigGroup` to take URLs as argument
    (https://github.com/pulumi/pulumi-kubernetes/pull/638).
-   Return useful errors when we fail to fetch URL YAML
    (https://github.com/pulumi/pulumi-kubernetes/pull/638).
-   Use JSON_SCHEMA when parsing Kubernetes YAML, to conform with the expectations of the Kubernetes
    core resource types. (https://github.com/pulumi/pulumi-kubernetes/pull/638).
-   Don't render emoji on Windows. (https://github.com/pulumi/pulumi-kubernetes/pull/634)
-   Emit a useful error message (rather than a useless one) if we fail to parse the YAML data in
    `kubernetes:config:kubeconfig` (https://github.com/pulumi/pulumi-kubernetes/pull/636).
-   Provide useful contexts in provider errors, particularly those that originate from the API
    server (https://github.com/pulumi/pulumi-kubernetes/pull/636).
-   Expose all Kubernetes types through the SDK
    (https://github.com/pulumi/pulumi-kubernetes/pull/637).
-   Use `opts` instead of `__opts__` and `resource_name` instead of `__name__` in Python SDK
    (https://github.com/pulumi/pulumi-kubernetes/pull/639).
-   Properly detect failed Deployment on rollout. (https://github.com/pulumi/pulumi-kubernetes/pull/646
    and https://github.com/pulumi/pulumi-kubernetes/pull/657).
-   Use dry-run support if available when diffing the actual and desired state of a resource
    (https://github.com/pulumi/pulumi-kubernetes/pull/649)
-   Fix panic when `.metadata.label` is mistyped
    (https://github.com/pulumi/pulumi-kubernetes/pull/655).
-   Fix unexpected diffs when running against an API server that does not support dry-run.
    (https://github.com/pulumi/pulumi-kubernetes/pull/658)

## 0.25.2 (July 11, 2019)

### Improvements

-   The Kubernetes provider can now communicate detailed information about the difference between a resource's
desired and actual state during a Pulumi update. (https://github.com/pulumi/pulumi-kubernetes/pull/618).
-   Refactor Pod await logic for easier testing and maintenance (https://github.com/pulumi/pulumi-kubernetes/pull/590).
-   Update to client-go v12.0.0 (https://github.com/pulumi/pulumi-kubernetes/pull/621).
-   Fallback to JSON merge if strategic merge fails (https://github.com/pulumi/pulumi-kubernetes/pull/622).

### Bug fixes

-   Fix Helm Chart resource by passing `resourcePrefix` to the yaml template resources (https://github.com/pulumi/pulumi-kubernetes/pull/625).

## 0.25.1 (July 2, 2019)

### Improvements

-   Unify diff behavior between `Diff` and `Update`. This should result in better detection of state drift as
    well as behavior that is more consistent with respect to `kubectl`. (https://github.com/pulumi/pulumi-kubernetes/pull/604)
-   The Kubernetes provider now supports the internal features necessary for the Pulumi engine to detect diffs between the actual and desired state of a resource after a `pulumi refresh` (https://github.com/pulumi/pulumi-kubernetes/pull/477).
-   The Kubernetes provider now sets the `"kubectl.kubernetes.io/last-applied-configuration"` annotation to the last deployed configuration for a resource. This enables better interoperability with `kubectl`.

### Bug fixes

-   Add more props that force replacement of Pods (https://github.com/pulumi/pulumi-kubernetes/pull/613)

## 0.25.0 (June 19, 2019)

### Major changes

-   Add support for Kubernetes v1.15.0 (https://github.com/pulumi/pulumi-kubernetes/pull/557)

### Improvements

-   Enable multiple instances of Helm charts per stack (https://github.com/pulumi/pulumi-kubernetes/pull/599).
-   Enable multiple instances of YAML manifests per stack (https://github.com/pulumi/pulumi-kubernetes/pull/594).

### Bug fixes

-   None

## 0.24.0 (June 5, 2019)

### Important

BREAKING: This release changes the behavior of the provider `namespace` flag introduced
in `0.23.0`. Previously, this flag was treated as an override, which ignored namespace
values set directly on resources. Now, the flag is a default, and will only set the
namespace if one is not already set. If you have created resources using a provider
with the `namespace` flag set, this change may cause these resources to be recreated
on the next update.

### Major changes

-   BREAKING: Change the recently added `transformations` callback in Python to match JavaScript API (https://github.com/pulumi/pulumi-kubernetes/pull/575)
-   BREAKING: Remove `getInputs` from Kubernetes resource implementations. (https://github.com/pulumi/pulumi-kubernetes/pull/580)
-   BREAKING: Change provider namespace from override to default. (https://github.com/pulumi/pulumi-kubernetes/pull/585)

### Improvements

-   Enable configuring `ResourceOptions` via `transformations` (https://github.com/pulumi/pulumi-kubernetes/pull/575).
-   Changing k8s cluster config now correctly causes dependent resources to be replaced (https://github.com/pulumi/pulumi-kubernetes/pull/577).
-   Add user-defined type guard `isInstance` to all Kubernetes `CustomResource` implementations (https://github.com/pulumi/pulumi-kubernetes/pull/582).

### Bug fixes

-   Fix panics during preview when `metadata` is a computed value (https://github.com/pulumi/pulumi-kubernetes/pull/572)

## 0.23.1 (May 10, 2019)

### Major changes

-   None

### Improvements

-   Update to use client-go v11.0.0 (https://github.com/pulumi/pulumi-kubernetes/pull/549)
-   Deduplicate provider logs (https://github.com/pulumi/pulumi-kubernetes/pull/558)

### Bug fixes

-   Fix namespaceable check for diff (https://github.com/pulumi/pulumi-kubernetes/pull/554)

## 0.23.0 (April 30, 2019)

### Important

This release fixes a longstanding issue with the provider namespace flag. Previously, this
flag was erroneously ignored, but will now cause any resources using this provider to be
created in the specified namespace. **This may cause resources to be recreated!** Unset the
namespace parameter to avoid this behavior. Also note that this parameter takes precedence
over any namespace defined on the underlying resource.

The Python SDK now supports YAML manifests and Helm charts, including `CustomResourceDefinitions`
and `CustomResources`!

### Major changes

-   Put all resources in specified provider namespace (https://github.com/pulumi/pulumi-kubernetes/pull/538)
-   Add Helm support to Python SDK (https://github.com/pulumi/pulumi-kubernetes/pull/544)

### Bug fixes

-   Fix Helm repo quoting for Windows (https://github.com/pulumi/pulumi-kubernetes/pull/540)
-   Fix Python YAML SDK (https://github.com/pulumi/pulumi-kubernetes/pull/545)

## 0.22.2 (April 11, 2019)

### Important

This release improves handling for CustomResources (CRs) and CustomResourceDefinitions (CRDs).
CRs without a matching CRD will now be considered deleted during `pulumi refresh`, and `pulumi destroy`
will not fail to delete a CR if the related CRD is missing.
See https://github.com/pulumi/pulumi-kubernetes/pull/530 for details.

### Major changes

-   None

### Improvements

-   Improve error handling for "no match found" errors (https://github.com/pulumi/pulumi-kubernetes/pull/530)

### Bug fixes

-   None

## 0.22.1 (April 9, 2019)

### Major changes

-   Add basic YAML support to Python SDK (https://github.com/pulumi/pulumi-kubernetes/pull/499)
-   Add transforms to YAML support for Python SDK (https://github.com/pulumi/pulumi-kubernetes/pull/500)

### Improvements

-   Move helm module into a directory (https://github.com/pulumi/pulumi-kubernetes/pull/512)
-   Move yaml module into a directory (https://github.com/pulumi/pulumi-kubernetes/pull/513)

### Bug fixes

-   Fix Deployment await logic for old API schema (https://github.com/pulumi/pulumi-kubernetes/pull/523)
-   Replace PodDisruptionBudget if spec changes (https://github.com/pulumi/pulumi-kubernetes/pull/527)

## 0.22.0 (March 25, 2019)

### Major changes

-   Add support for Kubernetes v1.14.0 (https://github.com/pulumi/pulumi-kubernetes/pull/371)

### Improvements

-   Add CustomResource to Python SDK (https://github.com/pulumi/pulumi-kubernetes/pull/543)

### Bug fixes

-   None

## 0.21.1 (March 18, 2019)

### Major changes

-   None

### Improvements

-   Split up nodejs SDK into multiple files (https://github.com/pulumi/pulumi-kubernetes/pull/480)

### Bug fixes

-   Check for unexpected RPC ID and return an error (https://github.com/pulumi/pulumi-kubernetes/pull/475)
-   Fix an issue where the Python `pulumi_kubernetes` package was depending on an older `pulumi` package.
-   Fix YAML parsing for computed namespaces (https://github.com/pulumi/pulumi-kubernetes/pull/483)

## 0.21.0 (Released March 6, 2019)

### Important

Updating to v0.17.0 version of `@pulumi/pulumi`.  This is an update that will not play nicely
in side-by-side applications that pull in prior versions of this package.

See https://github.com/pulumi/pulumi/commit/7f5e089f043a70c02f7e03600d6404ff0e27cc9d for more details.

As such, we are rev'ing the minor version of the package from 0.16 to 0.17.  Recent version of `pulumi` will now detect, and warn, if different versions of `@pulumi/pulumi` are loaded into the same application.  If you encounter this warning, it is recommended you move to versions of the `@pulumi/...` packages that are compatible.  i.e. keep everything on 0.16.x until you are ready to move everything to 0.17.x.

## 0.20.4 (March 1, 2019)

### Major changes

-   None

### Improvements

-   Allow the default timeout for awaiters to be overridden (https://github.com/pulumi/pulumi-kubernetes/pull/457)

### Bug fixes

-   Properly handle computed values in labels and annotations (https://github.com/pulumi/pulumi-kubernetes/pull/461)

## 0.20.3 (February 20, 2019)

### Major changes

-   None

### Improvements

-   None

### Bug fixes

-   Move mocha dependencies to devDependencies (https://github.com/pulumi/pulumi-kubernetes/pull/441)
-   Include managed-by label in diff preview (https://github.com/pulumi/pulumi-kubernetes/pull/431)

## 0.20.2 (Released February 13, 2019)

### Major changes

-   None

### Improvements

-   Allow awaiters to be skipped by setting an annotation (https://github.com/pulumi/pulumi-kubernetes/pull/417)
-   Set managed-by: pulumi label on all created resources (https://github.com/pulumi/pulumi-kubernetes/pull/418)
-   Clean up docstrings for Helm package (https://github.com/pulumi/pulumi-kubernetes/pull/396)
-   Support explicit `deleteBeforeReplace` (https://github.com/pulumi/pulumi/pull/2415)

### Bug fixes

-   Fix an issue with variable casing (https://github.com/pulumi/pulumi-kubernetes/pull/412)
-   Use modified copy of memcache client (https://github.com/pulumi/pulumi-kubernetes/pull/414)

## 0.20.1 (Released February 6, 2019)

### Bug fixes

-   Fix namespace handling regression (https://github.com/pulumi/pulumi-kubernetes/pull/403)
-   Nest Input<T> inside arrays (https://github.com/pulumi/pulumi-kubernetes/pull/395)

## 0.20.0 (Released February 1, 2019)

### Major changes

-   Add support for first-class Python providers (https://github.com/pulumi/pulumi-kubernetes/pull/350)
-   Upgrade to client-go 0.10.0 (https://github.com/pulumi/pulumi-kubernetes/pull/348)

### Improvements

-   Consider PVC events in Deployment await logic (https://github.com/pulumi/pulumi-kubernetes/pull/355)
-   Improve info message for Ingress with default path (https://github.com/pulumi/pulumi-kubernetes/pull/388)
-   Autogenerate Python casing table from OpenAPI spec (https://github.com/pulumi/pulumi-kubernetes/pull/387)

### Bug fixes

-   Use `node-fetch` rather than `got` to support Node 6 (https://github.com/pulumi/pulumi-kubernetes/pull/390)
-   Prevent orphaned resources on cancellation during delete (https://github.com/pulumi/pulumi-kubernetes/pull/368)
-   Handle buggy case for headless Service with no port (https://github.com/pulumi/pulumi-kubernetes/pull/366)


## 0.19.0 (Released January 15, 2019)

### Major changes

-   Implement incremental status updates for `StatefulSet`
    (https://github.com/pulumi/pulumi-kubernetes/pull/307)
-   Allow the `@pulumi/kubernetes` YAML API to understand arbitrary URLs
    (https://github.com/pulumi/pulumi-kubernetes/pull/328)
-   Add support for `.get` on CustomResources
    (https://github.com/pulumi/pulumi-kubernetes/pull/329)
-   Add support for `.get` for first-class providers
    (https://github.com/pulumi/pulumi-kubernetes/pull/340)

### Improvements

-   Fix Ingress await logic for ExternalName Services
    (https://github.com/pulumi/pulumi-kubernetes/pull/320)
-   Fix replacement logic for Job
    (https://github.com/pulumi/pulumi-kubernetes/pull/324 and https://github.com/pulumi/pulumi-kubernetes/pull/324)
-   Fix Cluster/RoleBinding replace semantics
    (https://github.com/pulumi/pulumi-kubernetes/pull/337)
-   Improve typing for `apiVersion` and `kind`
    (https://github.com/pulumi/pulumi-kubernetes/pull/341)

## 0.18.0 (Released December 4, 2018)

### Major changes

-   Allow Helm Charts to have `pulumi.Input` in their `values`
    (https://github.com/pulumi/pulumi-kubernetes/pull/241)

### Improvements

-   Retry REST calls to Kubernetes if they fail, greatly improving resiliance against resorce
    operation ordering problems.
-   Add support for creating CRDs and CRs in the same app
    (https://github.com/pulumi/pulumi-kubernetes/pull/271,
    https://github.com/pulumi/pulumi-kubernetes/pull/280)
-   Add incremental await for logic for `Ingress`
    (https://github.com/pulumi/pulumi-kubernetes/pull/283)
-   Allow users to specify a Chart's source any way they can do it from the CLI
    (https://github.com/pulumi/pulumi-kubernetes/pull/284)
-   "Fix" "bug" that cases Pulumi to crash if there is a duplicate key in a YAML template, to conform
    with Helm's behavior (https://github.com/pulumi/pulumi-kubernetes/pull/289)
-   Emit better error when the API server is unreachable
    (https://github.com/pulumi/pulumi-kubernetes/pull/291)
-   Add support for Kubernetes v0.12.\* (https://github.com/pulumi/pulumi-kubernetes/pull/293)
-   Fix bug that spuriously requires `.metadata.name` to be specified in Kubernetes list types
    (_e.g._, `v1/List`) (https://github.com/pulumi/pulumi-kubernetes/pull/294,
    https://github.com/pulumi/pulumi-kubernetes/pull/296)
-   Add Kubernetes v0.13.\* support (https://github.com/pulumi/pulumi-kubernetes/pull/306)
-   Improve error message when `Service` fails to initialized
    (https://github.com/pulumi/pulumi-kubernetes/pull/309)
-   Fix bug that causes us to erroneously report `Pod`'s owner
    (https://github.com/pulumi/pulumi-kubernetes/pull/311)<|MERGE_RESOLUTION|>--- conflicted
+++ resolved
@@ -1,6 +1,5 @@
 ## Unreleased
 
-<<<<<<< HEAD
 Breaking changes:
 
 - Enable Server-side Apply by default (https://github.com/pulumi/pulumi-kubernetes/pull/2398)
@@ -9,10 +8,7 @@
 - Remove deprecated enableReplaceCRD provider flag (https://github.com/pulumi/pulumi-kubernetes/pull/2402)
 - Drop support for Kubernetes clusters older than v1.13 (https://github.com/pulumi/pulumi-kubernetes/pull/2414)
 
-Additional changes:
-=======
 ## 3.28.0 (May 19, 2023)
->>>>>>> b78622f6
 
 - Handle resource change from static name to autoname under SSA (https://github.com/pulumi/pulumi-kubernetes/pull/2392)
 - Fix Helm release creation when the name of the chart conflicts with the name of a folder in the current working directory (https://github.com/pulumi/pulumi-kubernetes/pull/2410)
