--- conflicted
+++ resolved
@@ -1,11 +1,8 @@
 ## Unreleased
 
 - Fix Helm Chart preview with unconfigured provider (C#) (https://github.com/pulumi/pulumi-kubernetes/issues/2162)
-<<<<<<< HEAD
 - Skip computing a preview for Patch resources (https://github.com/pulumi/pulumi-kubernetes/issues/2182)
-=======
 - [sdk/python] Handle CRDs with status field input (https://github.com/pulumi/pulumi-kubernetes/issues/2183)
->>>>>>> bb1c93d5
 
 ## 3.21.2 (September 1, 2022)
 
