## Unreleased

<<<<<<< HEAD
- Add await logic for DaemonSets (https://github.com/pulumi/pulumi-kubernetes/pull/2953)
=======
## 4.11.0 (April 17, 2024)

- [dotnet] Unknowns for previews involving an uninitialized provider (https://github.com/pulumi/pulumi-kubernetes/pull/2957)
- Update Kubernetes schemas and libraries to v1.30.0 (https://github.com/pulumi/pulumi-kubernetes/pull/2932)
>>>>>>> b753ee1a

## 4.10.0 (April 11, 2024)

- ConfigGroup V2 (https://github.com/pulumi/pulumi-kubernetes/pull/2844)
- ConfigFile V2 (https://github.com/pulumi/pulumi-kubernetes/pull/2862)
- Bugfix for ambiguous kinds (https://github.com/pulumi/pulumi-kubernetes/pull/2889)
- [yaml/v2] Support for resource ordering (https://github.com/pulumi/pulumi-kubernetes/pull/2894)
- Bugfix for deployment await logic not referencing the correct deployment status (https://github.com/pulumi/pulumi-kubernetes/pull/2943)

### New Features

A new MLC-based implementation of `ConfigGroup` and of `ConfigFile` is now available in the "yaml/v2" package. These resources are
usable in all Pulumi languages, including Pulumi YAML and in the Java Pulumi SDK.

Note that transformations aren't supported in this release (see https://github.com/pulumi/pulumi/issues/12996).

## 4.9.1 (March 13, 2024)

- Use async invokes to avoid hangs/stalls in Python `helm`, `kustomize`, and `yaml` components (https://github.com/pulumi/pulumi-kubernetes/pull/2863)

## 4.9.0 (March 4, 2024)

- Fix SSA ignoreChanges by enhancing field manager path comparisons (https://github.com/pulumi/pulumi-kubernetes/pull/2828)
- Update nodejs SDK dependencies (https://github.com/pulumi/pulumi-kubernetes/pull/2858, https://github.com/pulumi/pulumi-kubernetes/pull/2861)

## 4.8.1 (February 22, 2024)

- skip normalization in preview w/ computed fields (https://github.com/pulumi/pulumi-kubernetes/pull/2846)

## 4.8.0 (February 22, 2024)

- Fix DiffConfig issue when when provider's kubeconfig is set to file path (https://github.com/pulumi/pulumi-kubernetes/pull/2771)
- Fix for replacement having incorrect status messages (https://github.com/pulumi/pulumi-kubernetes/pull/2810)
- Use output properties for await logic (https://github.com/pulumi/pulumi-kubernetes/pull/2790)
- Support for metadata.generateName (CSA) (https://github.com/pulumi/pulumi-kubernetes/pull/2808)
- Fix unmarshalling of Helm values yaml file (https://github.com/pulumi/pulumi-kubernetes/issues/2815)
- Handle unknowns in Helm Release resource (https://github.com/pulumi/pulumi-kubernetes/pull/2822)

## 4.7.1 (January 17, 2024)

- Fix deployment await logic for accurate rollout detection

## 4.7.0 (January 17, 2024)
- Fix JSON encoding of KubeVersion and Version on Chart resource (.NET SDK) (https://github.com/pulumi/pulumi-kubernetes/pull/2740)
- Fix option propagation in component resources (Python SDK) (https://github.com/pulumi/pulumi-kubernetes/pull/2717)
- Fix option propagation in component resources (.NET SDK) (https://github.com/pulumi/pulumi-kubernetes/pull/2720)
- Fix option propagation in component resources (NodeJS SDK) (https://github.com/pulumi/pulumi-kubernetes/pull/2713)
- Fix option propagation in component resources (Go SDK) (https://github.com/pulumi/pulumi-kubernetes/pull/2709)

### Breaking Changes
In previous versions of the pulumi-kubernetes .NET SDK, the `ConfigFile` and `ConfigGroup` component resources inadvertently assigned the wrong parent to the child resource(s).
This would happen when the component resource itself had a parent; the child would be assigned that same parent. This also had the effect of disregarding the component resource's provider in favor of the parent's provider.

For example, here's a before/after look at the component hierarchy:

Before:

```
├─ pkg:index:MyComponent            parent
│  ├─ kubernetes:core/v1:ConfigMap  cg-options-cg-options-cm-1
│  ├─ kubernetes:yaml:ConfigFile    cg-options-testdata/options/configgroup/manifest.yaml
│  ├─ kubernetes:core/v1:ConfigMap  cg-options-configgroup-cm-1
│  ├─ kubernetes:yaml:ConfigFile    cg-options-testdata/options/configgroup/empty.yaml
│  └─ kubernetes:yaml:ConfigGroup   cg-options
```

After:

```
└─ pkg:index:MyComponent                  parent
   └─ kubernetes:yaml:ConfigGroup         cg-options
      ├─ kubernetes:yaml:ConfigFile       cg-options-testdata/options/configgroup/manifest.yaml
      │  └─ kubernetes:core/v1:ConfigMap  cg-options-configgroup-cm-1
      └─ kubernetes:core/v1:ConfigMap     cg-options-cg-options-cm-1
```

This release addresses this issue and attempts to heal existing stacks using aliases. This is effective at avoiding a replacement except in the case where the child was created with the wrong provider. In this case, __Pulumi will suggest a replacement of the child resource(s), such that they use the correct provider__.

## 4.6.1 (December 14, 2023)
- Fix: Refine URN lookup by using its core type for more accurate resource identification (https://github.com/pulumi/pulumi-kubernetes/issues/2719)

## 4.6.0 (December 13, 2023)
- Fix: Helm OCI chart deployment fails in Windows (https://github.com/pulumi/pulumi-kubernetes/pull/2648)
- Fix: compute version field in Check for content detection (https://github.com/pulumi/pulumi-kubernetes/pull/2672)
- Fix: Fix: Helm Release fails with "the server could not find the requested resource" (https://github.com/pulumi/pulumi-kubernetes/pull/2677)
- Fix Helm Chart resource lookup key handling for objects in default namespace (https://github.com/pulumi/pulumi-kubernetes/pull/2655)
- Update Kubernetes schemas and libraries to v1.29.0 (https://github.com/pulumi/pulumi-kubernetes/pull/2690)
- Fix panic when using `PULUMI_KUBERNETES_MANAGED_BY_LABEL` env var with SSA created objects (https://github.com/pulumi/pulumi-kubernetes/pull/2711)
- Fix normalization of base64 encoded secrets.data values to strip whitespace (https://github.com/pulumi/pulumi-kubernetes/issues/2715)

### Resources Renamed:
- `#/types/kubernetes:core/v1:ResourceRequirements`
  - renamed to: `#/types/kubernetes:core/v1:VolumeResourceRequirements`
- `#/types/kubernetes:core/v1:ResourceRequirementsPatch`
  - renamed to: `#/types/kubernetes:core/v1:VolumeResourceRequirementsPatch`

### New Resources:
- `flowcontrol.apiserver.k8s.io/v1.FlowSchema`
- `flowcontrol.apiserver.k8s.io/v1.FlowSchemaList`
- `flowcontrol.apiserver.k8s.io/v1.FlowSchemaPatch`
- `flowcontrol.apiserver.k8s.io/v1.PriorityLevelConfiguration`
- `flowcontrol.apiserver.k8s.io/v1.PriorityLevelConfigurationList`
- `flowcontrol.apiserver.k8s.io/v1.PriorityLevelConfigurationPatch`
- `networking.k8s.io/v1alpha1.ServiceCIDR`
- `networking.k8s.io/v1alpha1.ServiceCIDRList`
- `networking.k8s.io/v1alpha1.ServiceCIDRPatch`
- `storage.k8s.io/v1alpha1.VolumeAttributesClass`
- `storage.k8s.io/v1alpha1.VolumeAttributesClassList`
- `storage.k8s.io/v1alpha1.VolumeAttributesClassPatch`

## 4.5.5 (November 28, 2023)
- Fix: Make the invoke calls for Helm charts and YAML config resilient to the value being None or an empty dict (https://github.com/pulumi/pulumi-kubernetes/pull/2665)

## 4.5.4 (November 8, 2023)
- Fix: Helm Release: chart requires kubeVersion (https://github.com/pulumi/pulumi-kubernetes/pull/2653)

## 4.5.3 (October 31, 2023)
- Fix: Update pulumi version to 3.91.1 to pick up fixes in python codegen (https://github.com/pulumi/pulumi-kubernetes/pull/2647)

## 4.5.2 (October 26, 2023)
- Fix: Do not patch field managers for Patch resources (https://github.com/pulumi/pulumi-kubernetes/pull/2640)

## 4.5.1 (October 24, 2023)
- Revert: Normalize provider inputs and make available as outputs (https://github.com/pulumi/pulumi-kubernetes/pull/2627)

## 4.5.0 (October 23, 2023)

- helm.v3.ChartOpts: Add KubeVersion field that can be passed to avoid asking the kubernetes API server for the version (https://github.com/pulumi/pulumi-kubernetes/pull/2593)
- Fix for Helm Import regression (https://github.com/pulumi/pulumi-kubernetes/pull/2605)
- Improved search functionality for Helm Import (https://github.com/pulumi/pulumi-kubernetes/pull/2610)
- Fix SSA dry-run previews when a Pulumi program uses Apply on the status subresource (https://github.com/pulumi/pulumi-kubernetes/pull/2615)
- Normalize provider inputs and make available as outputs (https://github.com/pulumi/pulumi-kubernetes/pull/2598)

## 4.4.0 (October 12, 2023)

- Fix normalizing fields with empty objects/slices (https://github.com/pulumi/pulumi-kubernetes/pull/2576)
- helm.v3.Release: Improved cancellation support (https://github.com/pulumi/pulumi-kubernetes/pull/2579)
- Update Kubernetes client library to v0.28.2 (https://github.com/pulumi/pulumi-kubernetes/pull/2585)

## 4.3.0 (September 25, 2023)

- helm.v3.Release: Detect changes to local charts (https://github.com/pulumi/pulumi-kubernetes/pull/2568)
- Ignore read-only inputs in Kubernetes object metadata (https://github.com/pulumi/pulumi-kubernetes/pull/2571)
- Handle fields specified in ignoreChanges gracefully without needing a refresh when drift has occurred (https://github.com/pulumi/pulumi-kubernetes/pull/2566)

## 4.2.0 (September 14, 2023)

- Reintroduce switching builds to pyproject.toml; when publishing the package to PyPI both
  source-based and wheel distributions are now published. For most users the installs will now favor
  the wheel distribution, but users invoking pip with `--no-binary :all:` will continue having
  installs based on the source distribution.
- Return mapping information for terraform conversions (https://github.com/pulumi/pulumi-kubernetes/pull/2457)
- feature: added skipUpdateUnreachable flag to proceed with the updates without failing (https://github.com/pulumi/pulumi-kubernetes/pull/2528)

## 4.1.1 (August 23, 2023)

- Revert the switch to pyproject.toml and wheel-based PyPI publishing as it impacts users that run pip with --no-binary
  (see https://github.com/pulumi/pulumi-kubernetes/issues/2540)

## 4.1.0 (August 15, 2023)

- fix: ensure CSA does not hit API Server for preview (https://github.com/pulumi/pulumi-kubernetes/pull/2522)
- Fix helm.v3.Release replace behavior (https://github.com/pulumi/pulumi-kubernetes/pull/2532)
- [sdk/python] Switch to pyproject.toml and wheel-based PyPI publishing (https://github.com/pulumi/pulumi-kubernetes/pull/2493)
- Update Kubernetes to v1.28.0 (https://github.com/pulumi/pulumi-kubernetes/pull/2526)

## 4.0.3 (July 21, 2023)

- fix: ensure data is not dropped when normalizing Secrets (https://github.com/pulumi/pulumi-kubernetes/pull/2514)

## 4.0.2 (July 20, 2023)

- [sdk/python] Drop unused pyyaml dependency (https://github.com/pulumi/pulumi-kubernetes/pull/2502)
- Fix continuous diff for Secret stringData field (https://github.com/pulumi/pulumi-kubernetes/pull/2511)
- Fix diff for CRD with status set on input (https://github.com/pulumi/pulumi-kubernetes/pull/2512)

## 4.0.1 (July 19, 2023)

- Gracefully handle undefined resource schemes (https://github.com/pulumi/pulumi-kubernetes/pull/2504)
- Fix diff for CRD .spec.preserveUnknownFields (https://github.com/pulumi/pulumi-kubernetes/pull/2506)


## 4.0.0 (July 19, 2023)

Breaking changes:

- Remove deprecated enableDryRun provider flag (https://github.com/pulumi/pulumi-kubernetes/pull/2400)
- Remove deprecated helm/v2 SDK (https://github.com/pulumi/pulumi-kubernetes/pull/2396)
- Remove deprecated enableReplaceCRD provider flag (https://github.com/pulumi/pulumi-kubernetes/pull/2402)
- Drop support for Kubernetes clusters older than v1.13 (https://github.com/pulumi/pulumi-kubernetes/pull/2414)
- Make all resource output properties required (https://github.com/pulumi/pulumi-kubernetes/pull/2422)

Other changes:

- Enable Server-side Apply by default (https://github.com/pulumi/pulumi-kubernetes/pull/2398)
- Automatically fall back to client-side preview if server-side preview fails (https://github.com/pulumi/pulumi-kubernetes/pull/2419)
- Drop support for legacy pulumi.com/initialApiVersion annotation (https://github.com/pulumi/pulumi-kubernetes/pull/2443)
- Overhaul logic for resource diffing (https://github.com/pulumi/pulumi-kubernetes/pull/2445)
    - Drop usage of the "kubectl.kubernetes.io/last-applied-configuration" annotation.
    - Compute preview diffs using resource inputs rather than making a dry-run API call.
    - Automatically update .metadata.managedFields to work with resources that were managed with client-side apply, and later upgraded to use server-side apply.
    - Fix a bug with the diff calculation so that resource drift is detected accurately after a refresh.
- Update go module version to v4 (https://github.com/pulumi/pulumi-kubernetes/pull/2466)
- Upgrade to latest helm dependency (https://github.com/pulumi/pulumi-kubernetes/pull/2474)
- Improve error handling for List resources (https://github.com/pulumi/pulumi-kubernetes/pull/2493)

## 3.30.2 (July 11, 2023)

- Improve deleteUnreachable workflow for unreachable clusters (https://github.com/pulumi/pulumi-kubernetes/pull/2489)

## 3.30.1 (June 29, 2023)

- Add experimental helmChart support to kustomize.Directory (https://github.com/pulumi/pulumi-kubernetes/pull/2471)

## 3.30.0 (June 28, 2023)

- [sdk/python] Fix bug with class methods for YAML transformations (https://github.com/pulumi/pulumi-kubernetes/pull/2469)
- Fix StatefulSet await logic for OnDelete update (https://github.com/pulumi/pulumi-kubernetes/pull/2473)
- Skip wait for Pods on headless Service (https://github.com/pulumi/pulumi-kubernetes/pull/2475)

## 3.29.1 (June 14, 2023)

- Fix provider handling of CustomResources with Patch suffix (https://github.com/pulumi/pulumi-kubernetes/pull/2438)
- Improve status message for Deployment awaiter (https://github.com/pulumi/pulumi-kubernetes/pull/2456)

## 3.29.0 (June 2, 2023)

- Fix regression in file/folder checking logic that caused incorrect parsing of compressed chart files (https://github.com/pulumi/pulumi-kubernetes/pull/2428)
- Update Patch resources rather than replacing (https://github.com/pulumi/pulumi-kubernetes/pull/2429)

## 3.28.1 (May 24, 2023)

- Add a "strict mode" configuration option (https://github.com/pulumi/pulumi-kubernetes/pull/2425)

## 3.28.0 (May 19, 2023)

- Handle resource change from static name to autoname under SSA (https://github.com/pulumi/pulumi-kubernetes/pull/2392)
- Fix Helm release creation when the name of the chart conflicts with the name of a folder in the current working directory (https://github.com/pulumi/pulumi-kubernetes/pull/2410)
- Remove imperative authentication and authorization resources: TokenRequest, TokenReview, LocalSubjectAccessReview,
    SelfSubjectReview, SelfSubjectAccessReview, SelfSubjectRulesReview, and SubjectAccessReview (https://github.com/pulumi/pulumi-kubernetes/pull/2413)
- Improve check for existing resource GVK (https://github.com/pulumi/pulumi-kubernetes/pull/2418)

## 3.27.1 (May 11, 2023)

- Update Kubernetes client library to v0.27.1 (https://github.com/pulumi/pulumi-kubernetes/pull/2380)
- Increase default client burst and QPS to avoid throttling (https://github.com/pulumi/pulumi-kubernetes/pull/2381)
- Add HTTP request timeout option to KubeClientSettings (https://github.com/pulumi/pulumi-kubernetes/pull/2383)

## 3.27.0 (May 9, 2023)

- Change destroy operation to use foreground cascading delete (https://github.com/pulumi/pulumi-kubernetes/pull/2379)

## 3.26.0 (May 1, 2023)

- Do not await during .get or import operations (https://github.com/pulumi/pulumi-kubernetes/pull/2373)

## 3.25.0 (April 11, 2023)
- Update Kubernetes to v1.27.0

### New resources:

    authentication.k8s.io/v1beta1.SelfSubjectReview
    authentication.k8s.io/v1beta1.SelfSubjectReviewPatch
    certificates.k8s.io/v1alpha1.ClusterTrustBundle
    certificates.k8s.io/v1alpha1.ClusterTrustBundleList
    certificates.k8s.io/v1alpha1.ClusterTrustBundlePatch
    networking.k8s.io/v1alpha1.IPAddress
    networking.k8s.io/v1alpha1.IPAddressList
    networking.k8s.io/v1alpha1.IPAddressPatch
    resource.k8s.io/v1alpha2.PodSchedulingContext
    resource.k8s.io/v1alpha2.PodSchedulingContextList
    resource.k8s.io/v1alpha2.PodSchedulingContextPatch
    resource.k8s.io/v1alpha2.ResourceClaim
    resource.k8s.io/v1alpha2.ResourceClaimList
    resource.k8s.io/v1alpha2.ResourceClaimPatch
    resource.k8s.io/v1alpha2.ResourceClaimTemplate
    resource.k8s.io/v1alpha2.ResourceClaimTemplateList
    resource.k8s.io/v1alpha2.ResourceClaimTemplatePatch
    resource.k8s.io/v1alpha2.ResourceClass
    resource.k8s.io/v1alpha2.ResourceClassList
    resource.k8s.io/v1alpha2.ResourceClassPatch

### Resources moved from v1alpha1 to v1alpha2
- "kubernetes:resource.k8s.io/v1alpha1:ResourceClaimTemplateList"
- "kubernetes:resource.k8s.io/v1alpha1:ResourceClassList"
- "kubernetes:resource.k8s.io/v1alpha1:ResourceClassPatch"
- "kubernetes:resource.k8s.io/v1alpha1:ResourceClaimList"
- "kubernetes:resource.k8s.io/v1alpha1:ResourceClass"
- "kubernetes:resource.k8s.io/v1alpha1:ResourceClaimTemplate"
- "kubernetes:resource.k8s.io/v1alpha1:ResourceClaimTemplatePatch"
- "kubernetes:resource.k8s.io/v1alpha1:ResourceClaim"
- "kubernetes:resource.k8s.io/v1alpha1:ResourceClaimPatch"

### Resources moved from v1beta1 to v1

- "kubernetes:storage.k8s.io/v1beta1:CSIStorageCapacity"
- "kubernetes:storage.k8s.io/v1beta1:CSIStorageCapacityPatch"
- "kubernetes:storage.k8s.io/v1beta1:CSIStorageCapacityList"

### Resources renamed
- "kubernetes:resource.k8s.io/v1alpha1:PodSchedulingList"
  - Renamed to kubernetes:resource.k8s.io/v1alpha2:PodSchedulingContextList
- "kubernetes:resource.k8s.io/v1alpha1:PodSchedulingPatch"
  - Renamed to kubernetes:resource.k8s.io/v1alpha2:PodSchedulingContextPatch
- "kubernetes:resource.k8s.io/v1alpha1:PodScheduling"
  - Renamed to kubernetes:resource.k8s.io/v1alpha2:PodSchedulingContext

### New Features
- Allow instantiation of kustomize.Directory with a not fully configured provider (https://github.com/pulumi/pulumi-kubernetes/pull/2347)

## 3.24.3 (April 6, 2023)

- Handle CSA to SSA field manager conflicts (https://github.com/pulumi/pulumi-kubernetes/pull/2354)

## 3.24.2 (March 16, 2023)

- Update Pulumi Java SDK to v0.8.0 (https://github.com/pulumi/pulumi-kubernetes/pull/2337)
- Remove empty keys when merging unstructured resources for diffing (https://github.com/pulumi/pulumi-kubernetes/pull/2332)

## 3.24.1 (February 16, 2023)

- Move `invoke_yaml_decode` into ConfigGroup for python (https://github.com/pulumi/pulumi-kubernetes/pull/2317)
- Upgrade to latest helm dependency (https://github.com/pulumi/pulumi-kubernetes/pull/2318)

## 3.24.0 (February 6, 2023)

- Fix unencrypted secrets in the state `outputs` after `Secret.get` (https://github.com/pulumi/pulumi-kubernetes/pull/2300)
- Upgrade to latest helm and k8s client dependencies (https://github.com/pulumi/pulumi-kubernetes/pull/2292)
- Fix await status for Job and Pod (https://github.com/pulumi/pulumi-kubernetes/pull/2299)

## 3.23.1 (December 19, 2022)

- Add `PULUMI_K8S_ENABLE_PATCH_FORCE` env var support (https://github.com/pulumi/pulumi-kubernetes/pull/2260)
- Add link to resolution guide for SSA conflicts (https://github.com/pulumi/pulumi-kubernetes/pull/2265)
- Always set a field manager name to avoid conflicts in Client-Side Apply mode (https://github.com/pulumi/pulumi-kubernetes/pull/2271)

## 3.23.0 (December 8, 2022)

- Expose the allowNullValues boolean as an InputProperty so that it can be set in SDKs (https://github.com/pulumi/pulumi-kubernetes/pull/2255)
- Update Kubernetes support to Kubernetes v1.26.0 (https://github.com/pulumi/pulumi-kubernetes/pull/2230)

## 3.22.2 (November 30, 2022)

- Add allowNullValues boolean option to pass Null values through helm configs without having them
  scrubbed (https://github.com/pulumi/pulumi-kubernetes/issues/2089)
- Fix replacement behavior for immutable fields in SSA mode
  (https://github.com/pulumi/pulumi-kubernetes/issues/2235)
- For SSA conflicts, add a note to the error message about how to resolve
  (https://github.com/pulumi/pulumi-kubernetes/issues/2235)
- Make room for the `resource` API in Kubernetes 1.26.0 by qualifying the type of the same name in
  .NET code templates (https://github.com/pulumi/pulumi-kubernetes/pull/2237)

## 3.22.1 (October 26, 2022)

Note: Enabling SSA mode by default was causing problems for a number of users, so we decided to revert this change.
We plan to re-enable this as the default behavior in the next major (`v4.0.0`) release with additional documentation
about the expected differences.

- Revert: Enable Server-Side Apply mode by default (https://github.com/pulumi/pulumi-kubernetes/pull/2216)

## 3.22.0 (October 21, 2022)

Important Note -- This release changes the Provider default to enable Server-Side Apply mode. This change is
backward compatible, and should not require further action from users. The `enableServerSideApply` flag is
still present, so you may explicitly opt out if you run into any problems using one of the following methods:

1. Set the [enableServerSideApply](https://www.pulumi.com/registry/packages/kubernetes/api-docs/provider/#enable_server_side_apply_python)  parameter to `false` on your Provider resource.
2. Set the environment variable `PULUMI_K8S_ENABLE_SERVER_SIDE_APPLY="false"`
3. Set the stack config `pulumi config set kubernetes:enableServerSideApply false`

See the [how-to guide](https://www.pulumi.com/registry/packages/kubernetes/how-to-guides/managing-resources-with-server-side-apply/) for additional information about using Server-Side Apply with Pulumi's Kubernetes provider.

- Fix values precedence in helm release (https://github.com/pulumi/pulumi-kubernetes/pull/2191)
- Enable Server-Side Apply mode by default (https://github.com/pulumi/pulumi-kubernetes/pull/2206)

## 3.21.4 (September 22, 2022)

New tag to fix a publishing error for the Java SDK

## 3.21.3 (September 22, 2022)

- Fix Helm Chart preview with unconfigured provider (C#) (https://github.com/pulumi/pulumi-kubernetes/issues/2162)
- Load default kubeconfig if not specified in provider (https://github.com/pulumi/pulumi-kubernetes/issues/2180)
- Skip computing a preview for Patch resources (https://github.com/pulumi/pulumi-kubernetes/issues/2182)
- [sdk/python] Handle CRDs with status field input (https://github.com/pulumi/pulumi-kubernetes/issues/2183)
- Upgrade Kubernetes and Helm dependencies (https://github.com/pulumi/pulumi-kubernetes/issues/2186)

## 3.21.2 (September 1, 2022)

- Fix yaml bug resulting in `TypeError: Cannot read properties of undefined` (https://github.com/pulumi/pulumi-kubernetes/pull/2156)

## 3.21.1 (August 31, 2022)

- Update Helm and Kubernetes module dependencies (https://github.com/pulumi/pulumi-kubernetes/pull/2152)
- Automatically fill in .Capabilities in Helm Charts (https://github.com/pulumi/pulumi-kubernetes/pull/2155)

## 3.21.0 (August 23, 2022)

- Update Kubernetes support to Kubernetes v1.25.0 (https://github.com/pulumi/pulumi-kubernetes/pull/2129)

Breaking change note --
Kubernetes v1.25 dropped a few alpha and beta fields from the API, so the following fields are no longer available in
the provider SDKs:

* Type "kubernetes:batch/v1beta1:CronJobSpec" dropped property "timeZone"
* Type "kubernetes:batch/v1beta1:CronJobStatus" dropped property "lastSuccessfulTime"
* Type "kubernetes:discovery.k8s.io/v1beta1:ForZone" was dropped
* Type "kubernetes:discovery.k8s.io/v1beta1:Endpoint" dropped property "hints"
* Type "kubernetes:discovery.k8s.io/v1beta1:EndpointHints" dropped
* Type "kubernetes:policy/v1beta1:PodDisruptionBudgetStatus" dropped property "conditions"

## 3.20.5 (August 16, 2022)

- Update autonaming to use NewUniqueName for deterministic update plans. (https://github.com/pulumi/pulumi-kubernetes/pull/2137)
- Another fix for managed-by label in SSA mode. (https://github.com/pulumi/pulumi-kubernetes/pull/2140)

## 3.20.4 (August 15, 2022)

- Fix Helm charts being ignored by policy packs. (https://github.com/pulumi/pulumi-kubernetes/pull/2133)
- Fixes to allow import of helm release (https://github.com/pulumi/pulumi-kubernetes/pull/2136)
- Keep managed-by label in SSA mode if already present (https://github.com/pulumi/pulumi-kubernetes/pull/2138)

## 3.20.3 (August 9, 2022)

- Add chart v2 deprecation note to schema/docs (https://github.com/pulumi/pulumi-kubernetes/pull/2114)
- Add a descriptive message for an invalid Patch delete (https://github.com/pulumi/pulumi-kubernetes/pull/2111)
- Fix erroneous resourceVersion diff for CRDs managed with SSA (https://github.com/pulumi/pulumi-kubernetes/pull/2121)
- Update C# YAML GetResource implementation to compile with .NET v6 (https://github.com/pulumi/pulumi-kubernetes/pull/2122)
- Change .metadata.name to optional for all Patch resources (https://github.com/pulumi/pulumi-kubernetes/pull/2126)
- Fix field names in CRD schemas (https://github.com/pulumi/pulumi-kubernetes/pull/2128)

## 3.20.2 (July 25, 2022)

- Add Java SDK (https://github.com/pulumi/pulumi-kubernetes/pull/2096)
- Fix ServiceAccount readiness logic for k8s v1.24+ (https://github.com/pulumi/pulumi-kubernetes/issues/2099)

## 3.20.1 (July 19, 2022)

- Update the provider and tests to use Go 1.18. (https://github.com/pulumi/pulumi-kubernetes/pull/2073)
- Fix Helm Chart not working with Crossguard (https://github.com/pulumi/pulumi-kubernetes/pull/2057)
- Handle ignoreChanges for Server-Side Apply mode (https://github.com/pulumi/pulumi-kubernetes/pull/2074)

## 3.20.0 (July 12, 2022)

- Implement Server-Side Apply mode (https://github.com/pulumi/pulumi-kubernetes/pull/2029)
- Add Patch resources to all SDKs (https://github.com/pulumi/pulumi-kubernetes/pull/2043) (https://github.com/pulumi/pulumi-kubernetes/pull/2068)
- Add awaiter for service-account-token secret (https://github.com/pulumi/pulumi-kubernetes/pull/2048)
- Add Java packages overrides to schema (https://github.com/pulumi/pulumi-kubernetes/pull/2055)

## 3.19.4 (June 21, 2022)

- Use fully-qualified resource name for generating manifests, to avoid conflicts (https://github.com/pulumi/pulumi-kubernetes/pull/2007)
- Upgrade helm and k8s client-go module dependencies (https://github.com/pulumi/pulumi-kubernetes/pull/2008)
- Allow a user to opt-in to removing resources from Pulumi state when a cluster is unreachable (https://github.com/pulumi/pulumi-kubernetes/pull/2037)

## 3.19.3 (June 8, 2022)

- Fix a bug where the specified provider was not used for some operations on kustomize, helm, and yaml resources (https://github.com/pulumi/pulumi-kubernetes/pull/2005)

## 3.19.2 (May 25, 2022)

### Deprecations

- The `kubernetes:helm/v2:Chart` API is deprecated in this update and will be removed in a future release. The
  `kubernetes:helm/v3:Chart` resource is backward compatible, so changing the import path should not cause any resource
  updates.
- The `enableReplaceCRD` option on the Provider is deprecated in the update and will be removed in a future release.
  The behavior formerly enabled by this option is now default, and this option is ignored by the provider.

### Improvements

- Deprecate helm/v2:Chart resources (https://github.com/pulumi/pulumi-kubernetes/pull/1990)
- Don't use the last-applied-configuration annotation for CRDs (https://github.com/pulumi/pulumi-kubernetes/pull/1882)

## 3.19.1 (May 4, 2022)

- Upgrade pulumi/pulumi deps to v3.31.1 (https://github.com/pulumi/pulumi-kubernetes/pull/1980)

## 3.19.0 (May 3, 2022)

Note: The `kubernetes:storage.k8s.io/v1alpha1:CSIStorageCapacity` API was removed in this update.

- Update Kubernetes support to Kubernetes v1.24.0 (https://github.com/pulumi/pulumi-kubernetes/pull/1911)

## 3.18.3 (April 21, 2022)
- Fix fetching remote yaml files (https://github.com/pulumi/pulumi-kubernetes/pull/1962)
- Support attach
  [#1977](https://github.com/pulumi/pulumi-kubernetes/pull/1977)

## 3.18.2 (April 6, 2022)
- Only add keyring default value when verification is turned on (https://github.com/pulumi/pulumi-kubernetes/pull/1961)
  Regression introduced in 3.18.1
- Fix the DaemonSet name on diff which prevented pulumi to replace the resource (https://github.com/pulumi/pulumi-kubernetes/pull/1951)

## 3.18.1 (April 5, 2022)
- Fix autonaming panic for helm release (https://github.com/pulumi/pulumi-kubernetes/pull/1953)
  This change also adds support for deterministic autonaming through sequence numbers to the kubernetes provider.

## 3.18.0 (March 31, 2022)
- Pass provider options to helm invokes in Python, Go and TS (https://github.com/pulumi/pulumi-kubernetes/pull/1919)
- Fix panic in helm release update() (https://github.com/pulumi/pulumi-kubernetes/pull/1948)

## 3.17.0 (March 14, 2022)
-  Make ConfigMaps mutable unless marked explicitly (enabled with provider config option) (https://github.com/pulumi/pulumi-kubernetes/pull/1926)
   *NOTE*: With this change, once `enableConfigMapMutable` is enabled, all ConfigMaps will be seen as mutable. In this mode, you can opt-in to the previous replacement behavior for a particular ConfigMap by setting its `replaceOnChanges` resource option to `[".binaryData", ".data"]`.
   By default, the provider will continue to treat ConfigMaps as immutable, and will replace them if the `binaryData` or `data` properties are changed.

## 3.16.0 (February 16, 2022)
- Bump to v3.8.0 of Helm (https://github.com/pulumi/pulumi-kubernetes/pull/1892)
- [Helm/Release][Helm/V3] Add initial support for OCI registries (https://github.com/pulumi/pulumi-kubernetes/pull/1892)

## 3.15.2 (February 9, 2022)
- Infer default namespace from kubeconfig when not configured via the provider (https://github.com/pulumi/pulumi-kubernetes/pull/1896)
- Fix an error handling bug in await logic (https://github.com/pulumi/pulumi-kubernetes/pull/1899)

## 3.15.1 (February 2, 2022)
- [Helm/Release] Add import docs (https://github.com/pulumi/pulumi-kubernetes/pull/1893)

## 3.15.0 (January 27, 2022)
- [Helm/Release] Remove beta warnings (https://github.com/pulumi/pulumi-kubernetes/pull/1885)
- [Helm/Release] Handle partial failure during create/update (https://github.com/pulumi/pulumi-kubernetes/pull/1880)
- [Helm/Release] Improve support for helm release operations when cluster is unreachable (https://github.com/pulumi/pulumi-kubernetes/pull/1886)
- [Helm/Release] Add examples to API reference docs and sdks (https://github.com/pulumi/pulumi-kubernetes/pull/1887)
- Fix detailed diff for server-side apply (https://github.com/pulumi/pulumi-kubernetes/pull/1873)
- Update to latest pulumi dependencies (https://github.com/pulumi/pulumi-kubernetes/pull/1888)

## 3.14.1 (January 18, 2022)

- Disable last-applied-configuration annotation for replaced CRDs (https://github.com/pulumi/pulumi-kubernetes/pull/1868)
- Fix Provider config diffs (https://github.com/pulumi/pulumi-kubernetes/pull/1869)
- Fix replace for named resource using server-side diff (https://github.com/pulumi/pulumi-kubernetes/pull/1870)
- Fix import for Provider using server-side diff (https://github.com/pulumi/pulumi-kubernetes/pull/1872)

## 3.14.0 (January 12, 2022)

- Fix panic for deletions from virtual fields in Helm Release (https://github.com/pulumi/pulumi-kubernetes/pull/1850)
- Switch Pod and Job await logic to external lib (https://github.com/pulumi/pulumi-kubernetes/pull/1856)
- Upgrade kubernetes provider module deps (https://github.com/pulumi/pulumi-kubernetes/pull/1861)

## 3.13.0 (January 7, 2022)
- Change await log type to cloud-ready-check lib (https://github.com/pulumi/pulumi-kubernetes/pull/1855)
- Populate inputs from live state for imports (https://github.com/pulumi/pulumi-kubernetes/pull/1846)
- Elide last-applied-configuration annotation when server-side support is enabled (https://github.com/pulumi/pulumi-kubernetes/pull/1863)
- Fix panic for deletions from virtual fields in Helm Release (https://github.com/pulumi/pulumi-kubernetes/pull/1850)

## 3.12.2 (January 5, 2022)

- Relax ingress await restrictions (https://github.com/pulumi/pulumi-kubernetes/pull/1832)
- Exclude nil entries from values (https://github.com/pulumi/pulumi-kubernetes/pull/1845)

## 3.12.1 (December 9, 2021)

- Helm Release: Helm Release imports support (https://github.com/pulumi/pulumi-kubernetes/pull/1818)
- Helm Release: fix username fetch option (https://github.com/pulumi/pulumi-kubernetes/pull/1824)
- Helm Release: Use URN name as base for autonaming, Drop warning, fix default value for
  keyring (https://github.com/pulumi/pulumi-kubernetes/pull/1826)
- Helm Release: Add support for loading values from yaml files (https://github.com/pulumi/pulumi-kubernetes/pull/1828)

- Fix CRD upgrades (https://github.com/pulumi/pulumi-kubernetes/pull/1819)

## 3.12.0 (December 7, 2021)

- Add support for k8s v1.23.0. (https://github.com/pulumi/pulumi-kubernetes/pull/1681)

## 3.11.0 (December 6, 2021)

Breaking change note:

[#1817](https://github.com/pulumi/pulumi-kubernetes/pull/1817) removed the deprecated providers/Provider
resource definition from the Go SDK. Following this change, use the Provider resource at
`github.com/pulumi/pulumi-kubernetes/sdk/v3/go/kubernetes` instead.

- Helm Release: Make RepositoryOpts optional (https://github.com/pulumi/pulumi-kubernetes/pull/1806)
- Helm Release: Support local charts (https://github.com/pulumi/pulumi-kubernetes/pull/1809)
- Update pulumi dependencies v3.19.0 (https://github.com/pulumi/pulumi-kubernetes/pull/1816)
- [go/sdk] Remove deprecated providers/Provider resource (https://github.com/pulumi/pulumi-kubernetes/pull/1817)

## 3.10.1 (November 19, 2021)

- Remove unused helm ReleaseType type (https://github.com/pulumi/pulumi-kubernetes/pull/1805)
- Fix Helm Release Panic "Helm uninstall returned information" (https://github.com/pulumi/pulumi-kubernetes/pull/1807)

## 3.10.0 (November 12, 2021)

- Add await support for networking.k8s.io/v1 variant of ingress (https://github.com/pulumi/pulumi-kubernetes/pull/1795)
- Schematize overlay types (https://github.com/pulumi/pulumi-kubernetes/pull/1793)

## 3.9.0 (November 5, 2021)

- [sdk/python] Add ready attribute to await Helm charts (https://github.com/pulumi/pulumi-kubernetes/pull/1782)
- [sdk/go] Add ready attribute to await Helm charts (https://github.com/pulumi/pulumi-kubernetes/pull/1784)
- [sdk/dotnet] Add ready attribute to await Helm charts (https://github.com/pulumi/pulumi-kubernetes/pull/1785)
- [sdk/python] Update CustomResource python implementation to pickup snake-case updates (https://github.com/pulumi/pulumi-kubernetes/pull/1786)
- Update pulumi dependencies v3.16.0 (https://github.com/pulumi/pulumi-kubernetes/pull/1790)

## 3.8.3 (October 29, 2021)

- Add env variable lookup for k8s client settings (https://github.com/pulumi/pulumi-kubernetes/pull/1777)
- Fix diff logic for CRD kinds with the same name as a built-in (https://github.com/pulumi/pulumi-kubernetes/pull/1779)

## 3.8.2 (October 18, 2021)

- [sdk/python] Relax PyYaml dependency to allow upgrade to PyYaml 6.0 (https://github.com/pulumi/pulumi-kubernetes/pull/1768)
- [go/sdk] Add missing types for deprecated Provider (https://github.com/pulumi/pulumi-kubernetes/pull/1771)

## 3.8.1 (October 8, 2021)

- Fix error for helm.Release previews with computed values (https://github.com/pulumi/pulumi-kubernetes/pull/1760)
- Don't require values for helm.Release (https://github.com/pulumi/pulumi-kubernetes/pull/1761)

## 3.8.0 (October 6, 2021)

Breaking change note:

[#1751](https://github.com/pulumi/pulumi-kubernetes/pull/1751) moved the Helm Release (beta) Provider options into a
complex type called `helmReleaseSettings`. Following this change, you can set these options in the following ways:

1. As arguments to a first-class Provider
   ```typescript
   new k8s.Provider("test", { helmReleaseSettings: { driver: "secret" } });
   ```

1. Stack configuration for the default Provider
   ```
   pulumi config set --path kubernetes:helmReleaseSettings.driver "secret"
   ```

1. As environment variables
   ```
   EXPORT PULUMI_K8S_HELM_DRIVER="secret"
   ```

- [sdk/dotnet] Fix creation of CustomResources (https://github.com/pulumi/pulumi-kubernetes/pull/1741)
- Always override namespace for helm release operations (https://github.com/pulumi/pulumi-kubernetes/pull/1747)
- Add k8s client tuning settings to Provider (https://github.com/pulumi/pulumi-kubernetes/pull/1748)
- Nest helm.Release Provider settings (https://github.com/pulumi/pulumi-kubernetes/pull/1751)
- Change await logic client to use target apiVersion on updates (https://github.com/pulumi/pulumi-kubernetes/pull/1758)

## 3.7.3 (September 30, 2021)
- Use helm release's namespace on templates where namespace is left unspecified (https://github.com/pulumi/pulumi-kubernetes/pull/1733)
- Upgrade Helm dependency to v3.7.0 (https://github.com/pulumi/pulumi-kubernetes/pull/1742)
- Helm Release: Await deletion if skipAwait is unset or atomic is specific (https://github.com/pulumi/pulumi-kubernetes/pull/1742)

## 3.7.2 (September 17, 2021)
- Fix handling of charts with empty manifests (https://github.com/pulumi/pulumi-kubernetes/pull/1717)
- Use existing helm template logic to populate manifests instead of relying on `dry-run` support (https://github.com/pulumi/pulumi-kubernetes/pull/1718)

## 3.7.1 (September 10, 2021)
- Don't replace PVC on .spec.resources.requests or .limits change. (https://github.com/pulumi/pulumi-kubernetes/pull/1705)
    - *NOTE*: User's will now need to use the `replaceOnChanges` resource option for PVCs if modifying requests or limits to trigger replacement

## 3.7.0 (September 3, 2021)
- Add initial support for a Helm release resource - `kubernetes:helm.sh/v3:Release. Currently available in Beta (https://github.com/pulumi/pulumi-kubernetes/pull/1677)

## 3.6.3 (August 23, 2021)

- [sdk/go] Re-add deprecated Provider file (https://github.com/pulumi/pulumi-kubernetes/pull/1687)

## 3.6.2 (August 20, 2021)

- Fix environment variable name in disable Helm hook warnings message (https://github.com/pulumi/pulumi-kubernetes/pull/1683)

## 3.6.1 (August 19, 2021)

- [sdk/python] Fix wait for metadata in `yaml._parse_yaml_object`. (https://github.com/pulumi/pulumi-kubernetes/pull/1675)
- Fix diff logic for server-side apply mode (https://github.com/pulumi/pulumi-kubernetes/pull/1679)
- Add option to disable Helm hook warnings (https://github.com/pulumi/pulumi-kubernetes/pull/1682)
- For renderToYamlDirectory, treat an empty directory as unset (https://github.com/pulumi/pulumi-kubernetes/pull/1678)

## 3.6.0 (August 4, 2021)

The following breaking changes are part of the Kubernetes v1.22 update:
- The alpha `EphemeralContainers` kind [has been removed](https://github.com/kubernetes/kubernetes/pull/101034)
- [.NET SDK] `Networking.V1Beta1.IngressClassParametersReferenceArgs` -> `Core.V1.TypedLocalObjectReferenceArgs`

- Update Helm and client-go deps (https://github.com/pulumi/pulumi-kubernetes/pull/1662)
- Add support for k8s v1.22.0. (https://github.com/pulumi/pulumi-kubernetes/pull/1551)

## 3.5.2 (July 29, 2021)

- Update pulumi dependencies v3.7.0 (https://github.com/pulumi/pulumi-kubernetes/pull/1651)
- Update pulumi dependencies v3.9.0 (https://github.com/pulumi/pulumi-kubernetes/pull/1660)

## 3.5.1 (July 14, 2021)

- Use shared informer for await logic for all resources (https://github.com/pulumi/pulumi-kubernetes/pull/1647)

## 3.5.0 (June 30, 2021)

- Update pulumi dependencies v3.5.1 (https://github.com/pulumi/pulumi-kubernetes/pull/1623)
- Skip cluster connectivity check in yamlRenderMode (https://github.com/pulumi/pulumi-kubernetes/pull/1629)
- Handle different namespaces for server-side diff (https://github.com/pulumi/pulumi-kubernetes/pull/1631)
- Handle auto-named namespaces for server-side diff (https://github.com/pulumi/pulumi-kubernetes/pull/1633)
- *Revert* Fix hanging updates for deployment await logic (https://github.com/pulumi/pulumi-kubernetes/pull/1596)
- Use shared informer for await logic for deployments (https://github.com/pulumi/pulumi-kubernetes/pull/1639)

## 3.4.1 (June 24, 2021)

- *Revert* Fix hanging updates for deployment await logic (https://github.com/pulumi/pulumi-kubernetes/pull/1596)

## 3.4.0 (June 17, 2021)

- Add skipAwait option to helm.v3 SDKs. (https://github.com/pulumi/pulumi-kubernetes/pull/1603)
- Add skipAwait option to YAML SDKs. (https://github.com/pulumi/pulumi-kubernetes/pull/1610)
- [sdk/go] `ConfigGroup` now respects explicit provider instances when parsing YAML. (https://github.com/pulumi/pulumi-kubernetes/pull/1601)
- Fix hanging updates for deployment await logic (https://github.com/pulumi/pulumi-kubernetes/pull/1596)
- Fix auto-naming bug for computed names (https://github.com/pulumi/pulumi-kubernetes/pull/1618)
- [sdk/python] Revert pulumi dependency to <4.0.0. (https://github.com/pulumi/pulumi-kubernetes/pull/1619)
- [sdk/dotnet] Unpin System.Collections.Immutable dependency (https://github.com/pulumi/pulumi-kubernetes/pull/1621)

## 3.3.1 (June 8, 2021)

- [sdk/python] Fix YAML regression by pinning pulumi dependency to <3.4.0. (https://github.com/pulumi/pulumi-kubernetes/pull/1605)

## 3.3.0 (May 26, 2021)

- Automatically mark Secret data as Pulumi secrets. (https://github.com/pulumi/pulumi-kubernetes/pull/1577)
- Update pulumi dependency (https://github.com/pulumi/pulumi-kubernetes/pull/1588)
    - [codegen] Automatically encrypt secret input parameters (https://github.com/pulumi/pulumi/pull/7128)
    - [sdk/python] Nondeterministic import ordering fix from (https://github.com/pulumi/pulumi/pull/7126)

## 3.2.0 (May 19, 2021)

- Allow opting out of CRD rendering for Helm v3 by specifying `SkipCRDRendering` argument to Helm charts. (https://github.com/pulumi/pulumi-kubernetes/pull/1572)
- Add replaceUnready annotation for Jobs. (https://github.com/pulumi/pulumi-kubernetes/pull/1575)
- Read live Job state for replaceUnready check. (https://github.com/pulumi/pulumi-kubernetes/pull/1578)
- Fix diff panic for malformed kubeconfig. (https://github.com/pulumi/pulumi-kubernetes/pull/1581)

## 3.1.2 (May 12, 2021)

- Update pulumi dependencies to fix Python regression from 3.1.1 (https://github.com/pulumi/pulumi-kubernetes/pull/1573)

## 3.1.1 (May 5, 2021)

- Avoid circular dependencies in NodeJS SDK modules (https://github.com/pulumi/pulumi-kubernetes/pull/1558)
- Update pulumi dependencies v3.2.0 (https://github.com/pulumi/pulumi-kubernetes/pull/1564)

## 3.1.0 (April 29, 2021)

- Update Helm to v3.5.4 and client-go to v0.20.4 (https://github.com/pulumi/pulumi-kubernetes/pull/1536)
- In Python helmv2 and helmv3, and Node.js helmv3, no longer pass `Chart` resource options to child resources explicitly.
  (https://github.com/pulumi/pulumi-kubernetes/pull/1539)

## 3.0.0 (April 19, 2021)

- Depend on Pulumi 3.0, which includes improvements to Python resource arguments and key translation, Go SDK performance,
  Node SDK performance, general availability of Automation API, and more.

- Update pulumi dependency (https://github.com/pulumi/pulumi-kubernetes/pull/1521)
    - [sdk/go] Fix Go resource registrations (https://github.com/pulumi/pulumi/pull/6641)
    - [sdk/python] Support `<Resource>Args` classes (https://github.com/pulumi/pulumi/pull/6525)

- Do not return an ID when previewing the creation of a resource. (https://github.com/pulumi/pulumi-kubernetes/pull/1526)

## 2.9.1 (April 12, 2021)

- Fix refresh for render-yaml resources (https://github.com/pulumi/pulumi-kubernetes/pull/1523)
- Behavior change: Error on refresh for an unreachable cluster. (https://github.com/pulumi/pulumi-kubernetes/pull/1522)

## 2.9.0 (April 8, 2021)

- Add support for k8s v1.21.0. (https://github.com/pulumi/pulumi-kubernetes/pull/1449)
- [sdk/go] Fix plugin versioning for invoke calls (https://github.com/pulumi/pulumi-kubernetes/pull/1520)

## 2.8.4 (March 29, 2021)

- Ensure using `PULUMI_KUBERNETES_MANAGED_BY_LABEL` doesn't cause diffs on further stack updates (https://github.com/pulumi/pulumi-kubernetes/pull/1508)
- [sdk/ts] Update CustomResource to match current codegen (https://github.com/pulumi/pulumi-kubernetes/pull/1510)

## 2.8.3 (March 17, 2021)

- Fix bug where rendering manifests results in files being overwritten by subsequent resources with the same kind and name, but different namespace (https://github.com/pulumi/pulumi-kubernetes/pull/1429)
- Update pulumi dependency to fix python Resource.get() functions (https://github.com/pulumi/pulumi-kubernetes/pull/1480)
- Upgrade to Go1.16 (https://github.com/pulumi/pulumi-kubernetes/pull/1486)
- Adding arm64 plugin builds (https://github.com/pulumi/pulumi-kubernetes/pull/1490)
- Fix bug preventing helm chart being located in bitnami repo (https://github.com/pulumi/pulumi-kubernetes/pull/1491)

## 2.8.2 (February 23, 2021)

-   Postpone the removal of admissionregistration/v1beta1, which has been retargeted at 1.22 (https://github.com/pulumi/pulumi-kubernetes/pull/1474)
-   Change k8s API removals from error to warning (https://github.com/pulumi/pulumi-kubernetes/pull/1475)

## 2.8.1 (February 12, 2021)

-   Skip Helm test hook resources by default (https://github.com/pulumi/pulumi-kubernetes/pull/1467)
-   Ensure no panic when a kubernetes provider is used with an incompatible resource type (https://github.com/pulumi/pulumi-kubernetes/pull/1469)
-   Allow users to set `PULUMI_KUBERNETES_MANAGED_BY_LABEL` environment variable to control `app.kubernetes.io/managed-by` label (https://github.com/pulumi/pulumi-kubernetes/pull/1471)

## 2.8.0 (February 3, 2021)

Note: This release fixes a bug with the Helm v3 SDK that omitted any chart resources that included a hook annotation.
If you have existing charts deployed with the v3 SDK that include hook resources, the next update will create these
resources.

-   [Go SDK] Fix bug with v1/List in YAML parsing (https://github.com/pulumi/pulumi-kubernetes/pull/1457)
-   Fix bug rendering Helm v3 resources that include hooks (https://github.com/pulumi/pulumi-kubernetes/pull/1459)
-   Print warning for Helm resources using unsupported hooks (https://github.com/pulumi/pulumi-kubernetes/pull/1460)

## 2.7.8 (January 27, 2021)

-   Update pulumi dependency to remove unused Go types (https://github.com/pulumi/pulumi-kubernetes/pull/1450)

## 2.7.7 (January 20, 2021)

-   Expand allowed Python pyyaml dependency versions (https://github.com/pulumi/pulumi-kubernetes/pull/1435)

## 2.7.6 (January 13, 2021)

-   Upgrade helm and k8s deps (https://github.com/pulumi/pulumi-kubernetes/pull/1414)
-   Fix bug with Go Helm v3 transformation marshaling (https://github.com/pulumi/pulumi-kubernetes/pull/1420)

## 2.7.5 (December 16, 2020)

-   Add enum for kubernetes.core.v1.Service.Spec.Type (https://github.com/pulumi/pulumi-kubernetes/pull/1408)
-   Update pulumi deps to v2.15.5 (https://github.com/pulumi/pulumi-kubernetes/pull/1402)
-   Fix Go resource Input/Output methods (https://github.com/pulumi/pulumi-kubernetes/pull/1406)

## 2.7.4 (December 8, 2020)

-   Add support for k8s v1.20.0. (https://github.com/pulumi/pulumi-kubernetes/pull/1330)

## 2.7.3 (December 3, 2020)

-   Replace workload resources if any field in `.spec.selector` changes. (https://github.com/pulumi/pulumi-kubernetes/pull/1387)
-   Update pulumi deps to v2.15.0 (https://github.com/pulumi/pulumi-kubernetes/pull/1393)
-   Add package/module registration for NodeJS and Python (https://github.com/pulumi/pulumi-kubernetes/pull/1394)

## 2.7.2 (November 19, 2020)

-   Fixed a gRPC error for larger Helm charts in the .NET SDK [#4224](https://github.com/pulumi/pulumi/issues/4224)
-   Update pulumi deps to v2.14.0 (https://github.com/pulumi/pulumi-kubernetes/pull/1385)

## 2.7.1 (November 18, 2020)

-   Error on delete if cluster is unreachable (https://github.com/pulumi/pulumi-kubernetes/pull/1379)
-   Update pulumi deps to v2.13.2 (https://github.com/pulumi/pulumi-kubernetes/pull/1383)

## 2.7.0 (November 12, 2020)

-   Add support for previewing Create and Update operations for API servers that support dry-run (https://github.com/pulumi/pulumi-kubernetes/pull/1355)
-   Fix panic introduced in #1355 (https://github.com/pulumi/pulumi-kubernetes/pull/1368)
-   (NodeJS) Add ready attribute to await Helm charts (https://github.com/pulumi/pulumi-kubernetes/pull/1364)
-   Update Helm to v3.4.0 and client-go to v1.19.2 (https://github.com/pulumi/pulumi-kubernetes/pull/1360)
-   Update Helm to v3.4.1 and client-go to v1.19.3 (https://github.com/pulumi/pulumi-kubernetes/pull/1365)
-   Fix panic when provider is given kubeconfig as an object instead of string (https://github.com/pulumi/pulumi-kubernetes/pull/1373)
-   Fix concurrency issue in Helm + .NET SDK [#1311](https://github.com/pulumi/pulumi-kubernetes/issues/1311) and [#1374](https://github.com/pulumi/pulumi-kubernetes/issues/1374)

## 2.6.3 (October 12, 2020)

-   Revert Helm v2 deprecation warnings (https://github.com/pulumi/pulumi-kubernetes/pull/1352)

## 2.6.2 (October 7, 2020)

## Important Note

Helm v2 support is [EOL](https://helm.sh/blog/helm-v2-deprecation-timeline/), and will no longer be supported upstream
as of next month. Furthermore, the stable/incubator chart repos will likely
[stop working](https://github.com/helm/charts#deprecation-timeline) after November 13, 2020. Deprecation warnings have
been added for any usage of Pulumi's `helm.v2` API, and this API will be removed at a future date. Our `helm.v3` API is
backward compatible, so you should be able to update without disruption to existing resources.

### Bug Fixes

-   Set plugin version for Go SDK invoke calls (https://github.com/pulumi/pulumi-kubernetes/pull/1325)
-   Python: Fix generated examples and docs to prefer input/output classes (https://github.com/pulumi/pulumi-kubernetes/pull/1346)

### Improvements

-   Update Helm v3 mod to v3.3.2 (https://github.com/pulumi/pulumi-kubernetes/pull/1326)
-   Update Helm v3 mod to v3.3.3 (https://github.com/pulumi/pulumi-kubernetes/pull/1328)
-   Change error to warning if internal autoname annotation is set (https://github.com/pulumi/pulumi-kubernetes/pull/1337)
-   Deprecate Helm v2 SDKs (https://github.com/pulumi/pulumi-kubernetes/pull/1344)

## 2.6.1 (September 16, 2020)

### Bug Fixes

-   Fix Python type hints for lists (https://github.com/pulumi/pulumi-kubernetes/pull/1313)
-   Fix Python type hints for integers (https://github.com/pulumi/pulumi-kubernetes/pull/1317)
-   Fix Helm v3 default namespace handling (https://github.com/pulumi/pulumi-kubernetes/pull/1323)

### Improvements

-   Update Helm v3 mod to v3.3.1 (https://github.com/pulumi/pulumi-kubernetes/pull/1320)

## 2.6.0 (September 10, 2020)

Note: There is a minor breaking change in the .NET SDK for Helm v3. As part of the switch to using native
Helm libraries in #1291, the Helm.V3.Chart class no longer inherits from the ChartBase class. Most users should
not be affected by this change.

### Bug Fixes

-   Upgrade version of pyyaml to fix a [security vulnerability](https://nvd.nist.gov/vuln/detail/CVE-2019-20477) (https://github.com/pulumi/pulumi-kubernetes/pull/1230)
-   Fix Helm api-versions handling in all SDKs. (https://github.com/pulumi/pulumi-kubernetes/pull/1307)

### Improvements

-   Update .NET Helm v3 to use native client. (https://github.com/pulumi/pulumi-kubernetes/pull/1291)
-   Update Go Helm v3 to use native client. (https://github.com/pulumi/pulumi-kubernetes/pull/1296)
-   Python: Allow type annotations on transformation functions. (https://github.com/pulumi/pulumi-kubernetes/pull/1298)

## 2.5.1 (September 2, 2020)

### Bug Fixes

-   Fix regression of .get methods in NodeJS SDK. (https://github.com/pulumi/pulumi-kubernetes/pull/1285)

### Improvements

-   Upgrade to Pulumi v2.9.0, which adds type annotations and input/output classes to Python (https://github.com/pulumi/pulumi-kubernetes/pull/1276)
-   Switch Helm v3 logic to use native library. (https://github.com/pulumi/pulumi-kubernetes/pull/1263)
-   Bump python requests version dependency. (https://github.com/pulumi/pulumi-kubernetes/pull/1274)
-   Update NodeJS Helm v3 to use native client. (https://github.com/pulumi/pulumi-kubernetes/pull/1279)
-   [sdk/nodejs] Remove unneccessary constructor overloads. (https://github.com/pulumi/pulumi-kubernetes/pull/1286)

## 2.5.0 (August 26, 2020)

### Improvements

-   Add support for k8s v1.19.0. (https://github.com/pulumi/pulumi-kubernetes/pull/996)
-   Handle kubeconfig contents or path in provider. (https://github.com/pulumi/pulumi-kubernetes/pull/1255)
-   Add type annotations to Python SDK for API Extensions, Helm, Kustomize, and YAML. (https://github.com/pulumi/pulumi-kubernetes/pull/1259)
-   Update k8s package deps to v0.18.8. (https://github.com/pulumi/pulumi-kubernetes/pull/1265)
-   Move back to upstream json-patch module. (https://github.com/pulumi/pulumi-kubernetes/pull/1266)

## 2.4.3 (August 14, 2020)

### Bug Fixes

-   Rename Python's yaml.ConfigFile file_id parameter to file. (https://github.com/pulumi/pulumi-kubernetes/pull/1248)

### Improvements

-   Remove the ComponentStatus resource type. (https://github.com/pulumi/pulumi-kubernetes/pull/1234)

## 2.4.2 (August 3, 2020)

### Bug Fixes

-   Fix server-side diff when immutable fields change. (https://github.com/pulumi/pulumi-kubernetes/pull/988)
-   Update json-patch mod to fix hangs on pulumi update. (https://github.com/pulumi/pulumi-kubernetes/pull/1223)

## 2.4.1 (July 24, 2020)

### Bug Fixes

-   Handle networking/v1beta1 Ingress resources. (https://github.com/pulumi/pulumi-kubernetes/pull/1221)

### Improvements

-   Add NodeJS usage examples for Helm, Kustomize, and YAML resources. (https://github.com/pulumi/pulumi-kubernetes/pull/1205)
-   Add Python usage examples for Helm, Kustomize, and YAML resources. (https://github.com/pulumi/pulumi-kubernetes/pull/1209)
-   Add v3 Helm package for Go SDK. (https://github.com/pulumi/pulumi-kubernetes/pull/1211)
-   Add Go usage examples for Helm, Kustomize, and YAML resources. (https://github.com/pulumi/pulumi-kubernetes/pull/1212)
-   Add yaml.ConfigGroup to Python SDK. (https://github.com/pulumi/pulumi-kubernetes/pull/1217)
-   Add C# usage examples for Helm, Kustomize, and YAML resources. (https://github.com/pulumi/pulumi-kubernetes/pull/1213)

## 2.4.0 (July 7, 2020)

### Bug Fixes

-   Fix error parsing Helm version (https://github.com/pulumi/pulumi-kubernetes/pull/1170)
-   Fix prometheus-operator test to wait for the CRD to be ready before use (https://github.com/pulumi/pulumi-kubernetes/pull/1172)
-   Fix suppress deprecation warnings flag (https://github.com/pulumi/pulumi-kubernetes/pull/1189)
-   Set additionalSecretOutputs on Secret data fields (https://github.com/pulumi/pulumi-kubernetes/pull/1194)

### Improvements

-   Set supported environment variables in SDK Provider classes (https://github.com/pulumi/pulumi-kubernetes/pull/1166)
-   Python SDK updated to align with other Pulumi Python SDKs. (https://github.com/pulumi/pulumi-kubernetes/pull/1160)
-   Add support for Kustomize. (https://github.com/pulumi/pulumi-kubernetes/pull/1178)
-   Implement GetSchema to enable example and import code generation. (https://github.com/pulumi/pulumi-kubernetes/pull/1181)
-   Only show deprecation messages when new API versions exist in current cluster version (https://github.com/pulumi/pulumi-kubernetes/pull/1182)

## 2.3.1 (June 17, 2020)

### Improvements

-   Update resource deprecation/removal warnings. (https://github.com/pulumi/pulumi-kubernetes/pull/1162)

### Bug Fixes

-   Fix regression in TypeScript YAML SDK (https://github.com/pulumi/pulumi-kubernetes/pull/1157)

## 2.3.0 (June 9, 2020)

### Improvements

- NodeJS SDK updated to align with other Pulumi NodeJS SDKs. (https://github.com/pulumi/pulumi-kubernetes/pull/1151)
- .NET SDK updated to align with other Pulumi .NET SDKs. (https://github.com/pulumi/pulumi-kubernetes/pull/1132)
    - Deprecated resources are now marked as `Obsolete`.
    - Many classes are moved to new locations on disk while preserving the public namespaces and API.
    - Several unused argument/output classes were removed without any impact on resources (e.g. `DeploymentRollbackArgs`).
    - Fixed the type of some properties in `JSONSchemaPropsArgs` (there's no need to have 2nd-level inputs there):
        - `InputList<InputJson>` -> `InputList<JsonElement>`
        - `InputMap<Union<TArgs, InputList<string>>>` -> `InputMap<Union<TArgs, ImmutableArray<string>>>`

### Bug Fixes

-   Fix incorrect schema consts for apiVersion and kind (https://github.com/pulumi/pulumi-kubernetes/pull/1153)

## 2.2.2 (May 27, 2020)

-   2.2.1 SDK release process failed, so pushing a new tag.

## 2.2.1 (May 27, 2020)

### Improvements

-   Update deprecated/removed resource warnings. (https://github.com/pulumi/pulumi-kubernetes/pull/1135)
-   Update to client-go 1.18. (https://github.com/pulumi/pulumi-kubernetes/pull/1136)
-   Don't replace Service on .spec.type change. (https://github.com/pulumi/pulumi-kubernetes/pull/1139)

### Bug Fixes

-   Fix regex in python `include-crds` logic (https://github.com/pulumi/pulumi-kubernetes/pull/1145)

## 2.2.0 (May 15, 2020)

### Improvements

-   Support helm v3 `include-crds` argument. (https://github.com/pulumi/pulumi-kubernetes/pull/1102)
-   Bump python requests version dependency. (https://github.com/pulumi/pulumi-kubernetes/pull/1121)
-   Add apiextensions.CustomResource to Go SDK. (https://github.com/pulumi/pulumi-kubernetes/pull/1125)

## 2.1.1 (May 8, 2020)

-   Python and .NET packages failed to publish for 2.1.0, so bumping release version.

## 2.1.0 (May 8, 2020)

### Improvements

-   Add YAML support to Go SDK. (https://github.com/pulumi/pulumi-kubernetes/pull/1093).
-   Add Helm support to Go SDK. (https://github.com/pulumi/pulumi-kubernetes/pull/1105).

### Bug Fixes

-   fix(customresources): use a 3-way merge patch instead of strategic merge. (https://github.com/pulumi/pulumi-kubernetes/pull/1095)
-   Fix required input props in Go SDK. (https://github.com/pulumi/pulumi-kubernetes/pull/1090)
-   Update Go SDK using latest codegen packages. (https://github.com/pulumi/pulumi-kubernetes/pull/1089)
-   Fix schema type for Fields and RawExtension. (https://github.com/pulumi/pulumi-kubernetes/pull/1086)
-   Fix error parsing YAML in python 3.8 (https://github.com/pulumi/pulumi-kubernetes/pull/1079)
-   Fix HELM_HOME handling for Helm v3. (https://github.com/pulumi/pulumi-kubernetes/pull/1076)

## 2.0.0 (April 16, 2020)

### Improvements

-   Add consts to Go SDK. (https://github.com/pulumi/pulumi-kubernetes/pull/1062).
-   Add `CustomResource` to .NET SDK (https://github.com/pulumi/pulumi-kubernetes/pull/1067).
-   Upgrade to Pulumi v2.0.0

### Bug fixes

-   Sort fetched helm charts into alphabetical order. (https://github.com/pulumi/pulumi-kubernetes/pull/1064)

## 1.6.0 (March 25, 2020)

### Improvements

-   Add a Go SDK. (https://github.com/pulumi/pulumi-kubernetes/pull/1029) (https://github.com/pulumi/pulumi-kubernetes/pull/1042).
-   Add support for Kubernetes 1.18. (https://github.com/pulumi/pulumi-kubernetes/pull/872) (https://github.com/pulumi/pulumi-kubernetes/pull/1042).

### Bug fixes

-   Update the Python `Provider` class to use parameter naming consistent with other resources. (https://github.com/pulumi/pulumi-kubernetes/pull/1039).
-   Change URN for apiregistration resources. (https://github.com/pulumi/pulumi-kubernetes/pull/1021).

## 1.5.8 (March 16, 2020)

### Improvements

-   Automatically populate type aliases and additional secret outputs in the .NET SDK.  (https://github.com/pulumi/pulumi-kubernetes/pull/1026).
-   Update to Pulumi NuGet 1.12.1 and .NET Core 3.1.  (https://github.com/pulumi/pulumi-kubernetes/pull/1030).

## 1.5.7 (March 10, 2020)

### Bug fixes

-   Change URN for apiregistration resources. (https://github.com/pulumi/pulumi-kubernetes/pull/1021).
-   Replace PersistentVolume if volume source changes. (https://github.com/pulumi/pulumi-kubernetes/pull/1015).
-   Fix bool Python provider opts. (https://github.com/pulumi/pulumi-kubernetes/pull/1027).

## 1.5.6 (February 28, 2020)

### Bug fixes

-   Replace Daemonset if .spec.selector changes. (https://github.com/pulumi/pulumi-kubernetes/pull/1008).
-   Display error when pulumi plugin install fails. (https://github.com/pulumi/pulumi-kubernetes/pull/1010).

## 1.5.5 (February 25, 2020)

### Bug fixes

-   Upgrade pulumi/pulumi dep to 1.11.0 (fixes #984). (https://github.com/pulumi/pulumi-kubernetes/pull/1005).

## 1.5.4 (February 19, 2020)

### Improvements

-   Auto-generate aliases for all resource kinds. (https://github.com/pulumi/pulumi-kubernetes/pull/991).

### Bug fixes

-   Fix aliases for several resource kinds. (https://github.com/pulumi/pulumi-kubernetes/pull/990).
-   Don't require valid cluster for YAML render mode. (https://github.com/pulumi/pulumi-kubernetes/pull/997).
-   Fix .NET resources with empty arguments. (https://github.com/pulumi/pulumi-kubernetes/pull/983).
-   Fix panic condition in Pod await logic. (https://github.com/pulumi/pulumi-kubernetes/pull/998).

### Improvements

-   .NET SDK supports resources to work with YAML Kubernetes files and Helm charts.
(https://github.com/pulumi/pulumi-kubernetes/pull/980).

## 1.5.3 (February 11, 2020)

### Bug fixes

-   Change invoke call to always use latest version. (https://github.com/pulumi/pulumi-kubernetes/pull/987).

## 1.5.2 (February 10, 2020)

### Improvements

-   Optionally render YAML for k8s resources. (https://github.com/pulumi/pulumi-kubernetes/pull/936).

## 1.5.1 (February 7, 2020)

### Bug fixes

-   Specify provider version for invokes. (https://github.com/pulumi/pulumi-kubernetes/pull/982).

## 1.5.0 (February 4, 2020)

### Improvements

-   Update nodejs SDK to use optional chaining in constructor. (https://github.com/pulumi/pulumi-kubernetes/pull/959).
-   Automatically set Secret inputs as pulumi.secret. (https://github.com/pulumi/pulumi-kubernetes/pull/961).
-   Create helm.v3 alias. (https://github.com/pulumi/pulumi-kubernetes/pull/970).

### Bug fixes

-   Fix hang on large YAML files. (https://github.com/pulumi/pulumi-kubernetes/pull/974).
-   Use resourcePrefix all code paths. (https://github.com/pulumi/pulumi-kubernetes/pull/977).

## 1.4.5 (January 22, 2020)

### Bug fixes

-   Handle invalid kubeconfig context. (https://github.com/pulumi/pulumi-kubernetes/pull/960).

## 1.4.4 (January 21, 2020)

### Improvements

-   Improve namespaced Kind check. (https://github.com/pulumi/pulumi-kubernetes/pull/947).
-   Add helm template `apiVersions` flag. (https://github.com/pulumi/pulumi-kubernetes/pull/894)
-   Move YAML decode logic into provider and improve handling of default namespaces for Helm charts. (https://github.com
/pulumi/pulumi-kubernetes/pull/952).

### Bug fixes

-   Gracefully handle unreachable k8s cluster. (https://github.com/pulumi/pulumi-kubernetes/pull/946).
-   Fix deprecation notice for CSINode. (https://github.com/pulumi/pulumi-kubernetes/pull/944).

## 1.4.3 (January 8, 2020)

### Bug fixes

-   Revert invoke changes. (https://github.com/pulumi/pulumi-kubernetes/pull/941).

## 1.4.2 (January 7, 2020)

### Improvements

-   Move YAML decode logic into provider. (https://github.com/pulumi/pulumi-kubernetes/pull/925).
-   Improve handling of default namespaces for Helm charts. (https://github.com/pulumi/pulumi-kubernetes/pull/934).

### Bug fixes

-   Fix panic condition in Ingress await logic. (https://github.com/pulumi/pulumi-kubernetes/pull/928).
-   Fix deprecation warnings and docs. (https://github.com/pulumi/pulumi-kubernetes/pull/929).
-   Fix projection of array-valued output properties in .NET. (https://github.com/pulumi/pulumi-kubernetes/pull/931)

## 1.4.1 (December 17, 2019)

### Bug fixes

-   Fix deprecation warnings and docs. (https://github.com/pulumi/pulumi-kubernetes/pull/918 and https://github.com /pulumi/pulumi-kubernetes/pull/921).

## 1.4.0 (December 9, 2019)

### Important

The discovery.v1alpha1.EndpointSlice and discovery.v1alpha1.EndpointSliceList APIs were removed in k8s 1.17,
and no longer appear in the Pulumi Kubernetes SDKs. These resources can now be found at
discovery.v1beta1.EndpointSlice and discovery.v1beta1.EndpointSliceList.

### Major changes

-   Add support for Kubernetes v1.17.0 (https://github.com/pulumi/pulumi-kubernetes/pull/706)

## 1.3.4 (December 5, 2019)

### Improvements

-   Use HELM_HOME as default if set. (https://github.com/pulumi/pulumi-kubernetes/pull/855).
-   Use `namespace` provided by `KUBECONFIG`, if it is not explicitly set in the provider (https://github.com/pulumi/pulumi-kubernetes/pull/903).

## 1.3.3 (November 29, 2019)

### Improvements

-   Add `Provider` for .NET. (https://github.com/pulumi/pulumi-kubernetes/pull/897)

## 1.3.2 (November 26, 2019)

### Improvements

-   Add support for .NET. (https://github.com/pulumi/pulumi-kubernetes/pull/885)

## 1.3.1 (November 18, 2019)

### Improvements

-   Add support for helm 3 CLI tool. (https://github.com/pulumi/pulumi-kubernetes/pull/882).

## 1.3.0 (November 13, 2019)

### Improvements

-   Increase maxBuffer for helm template exec. (https://github.com/pulumi/pulumi-kubernetes/pull/864).
-   Add StreamInvoke RPC call, along with stream invoke implementations for
    kubernetes:kubernetes:watch, kubernetes:kubernetes:list, and kubernetes:kubernetes:logs. (#858, #873, #876).

## 1.2.3 (October 17, 2019)

### Bug fixes

-   Correctly merge provided opts for k8s resources. (https://github.com/pulumi/pulumi-kubernetes/pull/850).
-   Fix a bug that causes helm crash when referencing 'scoped packages' that start with '@'. (https://github.com/pulumi/pulumi-kubernetes/pull/846)

## 1.2.2 (October 10, 2019)

### Improvements

-   Stop using initialApiVersion annotation. (https://github.com/pulumi/pulumi-kubernetes/pull/837).
-   Cache the parsed OpenAPI schema to improve performance. (https://github.com/pulumi/pulumi-kubernetes/pull/836).

## 1.2.1 (October 8, 2019)

### Improvements

-   Cache the OpenAPI schema to improve performance. (https://github.com/pulumi/pulumi-kubernetes/pull/833).
-   Aggregate error messages from Pods on Job Read. (https://github.com/pulumi/pulumi-kubernetes/pull/831).
-   Improve interactive status for Jobs. (https://github.com/pulumi/pulumi-kubernetes/pull/832).

## 1.2.0 (October 4, 2019)

### Improvements

-   Add logic to check for Job readiness. (https://github.com/pulumi/pulumi-kubernetes/pull/633).
-   Automatically mark Secret data and stringData as secret. (https://github.com/pulumi/pulumi-kubernetes/pull/803).
-   Auto-alias resource apiVersions. (https://github.com/pulumi/pulumi-kubernetes/pull/798).
-   Provide detailed error for removed apiVersions. (https://github.com/pulumi/pulumi-kubernetes/pull/809).

## 1.1.0 (September 18, 2019)

### Major changes

-   Add support for Kubernetes v1.16.0 (https://github.com/pulumi/pulumi-kubernetes/pull/669)

### Improvements

-   Implement customTimeout for resource deletion. (https://github.com/pulumi/pulumi-kubernetes/pull/802).
-   Increase default readiness timeouts to 10 mins. (https://github.com/pulumi/pulumi-kubernetes/pull/721).
-   Add suppressDeprecationWarnings flag. (https://github.com/pulumi/pulumi-kubernetes/pull/808).
-   Warn for invalid usage of Helm repo parameter. (https://github.com/pulumi/pulumi-kubernetes/pull/805).
-   Add PodAggregator for use by resource awaiters. (https://github.com/pulumi/pulumi-kubernetes/pull/785).

## 1.0.1 (September 11, 2019)

### Improvements

-   Warn for deprecated apiVersions.
    (https://github.com/pulumi/pulumi-kubernetes/pull/779).

### Bug fixes

-   Fix await logic for extensions/v1beta1/Deployment
    (https://github.com/pulumi/pulumi-kubernetes/pull/794).
-   Fix error reporting
    (https://github.com/pulumi/pulumi-kubernetes/pull/782).

## 1.0.0 (September 3, 2019)

### Bug fixes

-   Fix name collisions in the Charts/YAML Python packages
    (https://github.com/pulumi/pulumi-kubernetes/pull/771).
-   Implement `{ConfigFile, ConfigGroup, Chart}#get_resource`
    (https://github.com/pulumi/pulumi-kubernetes/pull/771).
-   Upgrade Pulumi dependency to 1.0.0.

## 1.0.0-rc.1 (August 28, 2019)

### Improvements

### Bug fixes

-   Do not leak unencrypted secret values into the state file (fixes https://github.com/pulumi/pulumi-kubernetes/issues/734).

## 1.0.0-beta.2 (August 26, 2019)

### Improvements

-   Refactor and update the docs of the repo for 1.0. (https://github.com/pulumi/pulumi-kubernetes/pull/736).
-   Document await logic in the SDKs. (https://github.com/pulumi/pulumi-kubernetes/pull/711).
-   Document await timeouts and how to override. (https://github.com/pulumi/pulumi-kubernetes/pull/718).
-   Improve CustomResource for Python SDK. (https://github.com/pulumi/pulumi-kubernetes/pull/700).
-   Clean up Python SDK get methods. (https://github.com/pulumi/pulumi-kubernetes/pull/740).
-   Remove undocumented kubectl replace invoke method. (https://github.com/pulumi/pulumi-kubernetes/pull/738).
-   Don't populate `.status` in input types (https://github.com/pulumi/pulumi-kubernetes/pull/635).
-   Allow a user to pass CustomTimeouts as part of ResourceOptions (fixes https://github.com/pulumi/pulumi-kubernetes/issues/672)
-   Don't panic when an Asset or an Archive are passed into a resource definition (https://github.com/pulumi/pulumi-kubernetes/pull/751).

### Bug fixes

-   Fix error messages for resources with default namespace. (https://github.com/pulumi/pulumi-kubernetes/pull/749).
-   Correctly compute version number for plugin to send with registration requests (fixes https://github.com/pulumi/pulumi-kubernetes/issues/732).

## 1.0.0-beta.1 (August 13, 2019)

### Improvements

-   Add .get() to Python SDK. (https://github.com/pulumi/pulumi-kubernetes/pull/435).

## 0.25.6 (August 7, 2019)

### Bug fixes

-   Align YAML parsing with core Kubernetes supported YAML subset. (https://github.com/pulumi/pulumi-kubernetes/pull/690).
-   Handle string values in the equalNumbers function. (https://github.com/pulumi/pulumi-kubernetes/pull/691).
-   Properly detect readiness for Deployment scaled to 0. (https://github.com/pulumi/pulumi-kubernetes/pull/688).
-   Fix a bug that caused crashes when empty array values were added to resource inputs. (https://github.com/pulumi/pulumi-kubernetes/pull/696)

## 0.25.5 (August 2, 2019)

### Bug fixes

-   Fall back to client-side diff if server-side diff fails. (https://github.com/pulumi/pulumi-kubernetes/pull/685).
-   Fix namespace arg for Python Helm SDK (https://github.com/pulumi/pulumi-kubernetes/pull/670).
-   Detect namespace diff for first-class providers. (https://github.com/pulumi/pulumi-kubernetes/pull/674).
-   Fix values arg for Python Helm SDK (https://github.com/pulumi/pulumi-kubernetes/pull/678).
-   Fix Python Helm LocalChartOpts to inherit from BaseChartOpts (https://github.com/pulumi/pulumi-kubernetes/pull/681).

## 0.25.4 (August 1, 2019)

### Important

This release reverts the default diff behavior back to the pre-`0.25.3` behavior. A new flag has
been added to the provider options called `enableDryRun`, that can be used to opt in to the new
diff behavior. This will eventually become the default behavior after further testing to ensure
that this change is not disruptive.

### Major changes

-   Disable dryRun diff behavior by default. (https://github.com/pulumi/pulumi-kubernetes/pull/686)

### Improvements

-   Improve error messages for StatefulSet. (https://github.com/pulumi/pulumi-kubernetes/pull/673)

### Bug fixes

-   Properly reference override values in Python Helm SDK (https://github.com/pulumi/pulumi-kubernetes/pull/676).
-   Handle Output values in diffs. (https://github.com/pulumi/pulumi-kubernetes/pull/682).

## 0.25.3 (July 29, 2019)

### Bug fixes

-   Allow `yaml.ConfigGroup` to take URLs as argument
    (https://github.com/pulumi/pulumi-kubernetes/pull/638).
-   Return useful errors when we fail to fetch URL YAML
    (https://github.com/pulumi/pulumi-kubernetes/pull/638).
-   Use JSON_SCHEMA when parsing Kubernetes YAML, to conform with the expectations of the Kubernetes
    core resource types. (https://github.com/pulumi/pulumi-kubernetes/pull/638).
-   Don't render emoji on Windows. (https://github.com/pulumi/pulumi-kubernetes/pull/634)
-   Emit a useful error message (rather than a useless one) if we fail to parse the YAML data in
    `kubernetes:config:kubeconfig` (https://github.com/pulumi/pulumi-kubernetes/pull/636).
-   Provide useful contexts in provider errors, particularly those that originate from the API
    server (https://github.com/pulumi/pulumi-kubernetes/pull/636).
-   Expose all Kubernetes types through the SDK
    (https://github.com/pulumi/pulumi-kubernetes/pull/637).
-   Use `opts` instead of `__opts__` and `resource_name` instead of `__name__` in Python SDK
    (https://github.com/pulumi/pulumi-kubernetes/pull/639).
-   Properly detect failed Deployment on rollout. (https://github.com/pulumi/pulumi-kubernetes/pull/646
    and https://github.com/pulumi/pulumi-kubernetes/pull/657).
-   Use dry-run support if available when diffing the actual and desired state of a resource
    (https://github.com/pulumi/pulumi-kubernetes/pull/649)
-   Fix panic when `.metadata.label` is mistyped
    (https://github.com/pulumi/pulumi-kubernetes/pull/655).
-   Fix unexpected diffs when running against an API server that does not support dry-run.
    (https://github.com/pulumi/pulumi-kubernetes/pull/658)

## 0.25.2 (July 11, 2019)

### Improvements

-   The Kubernetes provider can now communicate detailed information about the difference between a resource's
desired and actual state during a Pulumi update. (https://github.com/pulumi/pulumi-kubernetes/pull/618).
-   Refactor Pod await logic for easier testing and maintenance (https://github.com/pulumi/pulumi-kubernetes/pull/590).
-   Update to client-go v12.0.0 (https://github.com/pulumi/pulumi-kubernetes/pull/621).
-   Fallback to JSON merge if strategic merge fails (https://github.com/pulumi/pulumi-kubernetes/pull/622).

### Bug fixes

-   Fix Helm Chart resource by passing `resourcePrefix` to the yaml template resources (https://github.com/pulumi/pulumi-kubernetes/pull/625).

## 0.25.1 (July 2, 2019)

### Improvements

-   Unify diff behavior between `Diff` and `Update`. This should result in better detection of state drift as
    well as behavior that is more consistent with respect to `kubectl`. (https://github.com/pulumi/pulumi-kubernetes/pull/604)
-   The Kubernetes provider now supports the internal features necessary for the Pulumi engine to detect diffs between the actual and desired state of a resource after a `pulumi refresh` (https://github.com/pulumi/pulumi-kubernetes/pull/477).
-   The Kubernetes provider now sets the `"kubectl.kubernetes.io/last-applied-configuration"` annotation to the last deployed configuration for a resource. This enables better interoperability with `kubectl`.

### Bug fixes

-   Add more props that force replacement of Pods (https://github.com/pulumi/pulumi-kubernetes/pull/613)

## 0.25.0 (June 19, 2019)

### Major changes

-   Add support for Kubernetes v1.15.0 (https://github.com/pulumi/pulumi-kubernetes/pull/557)

### Improvements

-   Enable multiple instances of Helm charts per stack (https://github.com/pulumi/pulumi-kubernetes/pull/599).
-   Enable multiple instances of YAML manifests per stack (https://github.com/pulumi/pulumi-kubernetes/pull/594).

### Bug fixes

-   None

## 0.24.0 (June 5, 2019)

### Important

BREAKING: This release changes the behavior of the provider `namespace` flag introduced
in `0.23.0`. Previously, this flag was treated as an override, which ignored namespace
values set directly on resources. Now, the flag is a default, and will only set the
namespace if one is not already set. If you have created resources using a provider
with the `namespace` flag set, this change may cause these resources to be recreated
on the next update.

### Major changes

-   BREAKING: Change the recently added `transformations` callback in Python to match JavaScript API (https://github.com/pulumi/pulumi-kubernetes/pull/575)
-   BREAKING: Remove `getInputs` from Kubernetes resource implementations. (https://github.com/pulumi/pulumi-kubernetes/pull/580)
-   BREAKING: Change provider namespace from override to default. (https://github.com/pulumi/pulumi-kubernetes/pull/585)

### Improvements

-   Enable configuring `ResourceOptions` via `transformations` (https://github.com/pulumi/pulumi-kubernetes/pull/575).
-   Changing k8s cluster config now correctly causes dependent resources to be replaced (https://github.com/pulumi/pulumi-kubernetes/pull/577).
-   Add user-defined type guard `isInstance` to all Kubernetes `CustomResource` implementations (https://github.com/pulumi/pulumi-kubernetes/pull/582).

### Bug fixes

-   Fix panics during preview when `metadata` is a computed value (https://github.com/pulumi/pulumi-kubernetes/pull/572)

## 0.23.1 (May 10, 2019)

### Major changes

-   None

### Improvements

-   Update to use client-go v11.0.0 (https://github.com/pulumi/pulumi-kubernetes/pull/549)
-   Deduplicate provider logs (https://github.com/pulumi/pulumi-kubernetes/pull/558)

### Bug fixes

-   Fix namespaceable check for diff (https://github.com/pulumi/pulumi-kubernetes/pull/554)

## 0.23.0 (April 30, 2019)

### Important

This release fixes a longstanding issue with the provider namespace flag. Previously, this
flag was erroneously ignored, but will now cause any resources using this provider to be
created in the specified namespace. **This may cause resources to be recreated!** Unset the
namespace parameter to avoid this behavior. Also note that this parameter takes precedence
over any namespace defined on the underlying resource.

The Python SDK now supports YAML manifests and Helm charts, including `CustomResourceDefinitions`
and `CustomResources`!

### Major changes

-   Put all resources in specified provider namespace (https://github.com/pulumi/pulumi-kubernetes/pull/538)
-   Add Helm support to Python SDK (https://github.com/pulumi/pulumi-kubernetes/pull/544)

### Bug fixes

-   Fix Helm repo quoting for Windows (https://github.com/pulumi/pulumi-kubernetes/pull/540)
-   Fix Python YAML SDK (https://github.com/pulumi/pulumi-kubernetes/pull/545)

## 0.22.2 (April 11, 2019)

### Important

This release improves handling for CustomResources (CRs) and CustomResourceDefinitions (CRDs).
CRs without a matching CRD will now be considered deleted during `pulumi refresh`, and `pulumi destroy`
will not fail to delete a CR if the related CRD is missing.
See https://github.com/pulumi/pulumi-kubernetes/pull/530 for details.

### Major changes

-   None

### Improvements

-   Improve error handling for "no match found" errors (https://github.com/pulumi/pulumi-kubernetes/pull/530)

### Bug fixes

-   None

## 0.22.1 (April 9, 2019)

### Major changes

-   Add basic YAML support to Python SDK (https://github.com/pulumi/pulumi-kubernetes/pull/499)
-   Add transforms to YAML support for Python SDK (https://github.com/pulumi/pulumi-kubernetes/pull/500)

### Improvements

-   Move helm module into a directory (https://github.com/pulumi/pulumi-kubernetes/pull/512)
-   Move yaml module into a directory (https://github.com/pulumi/pulumi-kubernetes/pull/513)

### Bug fixes

-   Fix Deployment await logic for old API schema (https://github.com/pulumi/pulumi-kubernetes/pull/523)
-   Replace PodDisruptionBudget if spec changes (https://github.com/pulumi/pulumi-kubernetes/pull/527)

## 0.22.0 (March 25, 2019)

### Major changes

-   Add support for Kubernetes v1.14.0 (https://github.com/pulumi/pulumi-kubernetes/pull/371)

### Improvements

-   Add CustomResource to Python SDK (https://github.com/pulumi/pulumi-kubernetes/pull/543)

### Bug fixes

-   None

## 0.21.1 (March 18, 2019)

### Major changes

-   None

### Improvements

-   Split up nodejs SDK into multiple files (https://github.com/pulumi/pulumi-kubernetes/pull/480)

### Bug fixes

-   Check for unexpected RPC ID and return an error (https://github.com/pulumi/pulumi-kubernetes/pull/475)
-   Fix an issue where the Python `pulumi_kubernetes` package was depending on an older `pulumi` package.
-   Fix YAML parsing for computed namespaces (https://github.com/pulumi/pulumi-kubernetes/pull/483)

## 0.21.0 (Released March 6, 2019)

### Important

Updating to v0.17.0 version of `@pulumi/pulumi`.  This is an update that will not play nicely
in side-by-side applications that pull in prior versions of this package.

See https://github.com/pulumi/pulumi/commit/7f5e089f043a70c02f7e03600d6404ff0e27cc9d for more details.

As such, we are rev'ing the minor version of the package from 0.16 to 0.17.  Recent version of `pulumi` will now detect, and warn, if different versions of `@pulumi/pulumi` are loaded into the same application.  If you encounter this warning, it is recommended you move to versions of the `@pulumi/...` packages that are compatible.  i.e. keep everything on 0.16.x until you are ready to move everything to 0.17.x.

## 0.20.4 (March 1, 2019)

### Major changes

-   None

### Improvements

-   Allow the default timeout for awaiters to be overridden (https://github.com/pulumi/pulumi-kubernetes/pull/457)

### Bug fixes

-   Properly handle computed values in labels and annotations (https://github.com/pulumi/pulumi-kubernetes/pull/461)

## 0.20.3 (February 20, 2019)

### Major changes

-   None

### Improvements

-   None

### Bug fixes

-   Move mocha dependencies to devDependencies (https://github.com/pulumi/pulumi-kubernetes/pull/441)
-   Include managed-by label in diff preview (https://github.com/pulumi/pulumi-kubernetes/pull/431)

## 0.20.2 (Released February 13, 2019)

### Major changes

-   None

### Improvements

-   Allow awaiters to be skipped by setting an annotation (https://github.com/pulumi/pulumi-kubernetes/pull/417)
-   Set managed-by: pulumi label on all created resources (https://github.com/pulumi/pulumi-kubernetes/pull/418)
-   Clean up docstrings for Helm package (https://github.com/pulumi/pulumi-kubernetes/pull/396)
-   Support explicit `deleteBeforeReplace` (https://github.com/pulumi/pulumi/pull/2415)

### Bug fixes

-   Fix an issue with variable casing (https://github.com/pulumi/pulumi-kubernetes/pull/412)
-   Use modified copy of memcache client (https://github.com/pulumi/pulumi-kubernetes/pull/414)

## 0.20.1 (Released February 6, 2019)

### Bug fixes

-   Fix namespace handling regression (https://github.com/pulumi/pulumi-kubernetes/pull/403)
-   Nest Input<T> inside arrays (https://github.com/pulumi/pulumi-kubernetes/pull/395)

## 0.20.0 (Released February 1, 2019)

### Major changes

-   Add support for first-class Python providers (https://github.com/pulumi/pulumi-kubernetes/pull/350)
-   Upgrade to client-go 0.10.0 (https://github.com/pulumi/pulumi-kubernetes/pull/348)

### Improvements

-   Consider PVC events in Deployment await logic (https://github.com/pulumi/pulumi-kubernetes/pull/355)
-   Improve info message for Ingress with default path (https://github.com/pulumi/pulumi-kubernetes/pull/388)
-   Autogenerate Python casing table from OpenAPI spec (https://github.com/pulumi/pulumi-kubernetes/pull/387)

### Bug fixes

-   Use `node-fetch` rather than `got` to support Node 6 (https://github.com/pulumi/pulumi-kubernetes/pull/390)
-   Prevent orphaned resources on cancellation during delete (https://github.com/pulumi/pulumi-kubernetes/pull/368)
-   Handle buggy case for headless Service with no port (https://github.com/pulumi/pulumi-kubernetes/pull/366)


## 0.19.0 (Released January 15, 2019)

### Major changes

-   Implement incremental status updates for `StatefulSet`
    (https://github.com/pulumi/pulumi-kubernetes/pull/307)
-   Allow the `@pulumi/kubernetes` YAML API to understand arbitrary URLs
    (https://github.com/pulumi/pulumi-kubernetes/pull/328)
-   Add support for `.get` on CustomResources
    (https://github.com/pulumi/pulumi-kubernetes/pull/329)
-   Add support for `.get` for first-class providers
    (https://github.com/pulumi/pulumi-kubernetes/pull/340)

### Improvements

-   Fix Ingress await logic for ExternalName Services
    (https://github.com/pulumi/pulumi-kubernetes/pull/320)
-   Fix replacement logic for Job
    (https://github.com/pulumi/pulumi-kubernetes/pull/324 and https://github.com/pulumi/pulumi-kubernetes/pull/324)
-   Fix Cluster/RoleBinding replace semantics
    (https://github.com/pulumi/pulumi-kubernetes/pull/337)
-   Improve typing for `apiVersion` and `kind`
    (https://github.com/pulumi/pulumi-kubernetes/pull/341)

## 0.18.0 (Released December 4, 2018)

### Major changes

-   Allow Helm Charts to have `pulumi.Input` in their `values`
    (https://github.com/pulumi/pulumi-kubernetes/pull/241)

### Improvements

-   Retry REST calls to Kubernetes if they fail, greatly improving resiliance against resorce
    operation ordering problems.
-   Add support for creating CRDs and CRs in the same app
    (https://github.com/pulumi/pulumi-kubernetes/pull/271,
    https://github.com/pulumi/pulumi-kubernetes/pull/280)
-   Add incremental await for logic for `Ingress`
    (https://github.com/pulumi/pulumi-kubernetes/pull/283)
-   Allow users to specify a Chart's source any way they can do it from the CLI
    (https://github.com/pulumi/pulumi-kubernetes/pull/284)
-   "Fix" "bug" that cases Pulumi to crash if there is a duplicate key in a YAML template, to conform
    with Helm's behavior (https://github.com/pulumi/pulumi-kubernetes/pull/289)
-   Emit better error when the API server is unreachable
    (https://github.com/pulumi/pulumi-kubernetes/pull/291)
-   Add support for Kubernetes v0.12.\* (https://github.com/pulumi/pulumi-kubernetes/pull/293)
-   Fix bug that spuriously requires `.metadata.name` to be specified in Kubernetes list types
    (_e.g._, `v1/List`) (https://github.com/pulumi/pulumi-kubernetes/pull/294,
    https://github.com/pulumi/pulumi-kubernetes/pull/296)
-   Add Kubernetes v0.13.\* support (https://github.com/pulumi/pulumi-kubernetes/pull/306)
-   Improve error message when `Service` fails to initialized
    (https://github.com/pulumi/pulumi-kubernetes/pull/309)
-   Fix bug that causes us to erroneously report `Pod`'s owner
    (https://github.com/pulumi/pulumi-kubernetes/pull/311)<|MERGE_RESOLUTION|>--- conflicted
+++ resolved
@@ -1,13 +1,11 @@
 ## Unreleased
 
-<<<<<<< HEAD
 - Add await logic for DaemonSets (https://github.com/pulumi/pulumi-kubernetes/pull/2953)
-=======
+
 ## 4.11.0 (April 17, 2024)
 
 - [dotnet] Unknowns for previews involving an uninitialized provider (https://github.com/pulumi/pulumi-kubernetes/pull/2957)
 - Update Kubernetes schemas and libraries to v1.30.0 (https://github.com/pulumi/pulumi-kubernetes/pull/2932)
->>>>>>> b753ee1a
 
 ## 4.10.0 (April 11, 2024)
 
