## 0.25.4 (Unreleased)

### Supported Kubernetes versions

- v1.15.x
- v1.14.x
- v1.13.x

<<<<<<< HEAD
### Improvements

-   Improve error messages for StatefulSet. (https://github.com/pulumi/pulumi-kubernetes/pull/673)
=======
### Bug fixes

-   Properly reference override values in Python Helm SDK (https://github.com/pulumi/pulumi-kubernetes/pull/676).
>>>>>>> 67eac9f0

## 0.25.3 (July 29, 2019)

### Supported Kubernetes versions

- v1.15.x
- v1.14.x
- v1.13.x

### Bug fixes

-   Allow `yaml.ConfigGroup` to take URLs as argument
    (https://github.com/pulumi/pulumi-kubernetes/pull/638).
-   Return useful errors when we fail to fetch URL YAML
    (https://github.com/pulumi/pulumi-kubernetes/pull/638).
-   Use JSON_SCHEMA when parsing Kubernetes YAML, to conform with the expectations of the Kubernetes
    core resource types. (https://github.com/pulumi/pulumi-kubernetes/pull/638).
-   Don't render emoji on Windows. (https://github.com/pulumi/pulumi-kubernetes/pull/634)
-   Emit a useful error message (rather than a useless one) if we fail to parse the YAML data in
    `kubernetes:config:kubeconfig` (https://github.com/pulumi/pulumi-kubernetes/pull/636).
-   Provide useful contexts in provider errors, particularly those that originate from the API
    server (https://github.com/pulumi/pulumi-kubernetes/pull/636).
-   Expose all Kubernetes types through the SDK
    (https://github.com/pulumi/pulumi-kubernetes/pull/637).
-   Use `opts` instead of `__opts__` and `resource_name` instead of `__name__` in Python SDK
    (https://github.com/pulumi/pulumi-kubernetes/pull/639).
-   Properly detect failed Deployment on rollout. (https://github.com/pulumi/pulumi-kubernetes/pull/646
    and https://github.com/pulumi/pulumi-kubernetes/pull/657).
-   Use dry-run support if available when diffing the actual and desired state of a resource
    (https://github.com/pulumi/pulumi-kubernetes/pull/649)
-   Fix panic when `.metadata.label` is mistyped
    (https://github.com/pulumi/pulumi-kubernetes/pull/655).
-   Fix unexpected diffs when running against an API server that does not support dry-run.
    (https://github.com/pulumi/pulumi-kubernetes/pull/658)

## 0.25.2 (July 11, 2019)

### Supported Kubernetes versions

- v1.15.x
- v1.14.x
- v1.13.x

### Improvements

-   The Kubernetes provider can now communicate detailed information about the difference between a resource's
desired and actual state during a Pulumi update. (https://github.com/pulumi/pulumi-kubernetes/pull/618).
-   Refactor Pod await logic for easier testing and maintenance (https://github.com/pulumi/pulumi-kubernetes/pull/590).
-   Update to client-go v12.0.0 (https://github.com/pulumi/pulumi-kubernetes/pull/621).
-   Fallback to JSON merge if strategic merge fails (https://github.com/pulumi/pulumi-kubernetes/pull/622).

### Bug fixes

-   Fix Helm Chart resource by passing `resourcePrefix` to the yaml template resources (https://github.com/pulumi/pulumi-kubernetes/pull/625).

## 0.25.1 (July 2, 2019)

### Supported Kubernetes versions

- v1.15.x
- v1.14.x
- v1.13.x

### Improvements

-   Unify diff behavior between `Diff` and `Update`. This should result in better detection of state drift as
    well as behavior that is more consistent with respect to `kubectl`. (https://github.com/pulumi/pulumi-kubernetes/pull/604)
-   The Kubernetes provider now supports the internal features necessary for the Pulumi engine to detect diffs between the actual and desired state of a resource after a `pulumi refresh` (https://github.com/pulumi/pulumi-kubernetes/pull/477).
-   The Kubernetes provider now sets the `"kubectl.kubernetes.io/last-applied-configuration"` annotation to the last deployed configuration for a resource. This enables better interoperability with `kubectl`.

### Bug fixes

-   Add more props that force replacement of Pods (https://github.com/pulumi/pulumi-kubernetes/pull/613)

## 0.25.0 (June 19, 2019)

### Supported Kubernetes versions

- v1.15.x
- v1.14.x
- v1.13.x

### Major changes

-   Add support for Kubernetes v1.15.0 (https://github.com/pulumi/pulumi-kubernetes/pull/557)

### Improvements

-   Enable multiple instances of Helm charts per stack (https://github.com/pulumi/pulumi-kubernetes/pull/599).
-   Enable multiple instances of YAML manifests per stack (https://github.com/pulumi/pulumi-kubernetes/pull/594).

### Bug fixes

-   None

## 0.24.0 (June 5, 2019)

### Supported Kubernetes versions

- v1.14.x
- v1.13.x
- v1.12.x

### Important

BREAKING: This release changes the behavior of the provider `namespace` flag introduced
in `0.23.0`. Previously, this flag was treated as an override, which ignored namespace
values set directly on resources. Now, the flag is a default, and will only set the
namespace if one is not already set. If you have created resources using a provider
with the `namespace` flag set, this change may cause these resources to be recreated
on the next update.

### Major changes

-   BREAKING: Change the recently added `transformations` callback in Python to match JavaScript API (https://github.com/pulumi/pulumi-kubernetes/pull/575)
-   BREAKING: Remove `getInputs` from Kubernetes resource implementations. (https://github.com/pulumi/pulumi-kubernetes/pull/580)
-   BREAKING: Change provider namespace from override to default. (https://github.com/pulumi/pulumi-kubernetes/pull/585)

### Improvements

-   Enable configuring `ResourceOptions` via `transformations` (https://github.com/pulumi/pulumi-kubernetes/pull/575).
-   Changing k8s cluster config now correctly causes dependent resources to be replaced (https://github.com/pulumi/pulumi-kubernetes/pull/577).
-   Add user-defined type guard `isInstance` to all Kubernetes `CustomResource` implementations (https://github.com/pulumi/pulumi-kubernetes/pull/582).

### Bug fixes

-   Fix panics during preview when `metadata` is a computed value (https://github.com/pulumi/pulumi-kubernetes/pull/572)

## 0.23.1 (May 10, 2019)

### Supported Kubernetes versions

- v1.14.x
- v1.13.x
- v1.12.x

### Major changes

-   None

### Improvements

-   Update to use client-go v11.0.0 (https://github.com/pulumi/pulumi-kubernetes/pull/549)
-   Deduplicate provider logs (https://github.com/pulumi/pulumi-kubernetes/pull/558)

### Bug fixes

-   Fix namespaceable check for diff (https://github.com/pulumi/pulumi-kubernetes/pull/554)

## 0.23.0 (April 30, 2019)

### Supported Kubernetes versions

- v1.14.x
- v1.13.x
- v1.12.x

### Important

This release fixes a longstanding issue with the provider namespace flag. Previously, this
flag was erroneously ignored, but will now cause any resources using this provider to be
created in the specified namespace. **This may cause resources to be recreated!** Unset the
namespace parameter to avoid this behavior. Also note that this parameter takes precedence
over any namespace defined on the underlying resource.

The Python SDK now supports YAML manifests and Helm charts, including `CustomResourceDefinitions`
and `CustomResources`!

### Major changes

-   Put all resources in specified provider namespace (https://github.com/pulumi/pulumi-kubernetes/pull/538)
-   Add Helm support to Python SDK (https://github.com/pulumi/pulumi-kubernetes/pull/544)

### Bug fixes

-   Fix Helm repo quoting for Windows (https://github.com/pulumi/pulumi-kubernetes/pull/540)
-   Fix Python YAML SDK (https://github.com/pulumi/pulumi-kubernetes/pull/545)

## 0.22.2 (April 11, 2019)

### Supported Kubernetes versions

- v1.14.x
- v1.13.x
- v1.12.x

### Important

This release improves handling for CustomResources (CRs) and CustomResourceDefinitions (CRDs).
CRs without a matching CRD will now be considered deleted during `pulumi refresh`, and `pulumi destroy`
will not fail to delete a CR if the related CRD is missing.
See https://github.com/pulumi/pulumi-kubernetes/pull/530 for details.

### Major changes

-   None

### Improvements

-   Improve error handling for "no match found" errors (https://github.com/pulumi/pulumi-kubernetes/pull/530)

### Bug fixes

-   None

## 0.22.1 (April 9, 2019)

### Supported Kubernetes versions

- v1.14.x
- v1.13.x
- v1.12.x

### Major changes

-   Add basic YAML support to Python SDK (https://github.com/pulumi/pulumi-kubernetes/pull/499)
-   Add transforms to YAML support for Python SDK (https://github.com/pulumi/pulumi-kubernetes/pull/500)

### Improvements

-   Move helm module into a directory (https://github.com/pulumi/pulumi-kubernetes/pull/512)
-   Move yaml module into a directory (https://github.com/pulumi/pulumi-kubernetes/pull/513)

### Bug fixes

-   Fix Deployment await logic for old API schema (https://github.com/pulumi/pulumi-kubernetes/pull/523)
-   Replace PodDisruptionBudget if spec changes (https://github.com/pulumi/pulumi-kubernetes/pull/527)

## 0.22.0 (March 25, 2019)

### Supported Kubernetes versions

- v1.14.x
- v1.13.x
- v1.12.x

### Major changes

-   Add support for Kubernetes v1.14.0 (https://github.com/pulumi/pulumi-kubernetes/pull/371)

### Improvements

-   Add CustomResource to Python SDK (https://github.com/pulumi/pulumi-kubernetes/pull/543)

### Bug fixes

-   None

## 0.21.1 (March 18, 2019)

### Supported Kubernetes versions

- v1.13.x
- v1.12.x
- v1.11.x

### Major changes

-   None

### Improvements

-   Split up nodejs SDK into multiple files (https://github.com/pulumi/pulumi-kubernetes/pull/480)

### Bug fixes

-   Check for unexpected RPC ID and return an error (https://github.com/pulumi/pulumi-kubernetes/pull/475)
-   Fix an issue where the Python `pulumi_kubernetes` package was depending on an older `pulumi` package.
-   Fix YAML parsing for computed namespaces (https://github.com/pulumi/pulumi-kubernetes/pull/483)

## 0.21.0 (Released March 6, 2019)

### Supported Kubernetes versions

- v1.13.x
- v1.12.x
- v1.11.x

### Important

Updating to v0.17.0 version of `@pulumi/pulumi`.  This is an update that will not play nicely
in side-by-side applications that pull in prior versions of this package.

See https://github.com/pulumi/pulumi/commit/7f5e089f043a70c02f7e03600d6404ff0e27cc9d for more details.

As such, we are rev'ing the minor version of the package from 0.16 to 0.17.  Recent version of `pulumi` will now detect, and warn, if different versions of `@pulumi/pulumi` are loaded into the same application.  If you encounter this warning, it is recommended you move to versions of the `@pulumi/...` packages that are compatible.  i.e. keep everything on 0.16.x until you are ready to move everything to 0.17.x.

## 0.20.4 (March 1, 2019)

### Supported Kubernetes versions

- v1.13.x
- v1.12.x
- v1.11.x

### Major changes

-   None

### Improvements

-   Allow the default timeout for awaiters to be overridden (https://github.com/pulumi/pulumi-kubernetes/pull/457)

### Bug fixes

-   Properly handle computed values in labels and annotations (https://github.com/pulumi/pulumi-kubernetes/pull/461)

## 0.20.3 (February 20, 2019)

### Supported Kubernetes versions

- v1.13.x
- v1.12.x
- v1.11.x

### Major changes

-   None

### Improvements

-   None

### Bug fixes

-   Move mocha dependencies to devDependencies (https://github.com/pulumi/pulumi-kubernetes/pull/441)
-   Include managed-by label in diff preview (https://github.com/pulumi/pulumi-kubernetes/pull/431)

## 0.20.2 (Released February 13, 2019)

### Supported Kubernetes versions

- v1.13.x
- v1.12.x
- v1.11.x

### Major changes

-   None

### Improvements

-   Allow awaiters to be skipped by setting an annotation (https://github.com/pulumi/pulumi-kubernetes/pull/417)
-   Set managed-by: pulumi label on all created resources (https://github.com/pulumi/pulumi-kubernetes/pull/418)
-   Clean up docstrings for Helm package (https://github.com/pulumi/pulumi-kubernetes/pull/396)
-   Support explicit `deleteBeforeReplace` (https://github.com/pulumi/pulumi/pull/2415)

### Bug fixes

-   Fix an issue with variable casing (https://github.com/pulumi/pulumi-kubernetes/pull/412)
-   Use modified copy of memcache client (https://github.com/pulumi/pulumi-kubernetes/pull/414)

## 0.20.1 (Released February 6, 2019)

### Supported Kubernetes versions

- v1.13.x
- v1.12.x
- v1.11.x

### Bug fixes

-   Fix namespace handling regression (https://github.com/pulumi/pulumi-kubernetes/pull/403)
-   Nest Input<T> inside arrays (https://github.com/pulumi/pulumi-kubernetes/pull/395)

## 0.20.0 (Released February 1, 2019)

### Supported Kubernetes versions

- v1.13.x
- v1.12.x
- v1.11.x

### Major changes

-   Add support for first-class Python providers (https://github.com/pulumi/pulumi-kubernetes/pull/350)
-   Upgrade to client-go 0.10.0 (https://github.com/pulumi/pulumi-kubernetes/pull/348)

### Improvements

-   Consider PVC events in Deployment await logic (https://github.com/pulumi/pulumi-kubernetes/pull/355)
-   Improve info message for Ingress with default path (https://github.com/pulumi/pulumi-kubernetes/pull/388)
-   Autogenerate Python casing table from OpenAPI spec (https://github.com/pulumi/pulumi-kubernetes/pull/387)

### Bug fixes

-   Use `node-fetch` rather than `got` to support Node 6 (https://github.com/pulumi/pulumi-kubernetes/pull/390)
-   Prevent orphaned resources on cancellation during delete (https://github.com/pulumi/pulumi-kubernetes/pull/368)
-   Handle buggy case for headless Service with no port (https://github.com/pulumi/pulumi-kubernetes/pull/366)


## 0.19.0 (Released January 15, 2019)

### Supported Kubernetes versions

- v1.13.x
- v1.12.x
- v1.11.x

### Major changes

-   Implement incremental status updates for `StatefulSet`
    (https://github.com/pulumi/pulumi-kubernetes/pull/307)
-   Allow the `@pulumi/kubernetes` YAML API to understand arbitrary URLs
    (https://github.com/pulumi/pulumi-kubernetes/pull/328)
-   Add support for `.get` on CustomResources
    (https://github.com/pulumi/pulumi-kubernetes/pull/329)
-   Add support for `.get` for first-class providers
    (https://github.com/pulumi/pulumi-kubernetes/pull/340)

### Improvements

-   Fix Ingress await logic for ExternalName Services
    (https://github.com/pulumi/pulumi-kubernetes/pull/320)
-   Fix replacement logic for Job
    (https://github.com/pulumi/pulumi-kubernetes/pull/324 and https://github.com/pulumi/pulumi-kubernetes/pull/324)
-   Fix Cluster/RoleBinding replace semantics
    (https://github.com/pulumi/pulumi-kubernetes/pull/337)
-   Improve typing for `apiVersion` and `kind`
    (https://github.com/pulumi/pulumi-kubernetes/pull/341)

## 0.18.0 (Released December 4, 2018)

### Supported Kubernetes versions

- v1.13.x
- v1.12.x
- v1.11.x

### Major changes

-   Allow Helm Charts to have `pulumi.Input` in their `values`
    (https://github.com/pulumi/pulumi-kubernetes/pull/241)

### Improvements

-   Retry REST calls to Kubernetes if they fail, greatly improving resiliance against resorce
    operation ordering problems.
-   Add support for creating CRDs and CRs in the same app
    (https://github.com/pulumi/pulumi-kubernetes/pull/271,
    https://github.com/pulumi/pulumi-kubernetes/pull/280)
-   Add incremental await for logic for `Ingress`
    (https://github.com/pulumi/pulumi-kubernetes/pull/283)
-   Allow users to specify a Chart's source any way they can do it from the CLI
    (https://github.com/pulumi/pulumi-kubernetes/pull/284)
-   "Fix" "bug" that cases Pulumi to crash if there is a duplicate key in a YAML template, to conform
    with Helm's behavior (https://github.com/pulumi/pulumi-kubernetes/pull/289)
-   Emit better error when the API server is unreachable
    (https://github.com/pulumi/pulumi-kubernetes/pull/291)
-   Add support for Kubernetes v0.12.\* (https://github.com/pulumi/pulumi-kubernetes/pull/293)
-   Fix bug that spuriously requires `.metadata.name` to be specified in Kubernetes list types
    (_e.g._, `v1/List`) (https://github.com/pulumi/pulumi-kubernetes/pull/294,
    https://github.com/pulumi/pulumi-kubernetes/pull/296)
-   Add Kubernetes v0.13.\* support (https://github.com/pulumi/pulumi-kubernetes/pull/306)
-   Improve error message when `Service` fails to initialized
    (https://github.com/pulumi/pulumi-kubernetes/pull/309)
-   Fix bug that causes us to erroneously report `Pod`'s owner
    (https://github.com/pulumi/pulumi-kubernetes/pull/311)<|MERGE_RESOLUTION|>--- conflicted
+++ resolved
@@ -6,15 +6,13 @@
 - v1.14.x
 - v1.13.x
 
-<<<<<<< HEAD
 ### Improvements
 
 -   Improve error messages for StatefulSet. (https://github.com/pulumi/pulumi-kubernetes/pull/673)
-=======
+
 ### Bug fixes
 
 -   Properly reference override values in Python Helm SDK (https://github.com/pulumi/pulumi-kubernetes/pull/676).
->>>>>>> 67eac9f0
 
 ## 0.25.3 (July 29, 2019)
 
