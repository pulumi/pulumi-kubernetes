--- conflicted
+++ resolved
@@ -27,13 +27,10 @@
 
 - Updated logic to accurately detect if a resource is a Patch variant. (https://github.com/pulumi/pulumi-kubernetes/pull/3102)
 - Added java as supported language for CustomResource overlays. (https://github.com/pulumi/pulumi-kubernetes/pull/3120)
-<<<<<<< HEAD
+- Status messages reported during updates are now more accurately scoped to the
+  affected resource. (https://github.com/pulumi/pulumi-kubernetes/pull/3128)
 - `PersistentVolumeClaims` with a bind mode of `WaitForFirstConsumer` will no
   longer hang indefinitely. (https://github.com/pulumi/pulumi-kubernetes/pull/3130)
-=======
-- Status messages reported during updates are now more accurately scoped to the
-  affected resource. (https://github.com/pulumi/pulumi-kubernetes/pull/3128)
->>>>>>> 641e0e64
 
 ## 4.15.0 (July 9, 2024)
 
