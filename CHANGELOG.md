--- conflicted
+++ resolved
@@ -1,12 +1,10 @@
 ## HEAD (Unreleased)
 
-<<<<<<< HEAD
 - Update pulumi dependency (https://github.com/pulumi/pulumi-kubernetes/pull/1521)
     - [sdk/go] Fix Go resource registrations (https://github.com/pulumi/pulumi/pull/6641)
     - [sdk/python] Support `<Resource>Args` classes (https://github.com/pulumi/pulumi/pull/6525)
-=======
+
 - Do not return an ID when previewing the creation of a resource. (https://github.com/pulumi/pulumi-kubernetes/pull/1526)
->>>>>>> 73481e75
 
 ## 2.9.1 (April 12, 2021)
 
