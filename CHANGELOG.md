## HEAD (Unreleased)

### Improvements

-   Add NodeJS usage examples for Helm, Kustomize, and YAML resources. (https://github.com/pulumi/pulumi-kubernetes/pull/1205)
-   Add Python usage examples for Helm, Kustomize, and YAML resources. (https://github.com/pulumi/pulumi-kubernetes/pull/1209)
-   Add v3 Helm package for Go SDK. (https://github.com/pulumi/pulumi-kubernetes/pull/1211)
-   Add Go usage examples for Helm, Kustomize, and YAML resources. (https://github.com/pulumi/pulumi-kubernetes/pull/1212)
<<<<<<< HEAD
-   Add yaml.ConfigGroup to Python SDK. (https://github.com/pulumi/pulumi-kubernetes/pull/1217)
=======
-   Add C# usage examples for Helm, Kustomize, and YAML resources. (https://github.com/pulumi/pulumi-kubernetes/pull/1213)
>>>>>>> 0d9d42dd

## 2.4.0 (July 7, 2020)

### Bug Fixes

-   Fix error parsing Helm version (https://github.com/pulumi/pulumi-kubernetes/pull/1170)
-   Fix prometheus-operator test to wait for the CRD to be ready before use (https://github.com/pulumi/pulumi-kubernetes/pull/1172)
-   Fix suppress deprecation warnings flag (https://github.com/pulumi/pulumi-kubernetes/pull/1189)
-   Set additionalSecretOutputs on Secret data fields (https://github.com/pulumi/pulumi-kubernetes/pull/1194)

### Improvements

-   Set supported environment variables in SDK Provider classes (https://github.com/pulumi/pulumi-kubernetes/pull/1166)
-   Python SDK updated to align with other Pulumi Python SDKs. (https://github.com/pulumi/pulumi-kubernetes/pull/1160)
-   Add support for Kustomize. (https://github.com/pulumi/pulumi-kubernetes/pull/1178)
-   Implement GetSchema to enable example and import code generation. (https://github.com/pulumi/pulumi-kubernetes/pull/1181)
-   Only show deprecation messages when new API versions exist in current cluster version (https://github.com/pulumi/pulumi-kubernetes/pull/1182)

## 2.3.1 (June 17, 2020)

### Improvements

-   Update resource deprecation/removal warnings. (https://github.com/pulumi/pulumi-kubernetes/pull/1162)

### Bug Fixes

-   Fix regression in TypeScript YAML SDK (https://github.com/pulumi/pulumi-kubernetes/pull/1157)

## 2.3.0 (June 9, 2020)

### Improvements

- NodeJS SDK updated to align with other Pulumi NodeJS SDKs. (https://github.com/pulumi/pulumi-kubernetes/pull/1151)
- .NET SDK updated to align with other Pulumi .NET SDKs. (https://github.com/pulumi/pulumi-kubernetes/pull/1132)
    - Deprecated resources are now marked as `Obsolete`.
    - Many classes are moved to new locations on disk while preserving the public namespaces and API.
    - Several unused argument/output classes were removed without any impact on resources (e.g. `DeploymentRollbackArgs`).
    - Fixed the type of some properties in `JSONSchemaPropsArgs` (there's no need to have 2nd-level inputs there):
        - `InputList<InputJson>` -> `InputList<JsonElement>`
        - `InputMap<Union<TArgs, InputList<string>>>` -> `InputMap<Union<TArgs, ImmutableArray<string>>>`
        
### Bug Fixes

-   Fix incorrect schema consts for apiVersion and kind (https://github.com/pulumi/pulumi-kubernetes/pull/1153)

## 2.2.2 (May 27, 2020)

-   2.2.1 SDK release process failed, so pushing a new tag.

## 2.2.1 (May 27, 2020)

### Improvements

-   Update deprecated/removed resource warnings. (https://github.com/pulumi/pulumi-kubernetes/pull/1135)
-   Update to client-go 1.18. (https://github.com/pulumi/pulumi-kubernetes/pull/1136)
-   Don't replace Service on .spec.type change. (https://github.com/pulumi/pulumi-kubernetes/pull/1139)

### Bug Fixes

-   Fix regex in python `include-crds` logic (https://github.com/pulumi/pulumi-kubernetes/pull/1145)

## 2.2.0 (May 15, 2020)

### Improvements

-   Support helm v3 `include-crds` argument. (https://github.com/pulumi/pulumi-kubernetes/pull/1102)
-   Bump python requests version dependency. (https://github.com/pulumi/pulumi-kubernetes/pull/1121)
-   Add apiextensions.CustomResource to Go SDK. (https://github.com/pulumi/pulumi-kubernetes/pull/1125)

## 2.1.1 (May 8, 2020)

-   Python and .NET packages failed to publish for 2.1.0, so bumping release version.

## 2.1.0 (May 8, 2020)

### Improvements

-   Add YAML support to Go SDK. (https://github.com/pulumi/pulumi-kubernetes/pull/1093).
-   Add Helm support to Go SDK. (https://github.com/pulumi/pulumi-kubernetes/pull/1105).

### Bug Fixes

-   fix(customresources): use a 3-way merge patch instead of strategic merge. (https://github.com/pulumi/pulumi-kubernetes/pull/1095)
-   Fix required input props in Go SDK. (https://github.com/pulumi/pulumi-kubernetes/pull/1090)
-   Update Go SDK using latest codegen packages. (https://github.com/pulumi/pulumi-kubernetes/pull/1089)
-   Fix schema type for Fields and RawExtension. (https://github.com/pulumi/pulumi-kubernetes/pull/1086)
-   Fix error parsing YAML in python 3.8 (https://github.com/pulumi/pulumi-kubernetes/pull/1079)
-   Fix HELM_HOME handling for Helm v3. (https://github.com/pulumi/pulumi-kubernetes/pull/1076)

## 2.0.0 (April 16, 2020)

### Improvements

-   Add consts to Go SDK. (https://github.com/pulumi/pulumi-kubernetes/pull/1062).
-   Add `CustomResource` to .NET SDK (https://github.com/pulumi/pulumi-kubernetes/pull/1067).
-   Upgrade to Pulumi v2.0.0

### Bug fixes

-   Sort fetched helm charts into alphabetical order. (https://github.com/pulumi/pulumi-kubernetes/pull/1064)

## 1.6.0 (March 25, 2020)

### Improvements

-   Add a Go SDK. (https://github.com/pulumi/pulumi-kubernetes/pull/1029) (https://github.com/pulumi/pulumi-kubernetes/pull/1042).
-   Add support for Kubernetes 1.18. (https://github.com/pulumi/pulumi-kubernetes/pull/872) (https://github.com/pulumi/pulumi-kubernetes/pull/1042).

### Bug fixes

-   Update the Python `Provider` class to use parameter naming consistent with other resources. (https://github.com/pulumi/pulumi-kubernetes/pull/1039).
-   Change URN for apiregistration resources. (https://github.com/pulumi/pulumi-kubernetes/pull/1021).

## 1.5.8 (March 16, 2020)

### Improvements

-   Automatically populate type aliases and additional secret outputs in the .NET SDK.  (https://github.com/pulumi/pulumi-kubernetes/pull/1026).
-   Update to Pulumi NuGet 1.12.1 and .NET Core 3.1.  (https://github.com/pulumi/pulumi-kubernetes/pull/1030).

## 1.5.7 (March 10, 2020)

### Bug fixes

-   Change URN for apiregistration resources. (https://github.com/pulumi/pulumi-kubernetes/pull/1021).
-   Replace PersistentVolume if volume source changes. (https://github.com/pulumi/pulumi-kubernetes/pull/1015).
-   Fix bool Python provider opts. (https://github.com/pulumi/pulumi-kubernetes/pull/1027).

## 1.5.6 (February 28, 2020)

### Bug fixes

-   Replace Daemonset if .spec.selector changes. (https://github.com/pulumi/pulumi-kubernetes/pull/1008).
-   Display error when pulumi plugin install fails. (https://github.com/pulumi/pulumi-kubernetes/pull/1010).

## 1.5.5 (February 25, 2020)

### Bug fixes

-   Upgrade pulumi/pulumi dep to 1.11.0 (fixes #984). (https://github.com/pulumi/pulumi-kubernetes/pull/1005).

## 1.5.4 (February 19, 2020)

### Improvements

-   Auto-generate aliases for all resource kinds. (https://github.com/pulumi/pulumi-kubernetes/pull/991).

### Bug fixes

-   Fix aliases for several resource kinds. (https://github.com/pulumi/pulumi-kubernetes/pull/990).
-   Don't require valid cluster for YAML render mode. (https://github.com/pulumi/pulumi-kubernetes/pull/997).
-   Fix .NET resources with empty arguments. (https://github.com/pulumi/pulumi-kubernetes/pull/983).
-   Fix panic condition in Pod await logic. (https://github.com/pulumi/pulumi-kubernetes/pull/998).

### Improvements

-   .NET SDK supports resources to work with YAML Kubernetes files and Helm charts.
(https://github.com/pulumi/pulumi-kubernetes/pull/980).

## 1.5.3 (February 11, 2020)

### Bug fixes

-   Change invoke call to always use latest version. (https://github.com/pulumi/pulumi-kubernetes/pull/987).

## 1.5.2 (February 10, 2020)

### Improvements

-   Optionally render YAML for k8s resources. (https://github.com/pulumi/pulumi-kubernetes/pull/936).

## 1.5.1 (February 7, 2020)

### Bug fixes

-   Specify provider version for invokes. (https://github.com/pulumi/pulumi-kubernetes/pull/982).

## 1.5.0 (February 4, 2020)

### Improvements

-   Update nodejs SDK to use optional chaining in constructor. (https://github.com/pulumi/pulumi-kubernetes/pull/959).
-   Automatically set Secret inputs as pulumi.secret. (https://github.com/pulumi/pulumi-kubernetes/pull/961).
-   Create helm.v3 alias. (https://github.com/pulumi/pulumi-kubernetes/pull/970).

### Bug fixes

-   Fix hang on large YAML files. (https://github.com/pulumi/pulumi-kubernetes/pull/974).
-   Use resourcePrefix all code paths. (https://github.com/pulumi/pulumi-kubernetes/pull/977).

## 1.4.5 (January 22, 2020)

### Bug fixes

-   Handle invalid kubeconfig context. (https://github.com/pulumi/pulumi-kubernetes/pull/960).

## 1.4.4 (January 21, 2020)

### Improvements

-   Improve namespaced Kind check. (https://github.com/pulumi/pulumi-kubernetes/pull/947).
-   Add helm template `apiVersions` flag. (https://github.com/pulumi/pulumi-kubernetes/pull/894)
-   Move YAML decode logic into provider and improve handling of default namespaces for Helm charts. (https://github.com
/pulumi/pulumi-kubernetes/pull/952).

### Bug fixes

-   Gracefully handle unreachable k8s cluster. (https://github.com/pulumi/pulumi-kubernetes/pull/946).
-   Fix deprecation notice for CSINode. (https://github.com/pulumi/pulumi-kubernetes/pull/944).

## 1.4.3 (January 8, 2020)

### Bug fixes

-   Revert invoke changes. (https://github.com/pulumi/pulumi-kubernetes/pull/941).

## 1.4.2 (January 7, 2020)

### Improvements

-   Move YAML decode logic into provider. (https://github.com/pulumi/pulumi-kubernetes/pull/925).
-   Improve handling of default namespaces for Helm charts. (https://github.com/pulumi/pulumi-kubernetes/pull/934).

### Bug fixes

-   Fix panic condition in Ingress await logic. (https://github.com/pulumi/pulumi-kubernetes/pull/928).
-   Fix deprecation warnings and docs. (https://github.com/pulumi/pulumi-kubernetes/pull/929).
-   Fix projection of array-valued output properties in .NET. (https://github.com/pulumi/pulumi-kubernetes/pull/931)

## 1.4.1 (December 17, 2019)

### Bug fixes

-   Fix deprecation warnings and docs. (https://github.com/pulumi/pulumi-kubernetes/pull/918 and https://github.com /pulumi/pulumi-kubernetes/pull/921).

## 1.4.0 (December 9, 2019)

### Important

The discovery.v1alpha1.EndpointSlice and discovery.v1alpha1.EndpointSliceList APIs were removed in k8s 1.17,
and no longer appear in the Pulumi Kubernetes SDKs. These resources can now be found at
discovery.v1beta1.EndpointSlice and discovery.v1beta1.EndpointSliceList.

### Major changes

-   Add support for Kubernetes v1.17.0 (https://github.com/pulumi/pulumi-kubernetes/pull/706)

## 1.3.4 (December 5, 2019)

### Improvements

-   Use HELM_HOME as default if set. (https://github.com/pulumi/pulumi-kubernetes/pull/855).
-   Use `namespace` provided by `KUBECONFIG`, if it is not explicitly set in the provider (https://github.com/pulumi/pulumi-kubernetes/pull/903).

## 1.3.3 (November 29, 2019)

### Improvements

-   Add `Provider` for .NET. (https://github.com/pulumi/pulumi-kubernetes/pull/897)

## 1.3.2 (November 26, 2019)

### Improvements

-   Add support for .NET. (https://github.com/pulumi/pulumi-kubernetes/pull/885)

## 1.3.1 (November 18, 2019)

### Improvements

-   Add support for helm 3 CLI tool. (https://github.com/pulumi/pulumi-kubernetes/pull/882).

## 1.3.0 (November 13, 2019)

### Improvements

-   Increase maxBuffer for helm template exec. (https://github.com/pulumi/pulumi-kubernetes/pull/864).
-   Add StreamInvoke RPC call, along with stream invoke implementations for
    kubernetes:kubernetes:watch, kubernetes:kubernetes:list, and kubernetes:kubernetes:logs. (#858, #873, #876).

## 1.2.3 (October 17, 2019)

### Bug fixes

-   Correctly merge provided opts for k8s resources. (https://github.com/pulumi/pulumi-kubernetes/pull/850).
-   Fix a bug that causes helm crash when referencing 'scoped packages' that start with '@'. (https://github.com/pulumi/pulumi-kubernetes/pull/846)

## 1.2.2 (October 10, 2019)

### Improvements

-   Stop using initialApiVersion annotation. (https://github.com/pulumi/pulumi-kubernetes/pull/837).
-   Cache the parsed OpenAPI schema to improve performance. (https://github.com/pulumi/pulumi-kubernetes/pull/836).

## 1.2.1 (October 8, 2019)

### Improvements

-   Cache the OpenAPI schema to improve performance. (https://github.com/pulumi/pulumi-kubernetes/pull/833).
-   Aggregate error messages from Pods on Job Read. (https://github.com/pulumi/pulumi-kubernetes/pull/831).
-   Improve interactive status for Jobs. (https://github.com/pulumi/pulumi-kubernetes/pull/832).

## 1.2.0 (October 4, 2019)

### Improvements

-   Add logic to check for Job readiness. (https://github.com/pulumi/pulumi-kubernetes/pull/633).
-   Automatically mark Secret data and stringData as secret. (https://github.com/pulumi/pulumi-kubernetes/pull/803).
-   Auto-alias resource apiVersions. (https://github.com/pulumi/pulumi-kubernetes/pull/798).
-   Provide detailed error for removed apiVersions. (https://github.com/pulumi/pulumi-kubernetes/pull/809).

## 1.1.0 (September 18, 2019)

### Major changes

-   Add support for Kubernetes v1.16.0 (https://github.com/pulumi/pulumi-kubernetes/pull/669)

### Improvements

-   Implement customTimeout for resource deletion. (https://github.com/pulumi/pulumi-kubernetes/pull/802).
-   Increase default readiness timeouts to 10 mins. (https://github.com/pulumi/pulumi-kubernetes/pull/721).
-   Add suppressDeprecationWarnings flag. (https://github.com/pulumi/pulumi-kubernetes/pull/808).
-   Warn for invalid usage of Helm repo parameter. (https://github.com/pulumi/pulumi-kubernetes/pull/805).
-   Add PodAggregator for use by resource awaiters. (https://github.com/pulumi/pulumi-kubernetes/pull/785).

## 1.0.1 (September 11, 2019)

### Improvements

-   Warn for deprecated apiVersions.
    (https://github.com/pulumi/pulumi-kubernetes/pull/779).

### Bug fixes

-   Fix await logic for extensions/v1beta1/Deployment
    (https://github.com/pulumi/pulumi-kubernetes/pull/794).
-   Fix error reporting
    (https://github.com/pulumi/pulumi-kubernetes/pull/782).

## 1.0.0 (September 3, 2019)

### Bug fixes

-   Fix name collisions in the Charts/YAML Python packages
    (https://github.com/pulumi/pulumi-kubernetes/pull/771).
-   Implement `{ConfigFile, ConfigGroup, Chart}#get_resource`
    (https://github.com/pulumi/pulumi-kubernetes/pull/771).
-   Upgrade Pulumi dependency to 1.0.0.

## 1.0.0-rc.1 (August 28, 2019)

### Improvements

### Bug fixes

-   Do not leak unencrypted secret values into the state file (fixes https://github.com/pulumi/pulumi-kubernetes/issues/734).

## 1.0.0-beta.2 (August 26, 2019)

### Improvements

-   Refactor and update the docs of the repo for 1.0. (https://github.com/pulumi/pulumi-kubernetes/pull/736).
-   Document await logic in the SDKs. (https://github.com/pulumi/pulumi-kubernetes/pull/711).
-   Document await timeouts and how to override. (https://github.com/pulumi/pulumi-kubernetes/pull/718).
-   Improve CustomResource for Python SDK. (https://github.com/pulumi/pulumi-kubernetes/pull/700).
-   Clean up Python SDK get methods. (https://github.com/pulumi/pulumi-kubernetes/pull/740).
-   Remove undocumented kubectl replace invoke method. (https://github.com/pulumi/pulumi-kubernetes/pull/738).
-   Don't populate `.status` in input types (https://github.com/pulumi/pulumi-kubernetes/pull/635).
-   Allow a user to pass CustomTimeouts as part of ResourceOptions (fixes https://github.com/pulumi/pulumi-kubernetes/issues/672)
-   Don't panic when an Asset or an Archive are passed into a resource definition (https://github.com/pulumi/pulumi-kubernetes/pull/751).

### Bug fixes

-   Fix error messages for resources with default namespace. (https://github.com/pulumi/pulumi-kubernetes/pull/749).
-   Correctly compute version number for plugin to send with registration requests (fixes https://github.com/pulumi/pulumi-kubernetes/issues/732).

## 1.0.0-beta.1 (August 13, 2019)

### Improvements

-   Add .get() to Python SDK. (https://github.com/pulumi/pulumi-kubernetes/pull/435).

## 0.25.6 (August 7, 2019)

### Bug fixes

-   Align YAML parsing with core Kubernetes supported YAML subset. (https://github.com/pulumi/pulumi-kubernetes/pull/690).
-   Handle string values in the equalNumbers function. (https://github.com/pulumi/pulumi-kubernetes/pull/691).
-   Properly detect readiness for Deployment scaled to 0. (https://github.com/pulumi/pulumi-kubernetes/pull/688).
-   Fix a bug that caused crashes when empty array values were added to resource inputs. (https://github.com/pulumi/pulumi-kubernetes/pull/696)

## 0.25.5 (August 2, 2019)

### Bug fixes

-   Fall back to client-side diff if server-side diff fails. (https://github.com/pulumi/pulumi-kubernetes/pull/685).
-   Fix namespace arg for Python Helm SDK (https://github.com/pulumi/pulumi-kubernetes/pull/670).
-   Detect namespace diff for first-class providers. (https://github.com/pulumi/pulumi-kubernetes/pull/674).
-   Fix values arg for Python Helm SDK (https://github.com/pulumi/pulumi-kubernetes/pull/678).
-   Fix Python Helm LocalChartOpts to inherit from BaseChartOpts (https://github.com/pulumi/pulumi-kubernetes/pull/681).

## 0.25.4 (August 1, 2019)

### Important

This release reverts the default diff behavior back to the pre-`0.25.3` behavior. A new flag has
been added to the provider options called `enableDryRun`, that can be used to opt in to the new
diff behavior. This will eventually become the default behavior after further testing to ensure
that this change is not disruptive.

### Major changes

-   Disable dryRun diff behavior by default. (https://github.com/pulumi/pulumi-kubernetes/pull/686)

### Improvements

-   Improve error messages for StatefulSet. (https://github.com/pulumi/pulumi-kubernetes/pull/673)

### Bug fixes

-   Properly reference override values in Python Helm SDK (https://github.com/pulumi/pulumi-kubernetes/pull/676).
-   Handle Output values in diffs. (https://github.com/pulumi/pulumi-kubernetes/pull/682).

## 0.25.3 (July 29, 2019)

### Bug fixes

-   Allow `yaml.ConfigGroup` to take URLs as argument
    (https://github.com/pulumi/pulumi-kubernetes/pull/638).
-   Return useful errors when we fail to fetch URL YAML
    (https://github.com/pulumi/pulumi-kubernetes/pull/638).
-   Use JSON_SCHEMA when parsing Kubernetes YAML, to conform with the expectations of the Kubernetes
    core resource types. (https://github.com/pulumi/pulumi-kubernetes/pull/638).
-   Don't render emoji on Windows. (https://github.com/pulumi/pulumi-kubernetes/pull/634)
-   Emit a useful error message (rather than a useless one) if we fail to parse the YAML data in
    `kubernetes:config:kubeconfig` (https://github.com/pulumi/pulumi-kubernetes/pull/636).
-   Provide useful contexts in provider errors, particularly those that originate from the API
    server (https://github.com/pulumi/pulumi-kubernetes/pull/636).
-   Expose all Kubernetes types through the SDK
    (https://github.com/pulumi/pulumi-kubernetes/pull/637).
-   Use `opts` instead of `__opts__` and `resource_name` instead of `__name__` in Python SDK
    (https://github.com/pulumi/pulumi-kubernetes/pull/639).
-   Properly detect failed Deployment on rollout. (https://github.com/pulumi/pulumi-kubernetes/pull/646
    and https://github.com/pulumi/pulumi-kubernetes/pull/657).
-   Use dry-run support if available when diffing the actual and desired state of a resource
    (https://github.com/pulumi/pulumi-kubernetes/pull/649)
-   Fix panic when `.metadata.label` is mistyped
    (https://github.com/pulumi/pulumi-kubernetes/pull/655).
-   Fix unexpected diffs when running against an API server that does not support dry-run.
    (https://github.com/pulumi/pulumi-kubernetes/pull/658)

## 0.25.2 (July 11, 2019)

### Improvements

-   The Kubernetes provider can now communicate detailed information about the difference between a resource's
desired and actual state during a Pulumi update. (https://github.com/pulumi/pulumi-kubernetes/pull/618).
-   Refactor Pod await logic for easier testing and maintenance (https://github.com/pulumi/pulumi-kubernetes/pull/590).
-   Update to client-go v12.0.0 (https://github.com/pulumi/pulumi-kubernetes/pull/621).
-   Fallback to JSON merge if strategic merge fails (https://github.com/pulumi/pulumi-kubernetes/pull/622).

### Bug fixes

-   Fix Helm Chart resource by passing `resourcePrefix` to the yaml template resources (https://github.com/pulumi/pulumi-kubernetes/pull/625).

## 0.25.1 (July 2, 2019)

### Improvements

-   Unify diff behavior between `Diff` and `Update`. This should result in better detection of state drift as
    well as behavior that is more consistent with respect to `kubectl`. (https://github.com/pulumi/pulumi-kubernetes/pull/604)
-   The Kubernetes provider now supports the internal features necessary for the Pulumi engine to detect diffs between the actual and desired state of a resource after a `pulumi refresh` (https://github.com/pulumi/pulumi-kubernetes/pull/477).
-   The Kubernetes provider now sets the `"kubectl.kubernetes.io/last-applied-configuration"` annotation to the last deployed configuration for a resource. This enables better interoperability with `kubectl`.

### Bug fixes

-   Add more props that force replacement of Pods (https://github.com/pulumi/pulumi-kubernetes/pull/613)

## 0.25.0 (June 19, 2019)

### Major changes

-   Add support for Kubernetes v1.15.0 (https://github.com/pulumi/pulumi-kubernetes/pull/557)

### Improvements

-   Enable multiple instances of Helm charts per stack (https://github.com/pulumi/pulumi-kubernetes/pull/599).
-   Enable multiple instances of YAML manifests per stack (https://github.com/pulumi/pulumi-kubernetes/pull/594).

### Bug fixes

-   None

## 0.24.0 (June 5, 2019)

### Important

BREAKING: This release changes the behavior of the provider `namespace` flag introduced
in `0.23.0`. Previously, this flag was treated as an override, which ignored namespace
values set directly on resources. Now, the flag is a default, and will only set the
namespace if one is not already set. If you have created resources using a provider
with the `namespace` flag set, this change may cause these resources to be recreated
on the next update.

### Major changes

-   BREAKING: Change the recently added `transformations` callback in Python to match JavaScript API (https://github.com/pulumi/pulumi-kubernetes/pull/575)
-   BREAKING: Remove `getInputs` from Kubernetes resource implementations. (https://github.com/pulumi/pulumi-kubernetes/pull/580)
-   BREAKING: Change provider namespace from override to default. (https://github.com/pulumi/pulumi-kubernetes/pull/585)

### Improvements

-   Enable configuring `ResourceOptions` via `transformations` (https://github.com/pulumi/pulumi-kubernetes/pull/575).
-   Changing k8s cluster config now correctly causes dependent resources to be replaced (https://github.com/pulumi/pulumi-kubernetes/pull/577).
-   Add user-defined type guard `isInstance` to all Kubernetes `CustomResource` implementations (https://github.com/pulumi/pulumi-kubernetes/pull/582).

### Bug fixes

-   Fix panics during preview when `metadata` is a computed value (https://github.com/pulumi/pulumi-kubernetes/pull/572)

## 0.23.1 (May 10, 2019)

### Major changes

-   None

### Improvements

-   Update to use client-go v11.0.0 (https://github.com/pulumi/pulumi-kubernetes/pull/549)
-   Deduplicate provider logs (https://github.com/pulumi/pulumi-kubernetes/pull/558)

### Bug fixes

-   Fix namespaceable check for diff (https://github.com/pulumi/pulumi-kubernetes/pull/554)

## 0.23.0 (April 30, 2019)

### Important

This release fixes a longstanding issue with the provider namespace flag. Previously, this
flag was erroneously ignored, but will now cause any resources using this provider to be
created in the specified namespace. **This may cause resources to be recreated!** Unset the
namespace parameter to avoid this behavior. Also note that this parameter takes precedence
over any namespace defined on the underlying resource.

The Python SDK now supports YAML manifests and Helm charts, including `CustomResourceDefinitions`
and `CustomResources`!

### Major changes

-   Put all resources in specified provider namespace (https://github.com/pulumi/pulumi-kubernetes/pull/538)
-   Add Helm support to Python SDK (https://github.com/pulumi/pulumi-kubernetes/pull/544)

### Bug fixes

-   Fix Helm repo quoting for Windows (https://github.com/pulumi/pulumi-kubernetes/pull/540)
-   Fix Python YAML SDK (https://github.com/pulumi/pulumi-kubernetes/pull/545)

## 0.22.2 (April 11, 2019)

### Important

This release improves handling for CustomResources (CRs) and CustomResourceDefinitions (CRDs).
CRs without a matching CRD will now be considered deleted during `pulumi refresh`, and `pulumi destroy`
will not fail to delete a CR if the related CRD is missing.
See https://github.com/pulumi/pulumi-kubernetes/pull/530 for details.

### Major changes

-   None

### Improvements

-   Improve error handling for "no match found" errors (https://github.com/pulumi/pulumi-kubernetes/pull/530)

### Bug fixes

-   None

## 0.22.1 (April 9, 2019)

### Major changes

-   Add basic YAML support to Python SDK (https://github.com/pulumi/pulumi-kubernetes/pull/499)
-   Add transforms to YAML support for Python SDK (https://github.com/pulumi/pulumi-kubernetes/pull/500)

### Improvements

-   Move helm module into a directory (https://github.com/pulumi/pulumi-kubernetes/pull/512)
-   Move yaml module into a directory (https://github.com/pulumi/pulumi-kubernetes/pull/513)

### Bug fixes

-   Fix Deployment await logic for old API schema (https://github.com/pulumi/pulumi-kubernetes/pull/523)
-   Replace PodDisruptionBudget if spec changes (https://github.com/pulumi/pulumi-kubernetes/pull/527)

## 0.22.0 (March 25, 2019)

### Major changes

-   Add support for Kubernetes v1.14.0 (https://github.com/pulumi/pulumi-kubernetes/pull/371)

### Improvements

-   Add CustomResource to Python SDK (https://github.com/pulumi/pulumi-kubernetes/pull/543)

### Bug fixes

-   None

## 0.21.1 (March 18, 2019)

### Major changes

-   None

### Improvements

-   Split up nodejs SDK into multiple files (https://github.com/pulumi/pulumi-kubernetes/pull/480)

### Bug fixes

-   Check for unexpected RPC ID and return an error (https://github.com/pulumi/pulumi-kubernetes/pull/475)
-   Fix an issue where the Python `pulumi_kubernetes` package was depending on an older `pulumi` package.
-   Fix YAML parsing for computed namespaces (https://github.com/pulumi/pulumi-kubernetes/pull/483)

## 0.21.0 (Released March 6, 2019)

### Important

Updating to v0.17.0 version of `@pulumi/pulumi`.  This is an update that will not play nicely
in side-by-side applications that pull in prior versions of this package.

See https://github.com/pulumi/pulumi/commit/7f5e089f043a70c02f7e03600d6404ff0e27cc9d for more details.

As such, we are rev'ing the minor version of the package from 0.16 to 0.17.  Recent version of `pulumi` will now detect, and warn, if different versions of `@pulumi/pulumi` are loaded into the same application.  If you encounter this warning, it is recommended you move to versions of the `@pulumi/...` packages that are compatible.  i.e. keep everything on 0.16.x until you are ready to move everything to 0.17.x.

## 0.20.4 (March 1, 2019)

### Major changes

-   None

### Improvements

-   Allow the default timeout for awaiters to be overridden (https://github.com/pulumi/pulumi-kubernetes/pull/457)

### Bug fixes

-   Properly handle computed values in labels and annotations (https://github.com/pulumi/pulumi-kubernetes/pull/461)

## 0.20.3 (February 20, 2019)

### Major changes

-   None

### Improvements

-   None

### Bug fixes

-   Move mocha dependencies to devDependencies (https://github.com/pulumi/pulumi-kubernetes/pull/441)
-   Include managed-by label in diff preview (https://github.com/pulumi/pulumi-kubernetes/pull/431)

## 0.20.2 (Released February 13, 2019)

### Major changes

-   None

### Improvements

-   Allow awaiters to be skipped by setting an annotation (https://github.com/pulumi/pulumi-kubernetes/pull/417)
-   Set managed-by: pulumi label on all created resources (https://github.com/pulumi/pulumi-kubernetes/pull/418)
-   Clean up docstrings for Helm package (https://github.com/pulumi/pulumi-kubernetes/pull/396)
-   Support explicit `deleteBeforeReplace` (https://github.com/pulumi/pulumi/pull/2415)

### Bug fixes

-   Fix an issue with variable casing (https://github.com/pulumi/pulumi-kubernetes/pull/412)
-   Use modified copy of memcache client (https://github.com/pulumi/pulumi-kubernetes/pull/414)

## 0.20.1 (Released February 6, 2019)

### Bug fixes

-   Fix namespace handling regression (https://github.com/pulumi/pulumi-kubernetes/pull/403)
-   Nest Input<T> inside arrays (https://github.com/pulumi/pulumi-kubernetes/pull/395)

## 0.20.0 (Released February 1, 2019)

### Major changes

-   Add support for first-class Python providers (https://github.com/pulumi/pulumi-kubernetes/pull/350)
-   Upgrade to client-go 0.10.0 (https://github.com/pulumi/pulumi-kubernetes/pull/348)

### Improvements

-   Consider PVC events in Deployment await logic (https://github.com/pulumi/pulumi-kubernetes/pull/355)
-   Improve info message for Ingress with default path (https://github.com/pulumi/pulumi-kubernetes/pull/388)
-   Autogenerate Python casing table from OpenAPI spec (https://github.com/pulumi/pulumi-kubernetes/pull/387)

### Bug fixes

-   Use `node-fetch` rather than `got` to support Node 6 (https://github.com/pulumi/pulumi-kubernetes/pull/390)
-   Prevent orphaned resources on cancellation during delete (https://github.com/pulumi/pulumi-kubernetes/pull/368)
-   Handle buggy case for headless Service with no port (https://github.com/pulumi/pulumi-kubernetes/pull/366)


## 0.19.0 (Released January 15, 2019)

### Major changes

-   Implement incremental status updates for `StatefulSet`
    (https://github.com/pulumi/pulumi-kubernetes/pull/307)
-   Allow the `@pulumi/kubernetes` YAML API to understand arbitrary URLs
    (https://github.com/pulumi/pulumi-kubernetes/pull/328)
-   Add support for `.get` on CustomResources
    (https://github.com/pulumi/pulumi-kubernetes/pull/329)
-   Add support for `.get` for first-class providers
    (https://github.com/pulumi/pulumi-kubernetes/pull/340)

### Improvements

-   Fix Ingress await logic for ExternalName Services
    (https://github.com/pulumi/pulumi-kubernetes/pull/320)
-   Fix replacement logic for Job
    (https://github.com/pulumi/pulumi-kubernetes/pull/324 and https://github.com/pulumi/pulumi-kubernetes/pull/324)
-   Fix Cluster/RoleBinding replace semantics
    (https://github.com/pulumi/pulumi-kubernetes/pull/337)
-   Improve typing for `apiVersion` and `kind`
    (https://github.com/pulumi/pulumi-kubernetes/pull/341)

## 0.18.0 (Released December 4, 2018)

### Major changes

-   Allow Helm Charts to have `pulumi.Input` in their `values`
    (https://github.com/pulumi/pulumi-kubernetes/pull/241)

### Improvements

-   Retry REST calls to Kubernetes if they fail, greatly improving resiliance against resorce
    operation ordering problems.
-   Add support for creating CRDs and CRs in the same app
    (https://github.com/pulumi/pulumi-kubernetes/pull/271,
    https://github.com/pulumi/pulumi-kubernetes/pull/280)
-   Add incremental await for logic for `Ingress`
    (https://github.com/pulumi/pulumi-kubernetes/pull/283)
-   Allow users to specify a Chart's source any way they can do it from the CLI
    (https://github.com/pulumi/pulumi-kubernetes/pull/284)
-   "Fix" "bug" that cases Pulumi to crash if there is a duplicate key in a YAML template, to conform
    with Helm's behavior (https://github.com/pulumi/pulumi-kubernetes/pull/289)
-   Emit better error when the API server is unreachable
    (https://github.com/pulumi/pulumi-kubernetes/pull/291)
-   Add support for Kubernetes v0.12.\* (https://github.com/pulumi/pulumi-kubernetes/pull/293)
-   Fix bug that spuriously requires `.metadata.name` to be specified in Kubernetes list types
    (_e.g._, `v1/List`) (https://github.com/pulumi/pulumi-kubernetes/pull/294,
    https://github.com/pulumi/pulumi-kubernetes/pull/296)
-   Add Kubernetes v0.13.\* support (https://github.com/pulumi/pulumi-kubernetes/pull/306)
-   Improve error message when `Service` fails to initialized
    (https://github.com/pulumi/pulumi-kubernetes/pull/309)
-   Fix bug that causes us to erroneously report `Pod`'s owner
    (https://github.com/pulumi/pulumi-kubernetes/pull/311)<|MERGE_RESOLUTION|>--- conflicted
+++ resolved
@@ -6,11 +6,8 @@
 -   Add Python usage examples for Helm, Kustomize, and YAML resources. (https://github.com/pulumi/pulumi-kubernetes/pull/1209)
 -   Add v3 Helm package for Go SDK. (https://github.com/pulumi/pulumi-kubernetes/pull/1211)
 -   Add Go usage examples for Helm, Kustomize, and YAML resources. (https://github.com/pulumi/pulumi-kubernetes/pull/1212)
-<<<<<<< HEAD
 -   Add yaml.ConfigGroup to Python SDK. (https://github.com/pulumi/pulumi-kubernetes/pull/1217)
-=======
 -   Add C# usage examples for Helm, Kustomize, and YAML resources. (https://github.com/pulumi/pulumi-kubernetes/pull/1213)
->>>>>>> 0d9d42dd
 
 ## 2.4.0 (July 7, 2020)
 
