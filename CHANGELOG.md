--- conflicted
+++ resolved
@@ -1,6 +1,5 @@
 ## Unreleased
 
-<<<<<<< HEAD
 ## 3.25.0 (April 11, 2023)
 - Update Kubernetes to v1.27.0
 
@@ -51,13 +50,13 @@
   - Renamed to PodSchedulingContextPatch
 - "kubernetes:resource.k8s.io/v1alpha1:PodScheduling"
   - Renamed to PodSchedulingContext
-=======
+
+### New Features
 - Allow instantiation of kustomize.Directory with a not fully configured provider (https://github.com/pulumi/pulumi-kubernetes/pull/2347)
 
 ## 3.24.3 (April 6, 2023)
 
 - Handle CSA to SSA field manager conflicts (https://github.com/pulumi/pulumi-kubernetes/pull/2354)
->>>>>>> a907bddc
 
 ## 3.24.2 (March 16, 2023)
 
