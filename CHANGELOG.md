--- conflicted
+++ resolved
@@ -4,15 +4,12 @@
 
 - Enable Server-side Apply by default (https://github.com/pulumi/pulumi-kubernetes/pull/2398)
 - Remove deprecated enableDryRun provider flag (https://github.com/pulumi/pulumi-kubernetes/pull/2400)
+- Remove deprecated helm/v2 SDK (https://github.com/pulumi/pulumi-kubernetes/pull/2396)
 
 Additional changes:
 
 - Handle resource change from static name to autoname under SSA (https://github.com/pulumi/pulumi-kubernetes/pull/2392)
-<<<<<<< HEAD
-- Remove deprecated helm/v2 SDK (https://github.com/pulumi/pulumi-kubernetes/pull/2396)
-=======
 - Fix Helm release creation when the name of the chart conflicts with the name of a folder in the current working directory (https://github.com/pulumi/pulumi-kubernetes/pull/2410)
->>>>>>> 86136fa2
 
 ## 3.27.1 (May 11, 2023)
 
